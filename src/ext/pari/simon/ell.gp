\\\\\\\\\\\\\\\\\\\\\\\\\\\\\\\\\\\\\\\\\\\\\\\\\\\\\\\\\\\\\\\\\
\\       Copyright (C) 2011 Denis Simon
\\
\\ Distributed under the terms of the GNU General Public License (GPL)
\\
\\    This code is distributed in the hope that it will be useful,
\\    but WITHOUT ANY WARRANTY; without even the implied warranty of
\\    MERCHANTABILITY or FITNESS FOR A PARTICULAR PURPOSE.  See the GNU
\\    General Public License for more details.
\\
\\ The full text of the GPL is available at:
\\
\\                 http://www.gnu.org/licenses/
\\\\\\\\\\\\\\\\\\\\\\\\\\\\\\\\\\\\\\\\\\\\\\\\\\\\\\\\\\\\\\\\\

/*
  Auteur :
  Denis SIMON -> simon@math.unicaen.fr
  adresse du fichier :
  www.math.unicaen.fr/~simon/ell.gp

  *********************************************
  *          VERSION 06/04/2011               *
  *********************************************

  \\\\\\\\\\\\\\\\\\\\\\\\\\\\\\\\\\\\\\\\\\\\\\
  \\    Comment utiliser ce programme ?       \\
  \\\\\\\\\\\\\\\\\\\\\\\\\\\\\\\\\\\\\\\\\\\\\\

  Programme de calcul du rang des courbes elliptiques
  dans les corps de nombres.
  langage: GP
  pour l'utiliser, lancer gp, puis taper
  \r ell.gp

  \\\\\\\\\\\\\\\\\\\\\\\\\\\\\\\\\\\\\\\\\\\\\\
  \\  Description des principales fonctions   \\
  \\\\\\\\\\\\\\\\\\\\\\\\\\\\\\\\\\\\\\\\\\\\\\

  Explications succintes :
  definition du corps :
  bnf=bnfinit(y^2+1);
  (il est indispensable que la variable soit y).
  on peut ensuite poser : 
  X = Mod(y,bnf.pol);

  La fonction bnfellrank() accepte toutes les courbes sous la forme
  [a1,a2,a3,a4,a6]
  Les coefficients peuvent etre entiers ou non.
  L'algorithme utilise est celui de la 2-descente.
  La 2-torsion peut etre quelconque.
  Il suffit de taper : 

  gp > ell = [a1,a2,a3,a4,a6];
  gp > bnfellrank(bnf,ell)

  Retourne un vecteur [r,s,vec]
  ou r est le rang probable (c'est toujours une minoration du rang),
  s est le 2-rang du groupe de Selmer,
  vec est une liste de points dans E(K)/2E(K).

  Courbes avec #E[2](K) >= 2:
  ell doit etre sous la forme 
  y^2 = x^3 + A*^2 + B*x
  avec A et B entiers algebriques
  gp > ell = [0,A,0,B,0]
  gp > bnfell2descent_viaisog(ell)
  = algorithme de la 2-descente par isogenies
  Attention A et B doivent etre entiers

  Courbes avec #E[2](K) = 4: y^2 = (x-e1)*(x-e2)*(x-e3)
  -> bnfell2descent_complete(bnf,e1,e2,e3);
  = algorithme de la 2-descente complete
  Attention: les ei doivent etre entiers algebriques.


  \\\\\\\\\\\\\\\\\\\\\\\\\\\\\\\\\\\\\\\\\\\\\\
  \\       Affichage des calculs              \\
  \\\\\\\\\\\\\\\\\\\\\\\\\\\\\\\\\\\\\\\\\\\\\\

  On peut avoir plus ou moins de details de calculs avec
  DEBUGLEVEL_ell = 0;
  DEBUGLEVEL_ell = 1; 2; 3;...

*/

{
\\
\\ Usual global variables
\\

global(DEBUGLEVEL_ell, LIM1, LIM3, LIMTRIV):small;

  DEBUGLEVEL_ell = 0; \\ From 0 to 5 : choose a higher value to have
                      \\ more details printed.
  LIM1 = 2;           \\ Limit for the search of trivial points on quartics
  LIM3 = 4;           \\ Limit for the search of points on ELS quartics
  LIMTRIV = 2;        \\ Limit for the search of trivial points on the elliptic curve

\\
\\  Technical global variables
\\

global(MAXPROB, LIMBIGPRIME):small;

  MAXPROB = 20;
  LIMBIGPRIME = 30; \\ for primes larger than this limit: use a probabilistic test
                    \\ LIMBIGPRIME = 0 means: only deterministic tests
}

\\ \\\\\\\\\\\\\\\\\\\\\\\\\\\\\\\\\\\\\\\\\\\\\\
\\          SCRIPT                             \\
\\ \\\\\\\\\\\\\\\\\\\\\\\\\\\\\\\\\\\\\\\\\\\\\\

\\ \\\\\\\\\\\\\\\\\\\\\\\\\\\\\\\\\\\\\\\\\\\\\\
\\    MANIPULATION OF GLOBAL VARIABLES         \\
\\ \\\\\\\\\\\\\\\\\\\\\\\\\\\\\\\\\\\\\\\\\\\\\\

{default_ell(
  DEBUGLEVEL_ell_val:small = 0,
  LIM1_val:small = 2,
  LIM3_val:small = 4,
  LIMTRIV_val:small = 2,
  MAXPROB_val:small = 20,
  LIMBIGPRIME_val:small = 30
  ) = 

  DEBUGLEVEL_ell = DEBUGLEVEL_ell_val;
  print("  DEBUGLEVEL_ell = ",DEBUGLEVEL_ell);

  LIM1 = LIM1_val;
  print("  LIM1 = ",LIM1);

  LIM3 = LIM3_val;
  print("  LIM3 = ",LIM3);

  LIMTRIV = LIMTRIV_val;
  print("  LIMTRIV = ",LIMTRIV);

  MAXPROB = MAXPROB_val;
  print("  MAXPROB = ",MAXPROB);

  LIMBIGPRIME = LIMBIGPRIME_val;
  print("  LIMBIGPRIME = ",LIMBIGPRIME);
}

\\ \\\\\\\\\\\\\\\\\\\\\\\\\\\\\\\\\\\\\\\\\\\\\\
\\    COMMON FUNCTIONS TO ell.gp AND ellQ.gp   \\
\\ \\\\\\\\\\\\\\\\\\\\\\\\\\\\\\\\\\\\\\\\\\\\\\

{ellcomposeurst(urst1,urst2) =
local(u1 = urst1[1], r1 = urst1[2], s1 = urst1[3], t1 = urst1[4],
      u2 = urst2[1], r2 = urst2[2], s2 = urst2[3], t2 = urst2[4]);
  [u1*u2,u1^2*r2+r1,u1*s2+s1,u1^3*t2+s1*u1^2*r2+t1];
}
{ellinverturst(urst) =
local(u = urst[1], r = urst[2], s = urst[3], t = urst[4]);
  [1/u,-r/u^2,-s/u,(r*s-t)/u^3];
}
{mysubst(polsu,subsx) =
  if( type(lift(polsu)) == "t_POL",
    return(simplify(subst(lift(polsu),variable(lift(polsu)),subsx)))
  , return(simplify(lift(polsu))));
}
{degre(idegre) =
local(ideg = idegre, jdeg = 0);

  while( ideg >>= 1, jdeg++);
  return(jdeg);
}
{nfissquare(nf, a) = #nfsqrt(nf,a) > 0;
}
{nfsqrt( nf, a) =
\\ if a is a square in the number field nf returns [sqrt(a)], otherwise [].
local(alift,ta,py,pfact);

if( DEBUGLEVEL_ell >= 5, print("     starting nfsqrt ",a));
  if( a==0 || a==1, 
if( DEBUGLEVEL_ell >= 5, print("     end of nfsqrt ",a));
    return([a]));

  alift = lift(a);
  ta = type(a);
  if( !poldegree(alift), alift = polcoeff(alift,0));

  if( type(alift) != "t_POL",
    if( issquare(alift), 
if( DEBUGLEVEL_ell >= 5, print("     end of nfsqrt ",sqrtrat(alift)));
      return([sqrtrat(alift)])));

  if( poldegree(nf.pol) <= 1,
if( DEBUGLEVEL_ell >= 5, print("     end of nfsqrt ",[]));
    return([]));
  if( ta == "t_POL", a = Mod(a,nf.pol));

\\ the norm should be a square

  if( !issquare(norm(a)),
if( DEBUGLEVEL_ell >= 5, print("     end of nfsqrt ",[]));
      return([]));

\\ the real embeddings must all be >0

  for( i = 1, nf.r1,
    if( nfrealsign(nf,a,i) < 0,
if( DEBUGLEVEL_ell >= 5, print("     end of nfsqrt ",[]));
      return([])));

\\ factorization over nf of the polynomial X^2-a

  if( variable(nf.pol) == 'x,
    py = subst(nf.pol,'x,'y);
    pfact = lift(factornf('x^2-mysubst(alift,Mod('y,py)),py)[1,1])
  ,
    pfact = lift(factornf('x^2-a,nf.pol)[1,1]));
  if( poldegree(pfact) == 2,
if( DEBUGLEVEL_ell >= 5, print("     end of nfsqrt ",[]));
    return([]));
if( DEBUGLEVEL_ell >= 5, print("     end of nfsqrt ",pfact));
  return([subst(polcoeff(pfact,0),'y,Mod(variable(nf.pol),nf.pol))]);
}
{nfrealsign(nf,a,i) =
\\ return the sign of the algebraic number a in the i-th real embedding.
local(nf_roots,ay,prec0);

  if( a == 0, return(0));

  a = lift(a);
  if( type(a) != "t_POL",
    return(sign(a)));

  nf_roots = nf.roots;
  prec0 = default(realprecision);

  ay = 0;
  while( ay == 0 || precision(ay) < 38,

    ay = subst(a,variable(a),nf_roots[i]);

    if( ay == 0 || precision(ay) < 38,
if( DEBUGLEVEL_ell >= 3, 
  print(" **** Warning: doubling the real precision in nfrealsign **** ",
        2*default(realprecision)));
      default(realprecision,2*default(realprecision));
      nf_roots = real(polroots(nf.pol))
    )
  );
  default(realprecision,prec0);

  return(sign(ay));
}
{sqrtrat(a) =
  sqrtint(numerator(a))/sqrtint(denominator(a));
}

\\ \\\\\\\\\\\\\\\\\\\\\\\\\\\\\\\\\\\\\\\\\\\\\\
\\      FUNCTIONS SPECIFIC TO ell.gp          \\
\\ \\\\\\\\\\\\\\\\\\\\\\\\\\\\\\\\\\\\\\\\\\\\\\

{nfpolratroots(nf,pol) =
local(f,ans);
  f = nffactor(nf,lift(pol))[,1];
  ans = [];
  for( j = 1, #f, 
    if( poldegree(f[j]) == 1,
      ans = concat(ans,[-polcoeff(f[j],0)/polcoeff(f[j],1)])));
  return(ans);
}
{mynfhilbert2(nf,a,b,p) =
\\ p is a prime output by idealprimedec() above 2
local(v,res);

if( DEBUGLEVEL_ell >= 5, print("     starting mynfhilbert2"));
  v = idealval(nf,a,p)\2;
  if( v, a *= nfbasistoalg(nf,p[2])^(-2*v));

  v = idealval(nf,b,p)\2;
  if( v, b *= nfbasistoalg(nf,p[2])^(-2*v));

  if( nfqp_soluble(nf,a*'x^2+b,initp(nf,p)), res = 1, res = -1);
if( DEBUGLEVEL_ell >= 5, print("     end of mynfhilbert2",res));
  return(res);
}
{mynfhilbertp(nf,a,b,p) =
\\ calcule le symbole de Hilbert quadratique local (a,b)_p
\\ * en l'ideal premier p du corps nf,
\\ * a et b sont des elements non nuls de nf, sous la forme
\\ * de polmods ou de polynomes, et p renvoye par idealprimedec().

if( DEBUGLEVEL_ell >= 5, print("     starting mynfhilbertp at ",p));
  if( a == 0 || b == 0, error("mynfhilbertp: argument = 0"));
  if( p.p == 2,
if( DEBUGLEVEL_ell >= 5, print("     end of mynfhilbertp"));
    return(mynfhilbert2(nf,a,b,p)));
  if( type(a) != "t_POLMOD", a = Mod(a,nf.pol));
  if( type(b) != "t_POLMOD", b = Mod(b,nf.pol));
return(nfhilbert(nf,a,b,p));
}
{ideallistfactor(nf,listfact) =
local(Slist,S1,test,k);

if( DEBUGLEVEL_ell >= 5, print("     starting ideallistfactor"));
  Slist = []; test = 1;
  for( i = 1, #listfact,
    if( listfact[i] == 0, next);
    S1 = idealfactor(nf,listfact[i])[,1];
    for( j = 1, #S1, k = #Slist;
      for( k = 1, #Slist,
        if( Slist[k] == S1[j], test = 0; break));
      if( test, Slist = concat(Slist,[S1[j]]), test = 1);
     ));
if( DEBUGLEVEL_ell >= 5, print("     end of ideallistfactor"));
  return(Slist);
}
{mynfhilbert(nf,a,b) =
\\ calcule le symbole de Hilbert quadratique global (a,b):
\\ =1 si l'equation X^2-aY^2-bZ^2=0 a une solution non triviale,
\\ =-1 sinon,
\\ a et b doivent etre non nuls.
local(al,bl,S);

if( DEBUGLEVEL_ell >= 4, print("    starting mynfhilbert ",[a,b]));
  if( a == 0 || b == 0, error("mynfhilbert : argument = 0"));
  al = lift(a); bl = lift(b);

\\ solutions locales aux places reelles 

  for( i = 1, nf.r1,
    if( nfrealsign(nf,al,i) < 0 && nfrealsign(nf,bl,i) < 0,
if( DEBUGLEVEL_ell >= 3, print("   mynfhilbert: no solution at infinity"));
if( DEBUGLEVEL_ell >= 4, print("    end of mynfhilbert"));
      return(-1))
  );

  if( type(a) != "t_POLMOD", a = Mod(a,nf.pol));
  if( type(b) != "t_POLMOD", b = Mod(b,nf.pol));

\\  solutions locales aux places finies (celles qui divisent 2ab)

  S = ideallistfactor(nf,[2,a,b]);
  forstep ( i = #S, 2, -1,
\\ d'apres la formule du produit on peut eviter un premier 
    if( mynfhilbertp(nf,a,b, S[i]) == -1,
if( DEBUGLEVEL_ell >= 3, print("   mynfhilbert: no solution at: ",S[i]));
if( DEBUGLEVEL_ell >= 4, print("    end of mynfhilbert"));
      return(-1)));
if( DEBUGLEVEL_ell >= 4, print("    end of mynfhilbert"));
  return(1);
}
{initp( nf, p) =
\\   pp[1] est l'ideal sous forme reduite 
\\   pp[2] est un entier de Zk avec une valuation 1 en p
\\   pp[3] est la valuation de 2 en p
\\   pp[4] sert a detecter les carres dans Qp 
\\     si p|2 il faut la structure de Zk/p^(1+2v) d'apres Hensel
\\     sinon il suffit de calculer x^(N(p)-1)/2 
\\   pp[5] est un systeme de representants de Zk/p 
\\     c'est donc un ensemble de cardinal p^f .
local(idval,pp);

if( DEBUGLEVEL_ell >= 5, print("     starting initp for p = ",p));
  idval = idealval(nf,2,p);
  pp=[ p, nfbasistoalg(nf,p[2]), idval, 0, repres(nf,p) ];
  if( idval,
    pp[4] = idealstar(nf,idealpow(nf,p,1+2*idval)),
    pp[4] = p.p^p.f\2 );
if( DEBUGLEVEL_ell >= 5, print("     end of initp"));
  return(pp);
}
{deno(num) = 
\\ calcule un denominateur du polynome num

  if( num == 0, return(1));
  if( type(num) == "t_POL",
     return(denominator(content(num))));
  return(denominator(num));
}
{nfratpoint(nf,pol,lim,singlepoint=1) =
\\ Si singlepoint == 1, cherche un seul point, sinon plusieurs.
local(compt1,compt2,deg,n,AA,point,listpoints,vectx,evpol,sq,xpol);

if( DEBUGLEVEL_ell >= 4,
  print("    starting nfratpoint with pol = ",pol);
  print("    lim = ",lim));

  compt1 = 0; compt2 = 0;
  deg = poldegree(pol); n = poldegree(nf.pol);
  AA = lim<<1;
  if( !singlepoint, listpoints = []);

\\ cas triviaux 
  sq = nfsqrt(nf,polcoeff(pol,0));
  if( sq!= [],
    point = [ 0, sq[1], 1];
    if( singlepoint,
if( DEBUGLEVEL_ell >= 4, print("    end of nfratpoint"));
      return(point));
    listpoints = concat(listpoints,[point])
  );
  sq = nfsqrt(nf,pollead(pol));
  if( sq != [],
    point = [ 1, sq[1], 0];
    if( singlepoint,
if( DEBUGLEVEL_ell >= 4, print("    end of nfratpoint"));
      return(point));
    listpoints = concat(listpoints,[point])
  );
  
\\ boucle generale
  point = [];
  vectx = vector(n,i,[-lim,lim]);
  for( denoz = 1, lim,
    if( poldegree(pol)%2 == 0 &&
       !issquare(Mod(norm(pollead(pol)),denoz)), next);
    forvec( xx = vectx,
      if( denoz == 1 || gcd(content(xx),denoz) == 1,
        xpol = nfbasistoalg(nf,xx~);
        evpol = subst(pol,'x,xpol/denoz);
        sq = nfsqrt(nf,evpol);
        if( sq != [],
          point = [xpol/denoz, sq[1], 1];
          if( singlepoint, break(2));
          listpoints = concat(listpoints,[point])));
  ));

  if( singlepoint, listpoints = point);
if( DEBUGLEVEL_ell >= 3, print("   points found by nfratpoint = ",listpoints));
if( DEBUGLEVEL_ell >= 4, print("    end of nfratpoint"));
  return(Vec(listpoints));
}
{repres(nf,p) =
\\ calcule un systeme de representants Zk/p
local(fond,mat,f,rep,pp,ppi,pp2,jppi,gjf);

if( DEBUGLEVEL_ell >= 5, print("     starting repres"));
  fond = [];
  mat = idealhnf(nf,p);
  for( i = 1, #mat,
    if( mat[i,i] != 1, fond = concat(fond,nf.nf[7][i])));
  f = #fond;
  pp = p.p;
  rep = vector(pp^f,i,0);
  rep[1] = 0;
  ppi = 1;
  pp2 = pp\2;
  for( i = 1, f,
    for( j = 1, pp-1,
      if( j <= pp2, gjf = j*fond[i], gjf = (j-pp)*fond[i]);
      jppi = j*ppi;
      for( k = 0, ppi-1, rep[jppi+k+1] = rep[k+1]+gjf ));
    ppi *= pp);
if( DEBUGLEVEL_ell >= 5, print("     end of repres"));
  return(Mod(rep,nf.pol));
}
{val(nf,num,p) =
  if( num == 0, 32000, idealval(nf,lift(num),p));
}
{nfissquaremodpodd( nf, a, p) =
\\ Return 1 if a is a p-adic square, 0 otherwise.
\\ Only for a prime ideal p coprime to 2.
\\ a = t_POLMOD
local(v,ap,norme,den);

if( DEBUGLEVEL_ell >= 5, print("     starting nfissquaremodpodd"));
  if( a == 0,
if( DEBUGLEVEL_ell >= 5, print("     end of nfissquaremodpodd"));
    return(1));
  v = idealval(nf,lift(a),p);
  if( v%2,
if( DEBUGLEVEL_ell >= 5, print("     end of nfissquaremodpodd"));
    return(0));
  ap = a/nfbasistoalg(nf,p[2])^v;

  norme = (p.p^p.f-1)/2;
  den = denominator(content(lift(ap)))%p.p;
  if( sign(den), ap *= Mod(1,p.p));
  ap = ap^norme-1;
  if( ap == 0,
if( DEBUGLEVEL_ell >= 5, print("     end of nfissquaremodpodd"));
    return(1));
  ap = lift(lift(ap));
  if( idealval(nf,ap,p) > 0,
if( DEBUGLEVEL_ell >= 5, print("     end of nfissquaremodpodd"));
    return(1));
if( DEBUGLEVEL_ell >= 5, print("     end of nfissquaremodpodd"));
  return(0);
}
{nfissquaremodp( nf, a, p, zinit) =
\\ a is an algebraic integer of nf
\\ returns 1 if a is a square modulo the prime ideal p, 0 otherwise
\\ a = t_POLMOD
local(valap,zlog);

if( DEBUGLEVEL_ell >= 5, print("     starting nfissquaremodp ",[a,p,zinit]));
  if( a == 0,
if( DEBUGLEVEL_ell >= 5, print("     end of nfissquaremodp"));
    return(1));

  if( p.p != 2,
if( DEBUGLEVEL_ell >= 5, print("     end of nfissquaremodp"));
    return(nfissquaremodpodd(nf,a,p)));

  valap = idealval(nf,a,p);
  if( valap%2,
if( DEBUGLEVEL_ell >= 5, print("     end of nfissquaremodp"));
    return(0));
  if( valap,
    zlog = ideallog(nf,a*(nfbasistoalg(nf,p[5])/p.p)^valap,zinit)
  ,
    zlog = ideallog(nf,a,zinit));
  for( i = 1, #zinit[2][2],
    if( !(zinit[2][2][i]%2) && (zlog[i]%2),
if( DEBUGLEVEL_ell >= 5, print("     end of nfissquaremodp"));
      return(0)));
if( DEBUGLEVEL_ell >= 5, print("     end of nfissquaremodp"));
  return(1);
}
{nfissquaremodpq( nf, a, p, q) =
\\ cette fonction renvoie 1 si a est un carre
\\ ?inversible? modulo P^q et 0 sinon.
\\ P divise 2, et ?(a,p)=1?.
local(vala,zinit,zlog);

if( DEBUGLEVEL_ell >= 5, print("     starting nfissquaremodpq ",[a,p,q]));
  if( a == 0,
if( DEBUGLEVEL_ell >= 5, print("     end of nfissquaremodpq"));
    return(1));
  vala = idealval(nf,a,p);
  if( vala >= q,
if( DEBUGLEVEL_ell >= 5, print("     end of nfissquaremodpq"));
    return(1));
  if( vala%2,
if( DEBUGLEVEL_ell >= 5, print("     end of nfissquaremodpq"));
    return(0));
  zinit = idealstar(nf,idealpow(nf,p,q-vala),2);
  zlog = ideallog(nf,a*nfbasistoalg(nf,p[5]/2)^vala,zinit);
  for( i = 1, #zinit[2][2],
    if( !(zinit[2][2][i]%2) && (zlog[i]%2),
if( DEBUGLEVEL_ell >= 5, print("     end of nfissquaremodpq"));
      return(0)));
if( DEBUGLEVEL_ell >= 5, print("     end of nfissquaremodpq"));
  return(1);
}
{nfsqrtmodpq(nf,a,p,q) =
\\ suppose que a est un carre modulo p^q
\\ et renvoie x tel que  x^2 = a mod p^q.
local(p_hnf,f,aaa,qq,e,xx,yy,r,aux,b,m,vp,inv2x,zinit,zlog,expo,p_ini,non_sq,id);

if( DEBUGLEVEL_ell >= 5, print("    starting nfsqrtmodpq ",a,p,q));
  if( a == 0 || a == 1,
if( DEBUGLEVEL_ell >= 5, print("    end of nfsqrtmodpq"));
    return(a));
  f = idealval(nf,a,p);
  if( f >= q,
if( DEBUGLEVEL_ell >= 5, print("     end of nfsqrtmodpq"));
    return(0));
if( f%2, error("nfsqrtmodpq: a is not a square, odd valuation"));
  a = nfalgtobasis(nf,a);
  if( f, aaa = nfeltpow(nf,nfeltdiv(nf,a,p[5]/p.p),f), aaa = a);
  p_hnf = idealhnf(nf,p);
  p_ini = nfmodprinit(nf,p);
if( DEBUGLEVEL_ell >= 5, print("     p_hnf = ",p_hnf));
if( DEBUGLEVEL_ell >= 5, print("     p_ini = ",p_ini));

  if( p.p != 2,
\\ first case : p is odd

\\ Shanks sqrt algorithm
if( DEBUGLEVEL_ell >= 5, print("     Shanks sqrt algorithm"));
    non_sq = nfrandintmodid(nf,p_hnf);
    while( nfissquaremodpodd(nf,non_sq,p), non_sq = nfrandintmodid(nf,p_hnf));
    non_sq = nfalgtobasis(nf,non_sq);
    qq = ( p.p^p.f -1) \ 2;
    e = 1; while( !(qq%2), e++; qq \= 2);
    non_sq = nfeltpowmodpr(nf,non_sq,qq,p_ini);
    yy = non_sq; r = e;
    xx  = nfeltpowmodpr(nf,aaa,qq\2,p_ini);
    aux = nfeltmulmodpr(nf,aaa,xx,p_ini);
    b   = nfeltmulmodpr(nf,aux,xx,p_ini); 
    xx = aux;
    aux = b; m = 0;
    while( !val(nf,nfbasistoalg(nf,aux)-1,p),
       m++;
       aux = nfeltpowmodpr(nf,aux,2,p_ini)
    );
    while( m,
      if( m == r, error("nfsqrtmodpq: m = r"));
      aux = nfeltpowmodpr(nf,yy,1<<(r-m-1),p_ini);
      yy  = nfeltpowmodpr(nf,aux,2,p_ini);
      r = m;
      xx = nfeltmulmodpr(nf,xx,aux,p_ini);
      b  = nfeltmulmodpr(nf,b,yy,p_ini);
      aux = b;m = 0;
      while( !val(nf,nfbasistoalg(nf,aux)-1,p),
        m++;
        aux = nfeltpowmodpr(nf,aux,2,p_ini)
      )
    );

\\ lift de Hensel
\\

    xx = nfbasistoalg(nf,xx);
    aaa= nfbasistoalg(nf,aaa);
    if( q > 1,
if( DEBUGLEVEL_ell >= 5, print("     Hensel lifting"));
      vp = idealval(nf,xx^2-aaa,p);
      if( vp < q-f,
        yy = 2*xx;
        inv2x = nfbasistoalg(nf,idealaddtoone(nf,yy,p)[1])/yy;
        while( vp < q, vp++; xx -= (xx^2-aaa)*inv2x);
      );
      if( f, xx *= nfbasistoalg(nf,p[2])^(f\2));
    );
    xx = mynfeltreduce(nf,xx,idealpow(nf,p,q))
  ,
\\ cas ou p divise 2 */
    if( q-f > 1, id = idealpow(nf,p,q-f), id = p_hnf);
    zinit = idealstar(nf,id,2);
    zlog = ideallog(nf,aaa,zinit);
    xx = 1;
    for( i = 1, #zlog,
      expo = zlog[i];
      if( expo,
        if( !expo%2,
          expo = expo>>1
        , aux = zinit[2][i];
          expo = expo*((aux+1)>>1)%aux
        );
        xx *= nfbasistoalg(nf,zinit[2][3][i])^expo
      )
    );
    if( f,
      xx *= nfbasistoalg(nf,p[2])^(f>>1);
      id = idealpow(nf,p,q));
    xx = mynfeltreduce(nf,xx,id);
  );
if( DEBUGLEVEL_ell >= 5, print("    end of nfsqrtmodpq ",xx));
  return(xx);
}
{nflemma6( nf, pol, p, nu, xx) =
local(gx,gpx,lambda,mu);

if( DEBUGLEVEL_ell >= 5, print("     starting nflemma6"));
  gx = subst( pol, 'x, xx);
  if( nfissquaremodpodd(nf,gx,p),
if( DEBUGLEVEL_ell >= 5, print("     end of nflemma6"));
    return(1));
  gpx = subst( pol', 'x, xx);
  lambda = val(nf,gx,p);mu = val(nf,gpx,p);

  if( lambda>2*mu,
if( DEBUGLEVEL_ell >= 5, print("     end of nflemma6"));
    return(1));
  if( (lambda >= 2*nu)  && (mu >= nu),
if( DEBUGLEVEL_ell >= 5, print("     end of nflemma6"));
    return(0));
if( DEBUGLEVEL_ell >= 5, print("     end of nflemma6"));
  return(-1);
}
{nflemma7( nf, pol, p, nu, xx, zinit) =
local(gx,gpx,v,lambda,mu,q);

if( DEBUGLEVEL_ell >= 5, print("entree dans nflemma7 ",[xx,nu]));
  gx = subst( pol, 'x, xx);
  if( nfissquaremodp(nf,gx,p,zinit),
if( DEBUGLEVEL_ell >= 5, print("fin de nflemma7"));
    return(1));
  gpx = subst( pol', 'x, xx);
  v = p[3];
  lambda = val(nf,gx,p);mu = val(nf,gpx,p);
  if( lambda>2*mu,
if( DEBUGLEVEL_ell >= 5, print("fin de nflemma7"));
    return(1));
  if( nu > mu,
    if( lambda%2,
if( DEBUGLEVEL_ell >= 5, print("fin de nflemma7"));
      return(-1));
    q = mu+nu-lambda;
    if( q > 2*v,
if( DEBUGLEVEL_ell >= 5, print("fin de nflemma7"));
      return(-1));
    if( nfissquaremodpq(nf,gx*nfbasistoalg(nf,p[5]/2)^lambda,p,q),
if( DEBUGLEVEL_ell >= 5, print("fin de nflemma7"));
      return(1))
  ,
    if( lambda >= 2*nu,
if( DEBUGLEVEL_ell >= 5, print("fin de nflemma7"));
      return(0));
    if( lambda%2,
if( DEBUGLEVEL_ell >= 5, print("fin de nflemma7"));
      return(-1));
    q = 2*nu-lambda;
    if( q > 2*v,
if( DEBUGLEVEL_ell >= 5, print("fin de nflemma7"));
      return(-1));
    if( nfissquaremodpq(nf,gx*nfbasistoalg(nf,p[5]/2)^lambda,p,q),
if( DEBUGLEVEL_ell >= 5, print("fin de nflemma7"));
      return(0))
  );
if( DEBUGLEVEL_ell >= 5, print("fin de nflemma7"));
  return(-1);
}
{nfzp_soluble( nf, pol, p, nu, pnu, x0) =
local(result,pnup,lrep);

if( DEBUGLEVEL_ell >= 5, print("entree dans nfzp_soluble ",[lift(x0),nu]));
  if( p[3] == 0,
    result = nflemma6(nf,pol,p[1],nu,x0),
    result = nflemma7(nf,pol,p[1],nu,x0,p[4]));
  if( result == +1,
if( DEBUGLEVEL_ell >= 5, print("fin de nfzp_soluble"));
    return(1));
  if( result == -1,
if( DEBUGLEVEL_ell >= 5, print("fin de nfzp_soluble"));
    return(0));
  pnup = pnu*p[2];
  lrep = #p[5];
  nu++;
  for( i = 1, lrep,
    if( nfzp_soluble(nf,pol,p,nu,pnup,x0+pnu*p[5][i]),
if( DEBUGLEVEL_ell >= 5, print("fin de nfzp_soluble"));
      return(1)));
if( DEBUGLEVEL_ell >= 5, print("fin de nfzp_soluble"));
  return(0);
}
{mynfeltmod(nf,a,b) =
local(qred);

  qred = round(nfalgtobasis(nf,a/b));
  qred = a-b*nfbasistoalg(nf,qred);
  return(qred);
}
{mynfeltreduce(nf,a,id) =
  nfbasistoalg(nf,nfeltreduce(nf,nfalgtobasis(nf,a),id));
}
{nfrandintmodid( nf, id) =
local(res);

if( DEBUGLEVEL_ell >= 5, print("entree dans nfrandintmodid"));
  res = 0;
  while( !res,
    res = nfrandint(nf,0);
    res = mynfeltreduce(nf,res,id));
if( DEBUGLEVEL_ell >= 5, print("fin de nfrandintmodid"));
  return(res);
}
{nfrandint( nf, borne) =
local(d,res);

if( DEBUGLEVEL_ell >= 5, print("     starting nfrandint"));
  d = poldegree(nf.pol);
  res = vectorv(d,i,if( borne, random(borne<<1)-borne, random()));
  res = nfbasistoalg(nf,res);
if( DEBUGLEVEL_ell >= 5, print("     end of nfrandint"));
  return(res);
}
{nfqp_solublebig( nf, pol, p,ap=0,b=1) =
local(deg,xx,z,Px,cont,pi,pol2,Roots);

if( DEBUGLEVEL_ell >= 4, print("    starting nfqp_solublebig avec ",p.p));
  deg = poldegree(pol);

  if( nfissquaremodpodd(nf,polcoeff(pol,0),p),
if( DEBUGLEVEL_ell >= 4, print("    end of nfqp_solublebig"));
    return(1));
  if( nfissquaremodpodd(nf,pollead(pol),p),
if( DEBUGLEVEL_ell >= 4, print("    end of nfqp_solublebig"));
    return(1));

\\ on tient compte du contenu de pol
  cont = idealval(nf,polcoeff(pol,0),p);
  for( i = 1, deg,
    if( cont, cont = min(cont,idealval(nf,polcoeff(pol,i),p))));
  if( cont, pi = nfbasistoalg(nf,p[5]/p.p));
  if( cont > 1, pol *= pi^(2*(cont\2)));

\\ On essaye des valeurs de x au hasard
  if( cont%2,
    pol2 = pol*pi
  , pol2 = pol;
    for( i = 1, MAXPROB,
      xx = nfrandint(nf,0);
      z = 0; while( !z, z = random());
      xx = -ap*z+b*xx;
      Px=polcoeff(pol,deg);
      forstep (j=deg-1,0,-1,Px=Px*xx+polcoeff(pol,j));
      Px *= z^deg;
      if( nfissquaremodpodd(nf,Px,p),
if( DEBUGLEVEL_ell >= 4, print("    end of nfqp_solublebig"));
        return(1));
    )
  );

\\ On essaye les racines de pol
  Roots = nfpolrootsmod(nf,pol2,p);
  pi = nfbasistoalg(nf,p[2]);
  for( i = 1, #Roots,
    if( nfqp_solublebig(nf,subst(pol,'x,pi*'x+Roots[i]),p),
if( DEBUGLEVEL_ell >= 4, print("fin de nfqp_solublebig"));
      return(1)));

if( DEBUGLEVEL_ell >= 4, print("    end of nfqp_solublebig"));
  return(0);
}
{nfpolrootsmod(nf,pol,p) =
\\ calcule les racines modulo l'ideal p du polynome pol.
\\ p est un ideal premier de nf, sous la forme idealprimedec
local(factlist,sol);

  factlist = nffactormod(nf,pol,p)[,1];
  sol = [];
  for( i = 1, #factlist,
    if( poldegree(factlist[i]) == 1,
      sol = concat(sol, [-polcoeff(factlist[i],0)/polcoeff(factlist[i],1)])));
  return(sol);
}
{nfqp_soluble( nf, pol, p) =
\\ p is a prime output by initp()
\\ return 1 if pol(x) = y^2 has a p-adic rational solution
\\ (possibly oo)
\\ coeff of nfqfsoluble must be integers.

if( DEBUGLEVEL_ell >= 5, print("     starting nfqp_soluble ",p));
if( DEBUGLEVEL_ell >= 5, print("     pol = ",pol));
  if( nfissquaremodp(nf,pollead(pol),p[1],p[4]),
if( DEBUGLEVEL_ell >= 5, print("     end of nfqp_soluble"));
    return(1));
  if( nfissquaremodp(nf,polcoeff(pol,0),p[1],p[4]),
if( DEBUGLEVEL_ell >= 5, print("     end of nfqp_soluble"));
    return(1));
  if( nfzp_soluble(nf,pol,p,0,1,0),
if( DEBUGLEVEL_ell >= 5, print("     end of nfqp_soluble"));
    return(1));
  if( nfzp_soluble(nf,polrecip(pol),p,1, p[2],0),
if( DEBUGLEVEL_ell >= 5, print("     end of nfqp_soluble"));
    return(1));
if( DEBUGLEVEL_ell >= 5, print("     end of nfqp_soluble"));
  return(0);
}
{nflocallysoluble( nf, pol, r=0,a=1,b=1) =
\\ Test whether Y^2 = pol is Everywhere Locally Soluble
local(pol0,plist,add,ff,p,Delta,vecpol,vecpolr,Sturmr);

if( DEBUGLEVEL_ell >= 4, print("    starting nflocallysoluble ",[pol,r,a,b]));
  pol0 = pol;

\\ places finies

  pol *= deno(content(lift(pol)))^2;
  for( ii = 1, 3,
    if( ii == 1, plist = idealprimedec(nf,2));
    if( ii == 2 && r, plist = idealfactor(nf,poldisc(pol0/pollead(pol0))/pollead(pol0)^6/2^12)[,1]);
    if( ii == 2 && !r, plist = idealfactor(nf,poldisc(pol0))[,1]);
    if( ii == 3,
      add = idealadd(nf,a,b);
      ff = factor(idealnorm(nf,add))[,1];
      addprimes(ff);
if( DEBUGLEVEL_ell >= 4, print("    list of primes = ",ff));
      plist = idealfactor(nf,add)[,1]);
      for( i = 1, #plist,
        p =  plist[i];  
if( DEBUGLEVEL_ell >= 3, print("   p = ",p));
        if( p.p < LIMBIGPRIME || !LIMBIGPRIME,
          if( !nfqp_soluble(nf,pol,initp(nf,p)),
if( DEBUGLEVEL_ell >= 2, print("  not ELS at ",p));
if( DEBUGLEVEL_ell >= 4, print("    end of nflocallysoluble"));
            return(0)),
          if( !nfqp_solublebig(nf,pol,p,r/a,b),
if( DEBUGLEVEL_ell >= 2, print("  not ELS at ",p.p," ( = big prime )"));
if( DEBUGLEVEL_ell >= 4, print("    end of nflocallysoluble"));
            return(0))));
  );

\\ places reelles 

  if( nf.r1,
    Delta = poldisc(pol); vecpol = Vec(pol);
    for( i = 1, nf.r1,
      if( nfrealsign(nf,pollead(pol),i) > 0, next);
      if( nfrealsign(nf,polcoeff(pol,0),i) > 0, next);
      if( nfrealsign(nf,Delta,i) < 0, next);
      vecpolr = vector(#vecpol,j,mysubst(vecpol[j],nf.roots[i]));
      Sturmr = polsturm(Pol(vecpolr));
      if( Sturmr == 0, 
if( DEBUGLEVEL_ell >= 2, print("  not ELS at infinity"));
if( DEBUGLEVEL_ell >= 4, print("    end of nflocallysoluble"));
        return(0));
  ));
if( DEBUGLEVEL_ell >= 2, print("  quartic ELS "));
if( DEBUGLEVEL_ell >= 4, print("    end of nflocallysoluble"));
  return(1);
}
{nfellcount( nf, c, d, KS2gen, pointstriv) =
local(found,listgen,listpointscount,m1,m2,lastloc,mask,i,d1,iaux,j,triv,pol,point,deuxpoints,aux,v);

if( DEBUGLEVEL_ell >= 4, print("    starting nfellcount ",[c,d]));
  found = 0;
  listgen = KS2gen;
  listpointscount = [];

  m1 = m2 = 0; lastloc = -1;

  mask = 1 << #KS2gen;
  i = 1;
  while( i < mask,
    d1 = 1; iaux = i; j = 1;
    while( iaux, 
      if( iaux%2, d1 *= listgen[j]);
      iaux >>= 1; j++);
if( DEBUGLEVEL_ell >= 2, print("  d1 = ",d1));
    triv = 0;
    for( j = 1, #pointstriv,
      if( pointstriv[j][3]*pointstriv[j][1]
        && nfissquare(nf,d1*pointstriv[j][1]*pointstriv[j][3]),
        listpointscount = concat(listpointscount,[pointstriv[j]]);
if( DEBUGLEVEL_ell >= 2, print("  comes from a trivial point"));
        triv = 1; m1++;
        if( degre(i) > lastloc, m2++);
        found = 1; lastloc = -1; break
    ));
    if( !triv,
    pol = Pol([d1,0,c,0,d/d1]);
if( DEBUGLEVEL_ell >= 3, print("   quartic: y^2 = ",pol));
    point = nfratpoint(nf,pol,LIM1,1);
    if( point != [],
if( DEBUGLEVEL_ell >= 2, print("  point on the quartic"));
if( DEBUGLEVEL_ell >= 3, print("   ",point));
      m1++;
      if( point[3] != 0,
        aux = d1*point[1]/point[3]^2;
        deuxpoints = [ aux*point[1], aux*point[2]/point[3] ]
      ,
        deuxpoints = [0]);
      listpointscount = concat(listpointscount,[deuxpoints]);
      if( degre(i) > lastloc, m2++);
      found = 1; lastloc = -1
    ,
      if( nflocallysoluble(nf,pol),
        if( degre(i) > lastloc, m2++; lastloc = degre(i));
        point = nfratpoint(nf,pol,LIM3,1);
        if( point != [],
if( DEBUGLEVEL_ell >= 2, print("  point on the quartic"));
if( DEBUGLEVEL_ell >= 3, print("   ",point));
          m1++;
          aux = d1*point[1]/point[3]^2;
          deuxpoints = [ aux*point[1], aux*point[2]/point[3] ];
          listpointscount = concat(listpointscount,[deuxpoints]);
          if( degre(i) > lastloc, m2++);
          found = 1; lastloc = -1
        ,
if( DEBUGLEVEL_ell >= 2, print("  no point found on the quartic"));
          ))));
    if( found,
      found = 0;
      v = 0; iaux = (i>>1);
      while( iaux, iaux >>= 1; v++);
      mask >>= 1;
      listgen = vecextract(listgen,(1<<#listgen)-(1<<v)-1);
      i = (1<<v)
    , i++)
  );
  for( i = 1, #listpointscount,
   if( #listpointscount[i] > 1,
    if( subst('x^3+c*'x^2+d*'x,'x,listpointscount[i][1])-listpointscount[i][2]^2 != 0,
      error("nfellcount: WRONG POINT = ",listpointscount[i]))));
if( DEBUGLEVEL_ell >= 4, print("    end of nfellcount"));
  return([listpointscount,[m1,m2]]);
}
{bnfell2descent_viaisog( bnf, ell) =
\\ Calcul du rang des courbes elliptiques avec 2-torsion
\\ dans le corps de nombres bnf
\\ par la methode des 2-isogenies.
\\
\\ ell = [a1,a2,a3,a4,a6]
\\ y^2+a1xy+a3y=x^3+a2x^2+a4x+a6
\\
\\ ell doit etre sous la forme
\\ y^2=x^3+ax^2+bx -> ell = [0,a,0,b,0]
\\ avec a et b entiers.
local(P,Pfact,tors,pointstriv,apinit,bpinit,plist,KS2prod,oddclass,KS2gen,listpoints,pointgen,n1,n2,certain,np1,np2,listpoints2,aux1,aux2,certainp,rang,strange);

if( DEBUGLEVEL_ell >= 2, print("  Algorithm of 2-descent via isogenies"));
if( DEBUGLEVEL_ell >= 3, print("   starting bnfell2descent_viaisog"));
  if( variable(bnf.pol) != 'y,
    error("bnfell2descent_viaisog: the variable of the number field must be y"));
  ell = ellinit(Mod(lift(ell),bnf.pol),1);

  if( ell.disc == 0,
    error("bnfell2descent_viaisog: singular curve !!"));
  if( ell.a1 != 0 || ell.a3 != 0 || ell.a6 != 0,
    error("bnfell2descent_viaisog: curve not of the form [0,a,0,b,0]"));
  if( denominator(nfalgtobasis(bnf,ell.a2)) > 1 || denominator(nfalgtobasis(bnf,ell.a4)) > 1,
    error("bnfell2descent_viaisog: non integral coefficients"));

  P = Pol([1,ell.a2,ell.a4])*Mod(1,bnf.pol);
  Pfact = factornf(P,bnf.pol)[,1];
  tors = #Pfact;
  if( #Pfact > 1,
    pointstriv = [[0,0,1],[-polcoeff(Pfact[1],0),0,1],[-polcoeff(Pfact[2],0),0,1]]
  , pointstriv = [[0,0,1]]);

  apinit = -2*ell.a2; bpinit = ell.a2^2-4*ell.a4;

\\ calcul des ideaux premiers de plist
\\ et de quelques renseignements associes
  plist = idealfactor(bnf,6*ell.disc)[,1];

if( DEBUGLEVEL_ell >= 3, print("   Search for trivial points on the curve"));
  P *= 'x;
if( DEBUGLEVEL_ell >= 3, print("   Y^2 = ",P));
  pointstriv = concat( pointstriv, nfratpoint(bnf.nf,P,LIMTRIV,0));
if( DEBUGLEVEL_ell >= 1, print(" trivial points on E(K) = ");
  print(lift(pointstriv)); print());

  KS2prod = ell.a4;
  oddclass = 0;
  while( !oddclass,
    KS2gen = bnfsunit(bnf,idealfactor(bnf,KS2prod)[,1]~);
    oddclass = KS2gen[5][1]%2;
    if( !oddclass,
      KS2prod = idealmul(bnf,KS2prod,(KS2gen[5][3][1])));
 );
  KS2gen = KS2gen[1];
  for( i = 1, #KS2gen,
    KS2gen[i] = nfbasistoalg(bnf, KS2gen[i]));
  KS2gen = concat(Mod(lift(bnf.tufu),bnf.pol),KS2gen);
if( DEBUGLEVEL_ell >= 2,
  print("  #K(b,2)gen          = ",#KS2gen);
  print("  K(b,2)gen = ",KS2gen));

  listpoints = nfellcount(bnf.nf,ell.a2,ell.a4,KS2gen,pointstriv);
  pointgen = listpoints[1];
if( DEBUGLEVEL_ell >= 1,
  print(" points on E(K) = ",lift(pointgen));
  print());
  n1 = listpoints[2][1]; n2 = listpoints[2][2];

  certain = (n1 == n2);
if( DEBUGLEVEL_ell >= 1,
  if( certain,
    print("[E(K):phi'(E'(K))]  = ",1<<n1);
    print("#S^(phi')(E'/K)     = ",1<<n2);
    print("#III(E'/K)[phi']    = 1"); print()
  ,
    print("[E(K):phi'(E'(K))] >= ",1<<n1);
    print("#S^(phi')(E'/K)     = ",1<<n2);
    print("#III(E'/K)[phi']   <= ",1<<(n2-n1)); print())
);

  KS2prod = bpinit;
  oddclass = 0;
  while( !oddclass,
    KS2gen = bnfsunit(bnf,idealfactor(bnf,KS2prod)[,1]~);
    oddclass = (KS2gen[5][1]%2);
    if( !oddclass,
      KS2prod = idealmul(bnf,KS2prod,(KS2gen[5][3][1]))));
  KS2gen = KS2gen[1];
  for( i = 1, #KS2gen,
    KS2gen[i] = nfbasistoalg(bnf, KS2gen[i]));
  KS2gen = concat(Mod(lift(bnf.tufu),bnf.pol),KS2gen);
if( DEBUGLEVEL_ell >= 2,
  print("  #K(a^2-4b,2)gen     = ",#KS2gen);
  print("  K(a^2-4b,2)gen     = ",KS2gen));

  P = Pol([1,apinit,bpinit])*Mod(1,bnf.pol);
  Pfact= factornf(P,bnf.pol)[,1];
  if( #Pfact > 1,
    pointstriv=[[0,0,1],[-polcoeff(Pfact[1],0),0,1],[-polcoeff(Pfact[2],0),0,1]]
  , pointstriv = [[0,0,1]]);

if( DEBUGLEVEL_ell >= 3, print("   Search for trivial points on the curve"));
  P *= 'x;
if( DEBUGLEVEL_ell >= 3, print("   Y^2 = ",P));
  pointstriv = concat( pointstriv, nfratpoint(bnf.nf,P,LIMTRIV,0));
if( DEBUGLEVEL_ell >= 1, print(" trivial points on E'(K) = ");
  print(lift(pointstriv)); print());

  listpoints = nfellcount(bnf.nf,apinit,bpinit,KS2gen,pointstriv);
if( DEBUGLEVEL_ell >= 1, print(" points on E'(K) = ",lift(listpoints[1])));
  np1 = listpoints[2][1]; np2 = listpoints[2][2];
  listpoints2 = vector(#listpoints[1],i,0);
  for( i = 1, #listpoints[1],
    listpoints2[i] = [0,0];
    aux1 = listpoints[1][i][1]^2;
    if( aux1 != 0,
      aux2 = listpoints[1][i][2];
      listpoints2[i][1] = aux2^2/aux1/4;
      listpoints2[i][2] = aux2*(bpinit-aux1)/aux1/8
    , listpoints2[i] = listpoints[1][i]));
if( DEBUGLEVEL_ell >= 1, print(" points on E(K) = ",lift(listpoints2)); print());
  pointgen = concat(pointgen,listpoints2);

  certainp = (np1 == np2);
if( DEBUGLEVEL_ell >= 1,
  if( certainp,
    print("[E'(K):phi(E(K))]   = ",1<<np1);
    print("#S^(phi)(E/K)       = ",1<<np2);
    print("#III(E/K)[phi]      = 1"); print()
  ,
    print("[E'(K):phi(E(K))]  >= ",1<<np1);
    print("#S^(phi)(E/K)       = ",1<<np2);
    print("#III(E/K)[phi]     <= ",1<<(np2-np1)); print());

  if( !certain && (np2>np1), print1(1<<(np2-np1)," <= "));
  print1("#III(E/K)[2]       ");
  if( certain && certainp, print1(" "), print1("<"));
  print("= ",1<<(n2+np2-n1-np1));

  print("#E(K)[2]            = ",1<<tors);
);
  rang = n1+np1-2;
if( DEBUGLEVEL_ell >= 1,
  if( certain && certainp,
    print("#E(K)/2E(K)         = ",(1<<(rang+tors)));
    print("rank                = ",rang); print()
  ,
    print("#E(K)/2E(K)        >= ",(1<<(rang+tors))); print();
    print(rang," <= rank          <= ",n2+np2-2); print()
  ));

  strange = (n2+np2-n1-np1)%2;
  if( strange,
if( DEBUGLEVEL_ell >= 1,
      print(" !!! III should be a square !!!"); print("hence"));
    if( certain,
      np1++;
      certainp = (np1 == np2);
if( DEBUGLEVEL_ell >= 1,
        if( certainp,
          print("[E'(K):phi(E(K))]   = ",1<<np1);
          print("#S^(phi)(E/K)       = ",1<<np2);
          print("#III(E/K)[phi]      = 1"); print()
        ,
          print("[E'(K):phi(E(K))]  >= ",1<<np1);
          print("#S^(phi)(E/K)       = ",1<<np2);
          print("#III(E/K)[phi]     <= ",1<<(np2-np1)); print())
      )
    ,
    if( certainp,
      n1++;
      certain = ( n1 == n2);
if( DEBUGLEVEL_ell >= 1,
        if( certain,
          print("[E(K):phi'(E'(K))]   = ",1<<n1);
          print("#S^(phi')(E'/K)       = ",1<<n2);
          print("#III(E'/K)[phi']      = 1"); print()
        ,
          print("[E(K):phi'(E'(K))]  >= ",1<<n1);
          print("#S^(phi')(E'/K)      = ",1<<n2);
          print("#III(E'/K)[phi']    <= ",1<<(n2-n1)); print())
      )
    , n1++)
  );

if( DEBUGLEVEL_ell >= 1,
  if( !certain && (np2>np1), print1(1<<(np2-np1)," <= "));
  print1("#III(E/K)[2]       ");
  if( certain && certainp, print1(" "), print1("<"));
  print("= ",1<<(n2+np2-n1-np1));
  print("#E(K)[2]            = ",1<<tors);
);
  rang = n1+np1-2;
if( DEBUGLEVEL_ell >= 1,
  if( certain && certainp,
    print("#E(K)/2E(K)         = ",(1<<(rang+tors))); print();
    print("rank                = ",rang); print()
  ,
    print("#E(K)/2E(K)        >= ",(1<<(rang+tors))); print();
    print(rang," <= rank          <= ",n2+np2-2); print())
  ));

\\ end of strange

if( DEBUGLEVEL_ell >= 1, print(" points = ",pointgen));
if( DEBUGLEVEL_ell >= 3, print("   end of bnfell2descent_viaisog"));
  return([rang,n2+np2-2+tors,pointgen]);
}
{nfchinese( nf, b, fact) =
\\ Chinese Remainder Theorem
local(l,fact2);

if( DEBUGLEVEL_ell >= 4, print("    starting nfchinese"));
  l = #fact[,1];
  fact2 = vector(l,i,idealdiv(nf,b,idealpow(nf,fact[i,1],fact[i,2])));
  fact2 = idealaddtoone(nf,fact2);
  for( i = 1, l,
    fact2[i] = nfbasistoalg(nf,fact2[i]));
if( DEBUGLEVEL_ell >= 4, print("    end of nfchinese"));
  return(fact2);
}
{bnfqfsolve2(bnf, aleg, bleg, aut=['y]) =
\\ Solves Legendre Equation x^2-aleg*Y^2=bleg*Z^2
\\ Using quadratic norm equations
\\ aut contains the Galois automorphisms of bnf ( as polynomials in y)
\\ with aut[1] = y.
local(aux,solvepolrel,auxsolve,solvepolabs,exprxy,rrrnf,bbbnf,SL0,SL1,SL,sunL,fondsunL,normfondsunL,SK,sunK,fondsunK,vecbleg,matnorm,matnormmod,expsolution,solution,reste,carre,verif,x0,x1);

if( DEBUGLEVEL_ell >= 3, print("   starting bnfqfsolve2"));
  solvepolrel = 'x^2-aleg;
if( DEBUGLEVEL_ell >= 4, print("    aleg = ",aleg));
if( DEBUGLEVEL_ell >= 4, print("    bleg = ",bleg));

  if( nfissquare(bnf,aleg),
if( DEBUGLEVEL_ell >= 4, print("    aleg is a square !!"));
    aleg = nfsqrt(bnf,aleg)[1];
    return([aleg,1,0]~)
  );

  if( #aut > 1,
if( DEBUGLEVEL_ell >= 4, print("    factorization of the discriminant using the automorphisms of bnf"));
    for( i = 2, #aut,
      aux = abs(polresultant(lift(aleg)-subst(lift(aleg),'y,aut[i]),bnf.pol));
      if( aux, addprimes(factor(aux)[,1]))));

  auxsolve = rnfequation(bnf,solvepolrel,1);
  solvepolabs = auxsolve[1];
  exprxy = auxsolve[2];
  if( auxsolve[3],
if( DEBUGLEVEL_ell >= 5, print("     case with auxsolve[3] != 0")));
if( DEBUGLEVEL_ell >= 4, print("    bbbnfinit ",solvepolabs));
  rrrnf = rnfinit(bnf,solvepolrel);
  bbbnf = bnfinit(solvepolabs,1);
if( DEBUGLEVEL_ell >= 4, print("    done"));
  SL0 = 1;
if( DEBUGLEVEL_ell >= 4, print("    bbbnf.clgp = ",bbbnf.clgp));
  for( i = 1, #bbbnf.clgp[2],
    if( bbbnf.clgp[2][i]%2 == 0,
      SL0 = idealmul(bbbnf,SL0,bbbnf.clgp[3][i][1,1])));
  SL1 = idealmul(bbbnf,SL0,rnfeltup(rrrnf,bleg));
  SL = idealfactor(bbbnf,SL1)[,1]~;
  sunL = bnfsunit(bbbnf,SL);
  fondsunL = concat(bbbnf.futu,vector(#sunL[1],i,nfbasistoalg(bbbnf,sunL[1][i])));
  normfondsunL = norm(rnfeltabstorel( rrrnf,fondsunL));
  SK = idealfactor(bnf,idealnorm(bbbnf,SL1))[,1]~;
  sunK = bnfsunit(bnf,SK);
  fondsunK = concat(bnf.futu,vector(#sunK[1],i,nfbasistoalg(bnf,sunK[1][i])));
  vecbleg = bnfissunit(bnf,sunK,bleg);
  matnorm = matrix(#fondsunK,#normfondsunL,i,j,0);
  for( i = 1, #normfondsunL,
    matnorm[,i] = lift(bnfissunit( bnf,sunK,normfondsunL[i] )));
  matnormmod = matnorm*Mod(1,2);
  expsolution = lift(matinverseimage( matnormmod, vecbleg*Mod(1,2)));
  if( !length(expsolution), error("bnfqfsolve2 : NO SOLUTION !! "));
  solution = prod( i = 1, #expsolution, fondsunL[i]^expsolution[i]);
  solution = rnfeltabstorel(rrrnf,solution);
  reste = (lift(vecbleg) - matnorm*expsolution)/2;
  carre = prod( i = 1, #vecbleg, fondsunK[i]^reste[i]);
  solution *= carre;
  x1 = polcoeff(lift(solution),1,'x);
  x0 = polcoeff(lift(solution),0,'x);
  verif = x0^2 - aleg*x1^2-bleg;
if( verif, error("bnfqfsolve2: WRONG POINT"));
if( DEBUGLEVEL_ell >= 3, print("   end of bnfqfsolve2"));
  return([x0,x1,1]~);
}
{bnfqfsolve(bnf, aleg, bleg, flag3, aut=['y]) =
\\ cette fonction resout l'equation X^2-aleg*Y^2=bleg*Z^2
\\ dans le corps de nombres nf.
\\ la solution est [X,Y,Z],
\\ [0,0,0] sinon.
local(nf,aa,bb,na,nb,maxnb,mat,resl,t,sq,pol,vecrat,alpha,xx,yy,borne,test,sun,fact,suni,f,l,aux,alpha2,maxnbiter,idbb,rem,nbiter,mask,oldnb,newnb,bor,testici,de,xxp,yyp,rap,verif);

if( DEBUGLEVEL_ell >= 5, print("     starting bnfqfsolve"));
if( DEBUGLEVEL_ell >= 3, print("   (a,b) = (",aleg,",",bleg,")"));
  nf = bnf.nf;
  aleg = Mod(lift(aleg),nf.pol); aa = aleg;
  bleg = Mod(lift(bleg),nf.pol); bb = bleg;

  if( aa == 0, 
if( DEBUGLEVEL_ell >= 5, print("     end of bnfqfsolve"));
    return([0,1,0]~));
  if( bb == 0,
if( DEBUGLEVEL_ell >= 5, print("     end of bnfqfsolve"));
    return([0,0,1]~));

  na = abs(norm(aa)); nb = abs(norm(bb));
  if( na > nb, maxnb = na, maxnb = nb);
  maxnb <<= 20;
  mat = Mod(matid(3),nf.pol); borne = 1;
  test = 0; nbiter = 0;

  while( 1,
    if( flag3 && bnf.clgp[1]>1, resl = bnfqfsolve2(bnf,aa,bb,aut); break);
if( DEBUGLEVEL_ell >= 4, print("    (na,nb,a,b) = ",lift([na,nb,aa,bb,norm(aa),norm(bb)])));
if( DEBUGLEVEL_ell >= 5, print("     ***",nb,"*** "));
    if( nb >= maxnb, 
      mat = Mod(matid(3),nf.pol);
      aa = aleg; bb = bleg; na = abs(norm(aleg)); nb = abs(norm(bleg)));
    if( aa == 1, resl = [1,1,0]~; break);
    if( bb == 1, resl = [1,0,1]~; break);
    if( aa+bb == 1, resl = [1,1,1]~; break);
    if( aa+bb == 0, resl = [0,1,1]~; break);
    if( aa == bb  && aa != 1,
      t = aa*mat[,1];
      mat[,1] = mat[,3]; mat[,3] = t;
      aa = -1; na = 1);
    if( issquare(na),
      sq = nfsqrt(nf,aa);
      if( sq != [], resl = [sq[1],1,0]~; break));
    if( issquare(nb),
      sq = nfsqrt(nf,bb);
      if( sq != [], resl = [sq[1],0,1]~; break));
    if( na > nb,
      t = aa; aa = bb; bb = t;
      t = na; na = nb; nb = t;
      t = mat[,3]; mat[,3] = mat[,2]; mat[,2] = t);
    if( nb == 1,
if( DEBUGLEVEL_ell >= 4, print("    (a,b) = ",lift([aa,bb])));
if( DEBUGLEVEL_ell >= 4, print("    (na,nb) = ",lift([na,nb])));
      if( aleg == aa && bleg == bb, mat = Mod(matid(3),nf.pol));
      if( flag3, resl = bnfqfsolve2(bnf,aa,bb,aut); break);
      pol = aa*'x^2+bb;  
      vecrat = nfratpoint(nf,pol,borne++,1);
      if( vecrat != 0, resl=[vecrat[2],vecrat[1],vecrat[3]]~; break);

      alpha = 0;
if( DEBUGLEVEL_ell >= 4, print("    bound = ",borne));
      while( alpha==0,
        xx = nfrandint(nf,borne); yy = nfrandint(nf,borne);
        borne++; 
        alpha = xx^2-aa*yy^2 );
      bb *= alpha; nb *= abs(norm(alpha));
      t = xx*mat[,1]+yy*mat[,2];
      mat[,2] = xx*mat[,2]+aa*yy*mat[,1];
      mat[,1] = t;
      mat[,3] *= alpha
    ,
      test = 1;
if( DEBUGLEVEL_ell >= 4, print("on factorise bb = ",bb));
      sun = bnfsunit(bnf,idealfactor(bnf,bb)[,1]~);
      fact = lift(bnfissunit(bnf,sun,bb));
if( DEBUGLEVEL_ell >= 4, print("fact = ",fact));
      suni = concat(bnf.futu,vector(#sun[1],i,nfbasistoalg(bnf,sun[1][i])));
      for( i = 1, #suni,
        if( (f = fact[i]>>1), 
          test =0;
          for( k = 1, 3, mat[k,3] /= suni[i]^f);
          nb /= abs(norm(suni[i]))^(2*f);
          bb /= suni[i]^(2*f)));
if( DEBUGLEVEL_ell >= 4, print("    factorization of bb = ",bb));
      fact = idealfactor(nf,bb);
if( DEBUGLEVEL_ell >= 4, print("    fact = ",fact));
      l = #fact[,1];

      if( test,
        aux = 1;
        for( i = 1, l,
	  if( (f = fact[i,2]>>1) &&
	       !(fact[i,1][1]%2) && !nfissquaremodpodd(nf,aa,fact[i,1]),
	    aux=idealmul(nf,aux,idealpow(nf,fact[i,1],f))));
        if( aux != 1,
	  test = 0;
	  alpha = nfbasistoalg(nf,idealappr(nf,idealinv(nf,aux)));
          alpha2 = alpha^2;
          bb *= alpha2; nb *= abs(norm(alpha2));
          mat[,3] *= alpha));
      if( test,
	maxnbiter = 1<<l;
	sq = vector(l,i,nfsqrtmodpq(nf,aa,fact[i,1],fact[i,2]));
        l = #sq;
if( DEBUGLEVEL_ell >= 4,
  print("    sq = ",sq);
  print("    fact = ",fact);
  print("    l = ",l));
        if( l > 1, 
	  idbb = idealhnf(nf,bb);
	  rem = nfchinese(nf,idbb,fact));
        test = 1; nbiter = 1;
        while( test && nbiter <= maxnbiter,
	  if( l > 1,
	    mask = nbiter; xx = 0;
	    for( i = 1, l,
	      if( mask%2, xx += rem[i]*sq[i], xx -= rem[i]*sq[i] ); mask >>= 1)
          , 
            test = 0; xx = sq[1]);
          xx = mynfeltmod(nf,xx,bb);
          alpha = xx^2-aa;
          if( alpha == 0, resl=[xx,1,0]~; break(2));
          t = alpha/bb;
if( DEBUGLEVEL_ell >= 4, print("    [alpha,bb] = ",[alpha,bb]));
          oldnb = nb;
          newnb = abs(norm(t));
if( DEBUGLEVEL_ell >= 4, print("    [oldnb,newnb,oldnb/newnb] = ",[oldnb,newnb,oldnb/newnb+0.]));
          while( nb > newnb,
            mat[,3] *= t;
            bb = t; nb = newnb;
            t = xx*mat[,1]+mat[,2];
            mat[,2] = aa*mat[,1] + xx*mat[,2];
            mat[,1] = t;
            xx = mynfeltmod(nf,-xx,bb);
            alpha = xx^2-aa;
            t = alpha/bb;
            newnb = abs(norm(t));
          );
        if( nb == oldnb, nbiter++, test = 0);
        );
        if( nb == oldnb,
          if( flag3, resl = bnfqfsolve2(bnf,aa,bb,aut); break);
          pol = aa*'x^2+bb;
          vecrat =nfratpoint(nf,pol,borne++<<1,1);
          if( vecrat != 0, resl = [vecrat[2],vecrat[1],vecrat[3]]~; break);

          bor = 1000; yy = 1; testici = 1;
          for( i = 1, 10000, de = nfbasistoalg(nf,vectorv(poldegree(nf.pol),j,random(bor)));
            if( idealadd(bnf,de,bb) != matid(poldegree(bnf.pol)),next);
            xxp = mynfeltmod(bnf,de*xx,bb); yyp = mynfeltmod(bnf,de*yy,bb);
            rap = (norm(xxp^2-aa*yyp^2)/nb^2+0.);
            if( abs(rap) < 1,
if( DEBUGLEVEL_ell >= 4, print("    ********** \n \n MIRACLE ",rap," \n \n ***"));
              t = (xxp^2-aa*yyp^2)/bb;
              mat[,3] *= t;
              bb = t; nb = abs(norm(bb));
if( DEBUGLEVEL_ell >= 4, print("    newnb = ",nb));
              t = xxp*mat[,1]+yyp*mat[,2];
              mat[,2] = aa*yyp*mat[,1] + xxp*mat[,2];
              mat[,1] = t;
              xx = xxp; yy = -yyp; testici = 0;
              ));

          if( testici,  
            alpha = 0;
            while( alpha == 0,
              xx = nfrandint(nf,4*borne); yy = nfrandint(nf,4*borne);
              borne++;
              alpha = xx^2-aa*yy^2);
            bb *= alpha; nb *= abs(norm(alpha));
            t = xx*mat[,1] + yy*mat[,2];
            mat[,2] = xx*mat[,2]+aa*yy*mat[,1];
            mat[,1] = t;
            mat[,3] *= alpha;)))));
  resl = lift(mat*resl);
if( DEBUGLEVEL_ell >= 5, print("     resl1 = ",resl));
if( DEBUGLEVEL_ell >= 5, print("     content = ",content(resl)));
  resl /= content(resl);
  resl = Mod(lift(resl),nf.pol);
if( DEBUGLEVEL_ell >=5, print("     resl3 = ",resl));
  fact = idealadd(nf,idealadd(nf,resl[1],resl[2]),resl[3]);
  fact = bnfisprincipal(bnf,fact,3);
  resl *=1/nfbasistoalg(nf,fact[2]);
if( DEBUGLEVEL_ell >= 5, print("     resl4 = ",resl));
if( DEBUGLEVEL_ell >= 3, print("   resl = ",resl));
  verif = (resl[1]^2-aleg*resl[2]^2-bleg*resl[3]^2 == 0);
  if( !verif, error("bnfqfsolve: WRONG POINT"));
if( DEBUGLEVEL_ell >= 3, print("   end of bnfqfsolve"));
  return(resl);
}
{bnfredquartique( bnf, pol, r,a,b) =
\\ reduction d'une quartique issue de la 2-descente
\\ en connaissant les valeurs de r, a et b. 
local(gcc,princ,rp,pol2);

if( DEBUGLEVEL_ell >= 4, print("    starting bnfredquartique"));
if( DEBUGLEVEL_ell >= 4, print("    ",[r,a,b]));
if( DEBUGLEVEL_ell >= 3, print("   reduction of the quartic ",pol));

  if( a == 0,
    rp = 0
  ,
    gcc = idealadd(bnf,b,a);
    if( gcc == 1,
      rp = nfbasistoalg(bnf,idealaddtoone(bnf.nf,a,b)[1])/a;
      rp = mynfeltmod(bnf,r*rp,b)
    ,
      princ = bnfisprincipal(bnf,gcc,3);
      if( princ[1] == 0, gcc = nfbasistoalg(bnf,princ[2])
      ,
if( DEBUGLEVEL_ell >= 3, print("   quartic not reduced"));
if( DEBUGLEVEL_ell >= 4, print("    end of bnfredquartique"));
        return([pol,0,1]));
      rp = nfbasistoalg(bnf,idealaddtoone(bnf.nf,a/gcc,b/gcc)[1])/(a/gcc);
      rp = mynfeltmod(bnf,r*rp,b)/gcc;
      b /= gcc;
    )
  );
  pol2 = subst(pol/b,'x,rp+b*'x)/b^3;
if( DEBUGLEVEL_ell >= 3, print(" quartic reduced: ",pol2));
if( DEBUGLEVEL_ell >= 4, print("    end of bnfredquartique"));
  return([pol2,rp,b]);
}
{bnfell2descent_gen( bnf, ell, ext, help=[], bigflag=1, flag3=1, aut=['y]) =
\\ bnf a un polynome en y.
\\ si ell= y^2=P(x), alors ext est
\\ ext[1] est une equation relative du corps (=P(x)),
\\ ext[2] est le resultat rnfequation(bnf,P,1);
\\ ext[3] est le bnfinit (sur Q) de l'extension.
\\ dans la suite ext est note L = K(theta).
\\ help est une liste de points deja connus sur ell.
\\ si bigflag !=0 alors on applique bnfredquartique.
\\ si flag3 ==1 alors on utilise bnfqfsolve2 (equation aux normes) pour resoudre Legendre
\\ aut est une liste d'automorphismes connus de bnf
\\ (ca peut aider a factoriser certains discriminiants).
\\ ell est de la forme y^2=x^3+A*x^2+B*x+C
\\ ie ell=[0,A,0,B,C], avec A,B et C entiers.
\\
local(nf,unnf,ellnf,A,B,C,S,plist,Lrnf,SLprod,LS2,LS2gen,polrel,alpha,ttheta,KS2gen,normLS2,normcoord,LS2coordtilda,LS2tilda,aux,listgen,listpointstriv,listpoints,m1,m2,loc,lastloc,maskwhile,iwhile,zc,iaux,liftzc,ispointtriv,point,c,b,a,found,alphac,r,denc,dena,cp,alphacp,beta,mattr,vec,z1,cont,d,e,polorig,pol,redq,transl,multip,UVW,pointxx,point2,rang,listELS,listnotELS);

if( DEBUGLEVEL_ell >= 4, print("    starting bnfell2descent_gen"));

  nf = bnf.nf;
  unnf = Mod(1,nf.pol);
  ellnf = ell*unnf;
  if( #ellnf <= 5, ellnf = ellinit(ellnf,1));

  A = ellnf.a2; if( DEBUGLEVEL_ell >= 2, print("  A = ",A));
  B = ellnf.a4; if( DEBUGLEVEL_ell >= 2, print("  B = ",B));
  C = ellnf.a6; if( DEBUGLEVEL_ell >= 2, print("  C = ",C));

\\ \\\\\\\\\\\\\\\\\\\\\\\\\\\\\\\\\\\\\\
\\      Construction of L(S,2)         \\
\\ \\\\\\\\\\\\\\\\\\\\\\\\\\\\\\\\\\\\\\

if( DEBUGLEVEL_ell >= 2, print(); print("  Computing L(S,2)"));

  polrel = ext[1];
  alpha = Mod(Mod('y,nf.pol),polrel); \\ alpha est l'element primitif de K
  ttheta = Mod('x,polrel);            \\ ttheta est la racine de P(x)

  S = 6*lift(ellnf.disc);
  plist = idealfactor(nf,S)[,1];
  Lrnf = ext[3];
  SLprod = subst(lift(polrel'),'y,lift(ext[2][2]));
if( DEBUGLEVEL_ell >= 3, print("   ",ext[2]));

  while( 1,
\\ Construction des S-unites
    LS2gen = bnfsunit(Lrnf, idealfactor(Lrnf,SLprod)[,1]~);
if( DEBUGLEVEL_ell >= 4, print("    LS2gen = ",LS2gen));
\\ si le groupe de classes est impair, on a fini.
    if( LS2gen[5][1]%2, break);
if( DEBUGLEVEL_ell >= 3, print("   2-class group ",LS2gen[5][3][1][1,1]));
    S *= LS2gen[5][3][1][1,1];
    SLprod = idealmul(Lrnf,SLprod,(LS2gen[5][3][1]));
  );

  KS2gen = bnfsunit(bnf,idealfactor(nf,S)[,1]~);
 
if( DEBUGLEVEL_ell >= 3, print("   #KS2gen = ",#KS2gen[1]));
if( DEBUGLEVEL_ell >= 3, print("    KS2gen = ",KS2gen[1]));

  LS2gen = LS2gen[1];
  LS2 = vector(#LS2gen,i,lift(nfbasistoalg(Lrnf,LS2gen[i])));
  LS2 = concat(lift(Lrnf.futu),LS2);

  LS2 = subst(LS2,'x,ttheta);
  LS2 = LS2*Mod(1,polrel);
if( DEBUGLEVEL_ell >= 3, print("   #LS2 = ",#LS2));
if( DEBUGLEVEL_ell >= 3, print("    LS2 = ",LS2));

if( DEBUGLEVEL_ell >= 2, print("  L(S,2) = ",LS2));

\\ \\\\\\\\\\\\\\\\\\\\\\\\\\\\\\\\\\\\\
\\   Construction of the Selmer group \\
\\ \\\\\\\\\\\\\\\\\\\\\\\\\\\\\\\\\\\\\

if( DEBUGLEVEL_ell >= 2, print(); print("  Computing the Selmer group"));

\\ dans LS2gen, on ne garde que ceux dont la norme est un carre.

  normLS2 = norm(LS2);
if( DEBUGLEVEL_ell >= 4, print("    normLS2 = ",normLS2));

\\ matrice de l'application norme

  normcoord = matrix(#KS2gen[1]+#bnf[8][5]+1,#normLS2,i,j,0);
  for( i = 1, #normLS2,
    normcoord[,i] = bnfissunit(bnf,KS2gen,normLS2[i]));
if( DEBUGLEVEL_ell >= 4, print("    normcoord = ",normcoord));

\\ construction du noyau de la norme

  LS2coordtilda = lift(matker(normcoord*Mod(1,2)));
if( DEBUGLEVEL_ell >= 4, print("    LS2coordtilda = ",LS2coordtilda));
  LS2tilda = vector(#LS2coordtilda[1,],i,0);
  for( i = 1, #LS2coordtilda[1,],
    aux = 1;
    for( j = 1, #LS2coordtilda[,i],
      if( sign(LS2coordtilda[j,i]),
        aux *= LS2[j]));
    LS2tilda[i] = aux;
  );

if( DEBUGLEVEL_ell >= 3, print("   LS2tilda = ",LS2tilda));
if( DEBUGLEVEL_ell >= 3, print("   norm(LS2tilda) = ",norm(LS2tilda)));

\\ Fin de la construction de L(S,2)

  listgen = LS2tilda;
if( DEBUGLEVEL_ell >= 2, print("  #LS2gen = ",#listgen));
if( DEBUGLEVEL_ell >= 2, print("   LS2gen = ",listgen));

if( DEBUGLEVEL_ell >= 3, print("   (A,B,C) = ",[A,B,C]));

\\ \\\\\\\\\\\\\\\\\\\\\\\\\\\\\\\\\\\
\\   Recherche de points triviaux   \\
\\ \\\\\\\\\\\\\\\\\\\\\\\\\\\\\\\\\\\

if( DEBUGLEVEL_ell >= 2, print("  Search for trivial points on the curve"));
  listpointstriv = nfratpoint(nf,'x^3+A*'x^2+B*'x+C,LIMTRIV,0);
  listpointstriv = concat(help,listpointstriv);
if( DEBUGLEVEL_ell >= 1, print(" Trivial points on the curve = ",listpointstriv));

\\ \\\\\\\\\\\\\\\\\\\\\\\\\\\\\\\\\\\\\\
\\          parcours de L(S,2)         \\
\\ \\\\\\\\\\\\\\\\\\\\\\\\\\\\\\\\\\\\\\

  listpoints = [];
  m1 = 0; m2 = 0; lastloc = -1;
  maskwhile = 1<<#listgen;
  listELS = [0]; listnotELS = [];
  iwhile = 1;

  while( iwhile < maskwhile,
if( DEBUGLEVEL_ell >= 4,
  print("    iwhile = ",iwhile);
  print("    listgen = ",listgen)
);

\\ utilise la structure de groupe pour detecter une eventuelle solubilite locale.
    loc = 0;
    for( i = 1, #listELS,
      for( j = 1, #listnotELS,
        if( bitxor(listELS[i],listnotELS[j]) == iwhile,
if( DEBUGLEVEL_ell >= 3, print("   Not ELS from group structure"));
          listnotELS = concat(listnotELS,[iwhile]);
          iwhile++;
          next(3)
    )));

    for( i = 1, #listELS,
      for( j = i+1, #listELS,
        if( bitxor(listELS[i],listELS[j]) == iwhile,
if( DEBUGLEVEL_ell >= 3, print("   ELS from group structure"));
          listELS = concat(listELS,[iwhile]);
          loc = 1;
          break(2)
    )));

    iaux = vectorv(#listgen,i,bittest(iwhile,i-1));
    iaux = (LS2coordtilda*iaux)%2;
    zc = unnf*prod( i = 1, #LS2, LS2[i]^iaux[i]);

if( DEBUGLEVEL_ell >= 2, print("  zc = ",zc));
    liftzc = lift(zc);

\\ Est-ce un point trivial ?
    found = 0;
    ispointtriv = 0;
    for( i = 1, #listpointstriv,
      point = listpointstriv[i];
      if( #point == 2 || point[3] != 0,
        if( nfissquare(Lrnf.nf,subst((lift(point[1])-'x)*lift(liftzc),'y,lift(ext[2][2]))),
if( DEBUGLEVEL_ell >= 2, print("  comes from the trivial point ",point));
          listpoints = concat(listpoints,[point]);
          found = 1; ispointtriv = 1; break
    )));

\\ \\\\\\\\\\\\\
\\ On cherche a ecrire zc sous la forme a-b*theta
\\ \\\\\\\\\\\\\

    if( !found, \\ si ce n'est pas un point trivial
      a = polcoeff(liftzc,0);
      b =-polcoeff(liftzc,1);
      c = polcoeff(liftzc,2);

      if( c != 0,
        alphac = (A*b+B*c-a)*c+b^2;
if( DEBUGLEVEL_ell >= 3, print("   alphac = ",alphac));
        r = nfsqrt(nf,norm(zc))[1];
        if( alphac == 0,
\\ cas particulier
if( DEBUGLEVEL_ell >= 3, print("   continuing with 1/zc"));
          zc = norm(zc)*(1/zc);
if( DEBUGLEVEL_ell >= 2, print("  zc = ",zc))
        ,
\\ Il faut resoudre une forme quadratique
\\ Existence (locale = globale) d'une solution :
          denc = deno(lift(c));
          if( denc != 1, cp = c*denc^2, cp = c);
          dena = deno(lift(alphac));
          if( dena != 1, alphacp = alphac*dena^2, alphacp = alphac);
if( DEBUGLEVEL_ell >= 2, print("  Hilbert symbol (",alphacp,",",cp,") = "));
          if( !loc && mynfhilbert(nf, alphacp,cp) < 0,
if( DEBUGLEVEL_ell >= 3, print("   no local solution"));
            listnotELS = concat(listnotELS,[iwhile]);
            iwhile++;
            next
          );
\\ Ici on a l'existence locale
          beta = A*(A*b*c+B*c^2+b^2)-C*c^2+a*b;
          mattr = matid(3);
          mattr[1,1] = c ;mattr[2,2] = alphac ;
          mattr[3,3] = r ;mattr[2,3] = -beta;
          mattr[1,2] = -(b +A*c) ;mattr[1,3] = a-B*c+A*(A*c+b);
if( DEBUGLEVEL_ell >= 2, print1("  sol of quadratic equation = "));
          vec = bnfqfsolve(bnf,alphacp,cp,flag3,aut);
if( DEBUGLEVEL_ell >= 2, print(lift(vec)));
          aux = vec[2]*dena;
          vec[2] = vec[1];vec[1] = aux;
          vec[3] = vec[3]*denc;
          vec = (mattr^(-1))*vec;
          vec /= content(lift(vec));
          z1 = (vec[3]*ttheta+vec[2])*ttheta+vec[1];		
if( DEBUGLEVEL_ell >= 3, print("   z1 = ",z1));
          zc *= z1^2;
if( DEBUGLEVEL_ell >= 2, print("  zc*z1^2 = ",zc));
         )
      )
    );

\\ \\\\\\\\\\
\\ Maintenant zc est de la forme a-b*theta
\\ \\\\\\\\\\

    if( !found,

if( DEBUGLEVEL_ell >= 3, print("   zc = ",zc));
      liftzc = lift(zc);
      a = polcoeff(liftzc,0);
      b =-polcoeff(liftzc,1);
      c = polcoeff(liftzc,2);
if( c, error("bnfell2descent_gen : c <> 0"));

\\ remove denominators and try to simplify zc
      cont = idealadd(nf,a,b);
      if( cont != 1,
        cont = idealfactor(nf,cont);
        cont[,2] \= 2;
        aux = 1;
        for( i = 1, #cont[,1],
\\ *****************************************************************
\\          aux = idealmul(nf,aux,idealpow(nf,cont[i,1],cont[i,2]))
          aux = idealmul(nf,aux,idealpow(nf,idealhnf(nf,cont[i,1]),cont[i,2]))
\\ *****************************************************************
        );
        cont = nfbasistoalg(nf,bnfisprincipal(bnf,aux)[2])^2;
        a /= cont;
        b /= cont;
        zc/= cont;
        liftzc = lift(zc);
if( DEBUGLEVEL_ell >= 3, print("   new zc = ",zc));
      );

      if( nfissquare(nf,b),
if( DEBUGLEVEL_ell >= 3, print("   b is a square"));
        point = [a/b,nfsqrt(nf,(a/b)^3+A*(a/b)^2+B*(a/b)+C)[1]];
if( DEBUGLEVEL_ell >= 2, print("  point found = ",point));
        listpoints = concat(listpoints,[point]);
        found = 1; ispointtriv = 1
      )
    );

\\ \\\\\\\\\\\
\\ Construction de la quartique 
\\ \\\\\\\\\\\

    if( !found, \\ si ce n'est pas un point trivial
      r = nfsqrt(nf,norm(zc))[1];
if( DEBUGLEVEL_ell >= 4, print("    r = ",r));
      c = -2*(A*b+3*a);
if( DEBUGLEVEL_ell >= 4, print("    c = ",c));
      d = 8*r;
if( DEBUGLEVEL_ell >= 4, print("    d = ",d));
      e = (A^2*b^2 - 2*A*a*b-4*B*b^2-3*a^2);
if( DEBUGLEVEL_ell >= 4, print("    e = ",e));
      polorig = b*('x^4+c*'x^2+d*'x+e)*unnf;
if( DEBUGLEVEL_ell >= 2, print("  quartic: (",lift(b),")*Y^2 = ",lift(polorig/b)));
      pol = polorig;
      if( bigflag,
        redq = bnfredquartique(bnf,pol,r,a,b);
if( DEBUGLEVEL_ell >= 2, print("  reduced: Y^2 = ",lift(redq[1])));
        pol = redq[1]; transl = redq[2]; multip = redq[3]
      );

\\ Search for a point on the quartic
      point = nfratpoint(nf,pol,LIM1,1);
      found = point != [];
<<<<<<< HEAD
\\ If no point is found, check if it is ELS
      if( !found && !loc,
=======
      if( found,
        loc = 1
      );
\\ If the quartic is not known to be ELS, check if it is
      if( !loc,
>>>>>>> 8bceb36e
        if( bigflag,
          loc = nflocallysoluble(nf,pol,r,a,b)
        , loc = nflocallysoluble(nf,pol,0,1,1)
      ));
      if( !loc,
        listnotELS = concat(listnotELS,[iwhile]);
        iwhile++;
        next
      )
    );

\\ If no point is found, search harder
    if( !found,
if( DEBUGLEVEL_ell >= 2, print("quartic is ELS"));
      point = nfratpoint(nf,pol,LIM3,1);
      found = point != []
    );

    if( found && !ispointtriv,
      if( bigflag,
        point[1] = point[1]*multip+transl;
        point[2] = nfsqrt(nf,subst(polorig,'x,point[1]/point[3]))[1]);
      mattr = matid(3);
      mattr[1,1] = -2*b^2; mattr[1,2] = (A*b+a)*b;
      mattr[1,3] = a^2+(2*B-A^2)*b^2; mattr[2,2] = -b;
      mattr[2,3] = a+A*b; mattr[3,3] =r;
      UVW = [point[1]^2,point[3]^2,point[1]*point[3]]~;
      vec = (mattr^(-1))*UVW;
      z1 = (vec[3]*ttheta+vec[2])*ttheta+vec[1];
      zc *= z1^2;
      zc /= -polcoeff(lift(zc),1);
if( DEBUGLEVEL_ell >= 3, print("   zc*z1^2 = ",zc));
      pointxx = polcoeff(lift(zc),0);
      point2 = [ pointxx, nfsqrt(nf,subst('x^3+A*'x^2+B*'x+C,'x,pointxx))[1]];
if( DEBUGLEVEL_ell >= 1, print("  point found = ",point2));
      listpoints = concat(listpoints,[point2]);
    );

    listELS = concat(listELS,[iwhile]);
    if( degre(iwhile) > lastloc, m2++; lastloc = degre(iwhile));

    if( found,
      m1++;
      found = 0; lastloc = -1;
      iwhile = 1<<degre(iwhile);
      maskwhile >>= 1;
      LS2coordtilda = vecextract(LS2coordtilda,1<<#listgen-iwhile-1);
      listgen = vecextract(listgen,1<<#listgen-iwhile-1);
      while( listELS[#listELS] >= iwhile,
        listELS = vecextract(listELS,1<<(#listELS-1)-1));
      while( #listnotELS && listnotELS[#listnotELS] >= iwhile,
        listnotELS = vecextract(listnotELS,1<<(#listnotELS-1)-1))
    , iwhile ++
    )
  );

if( DEBUGLEVEL_ell >= 2,
  print("  m1 = ",m1);
  print("  m2 = ",m2));
if( DEBUGLEVEL_ell >= 1,
  print("#S(E/K)[2]    = ",1<<m2));
  if( m1 == m2,
if( DEBUGLEVEL_ell >= 1,
    print("#E(K)/2E(K)   = ",1<<m1);
    print("#III(E/K)[2]  = 1");
    print("rank(E/K)     = ",m1));
    rang = m1
  ,
if( DEBUGLEVEL_ell >= 1,
    print("#E(K)/2E(K)  >= ",1<<m1);
    print("#III(E/K)[2] <= ",1<<(m2-m1));
    print("rank(E/K)    >= ",m1));
    rang = m1;
    if( (m2-m1)%2,
if( DEBUGLEVEL_ell >= 1,
      print(" III should be a square, hence ");
      if( m2-m1 > 1,
        print("#E(K)/2E(K)  >= ",1<<(m1+1));
        print("#III(E/K)[2] <= ",1<<(m2-m1-1));
        print("rank(E/K)    >= ",m1+1)
      ,
        print("#E(K)/2E(K)  = ",1<<(m1+1));
        print("#III(E/K)[2] = 1");
        print("rank(E/K)    = ",m1+1)));
      rang = m1+1)
  );

if( DEBUGLEVEL_ell >= 1, print(" listpoints = ",listpoints));
  for( i = 1, #listpoints,
    if( #listpoints[i] == 3, 
      listpoints[i] = vecextract(listpoints[i],3));
    if( !ellisoncurve(ellnf,listpoints[i]), 
      error("bnfell2descent: WRONG POINT ")));
if( DEBUGLEVEL_ell >= 4, print("    end of bnfell2descent_gen"));
  return([rang,m2,listpoints]);
}
{bnfellrank(bnf,ell,help=[],bigflag=1,flag3=1) =
\\ Algorithme de la 2-descente sur la courbe elliptique ell.
\\ help est une liste de points connus sur ell.

\\ attention bnf a un polynome en y.
\\ si bigflag !=0, on reduit les quartiques
\\ si flag3 != 0, on utilise bnfqfsolve2
local(urst,urst1,den,factden,eqtheta,rnfeq,bbnf,ext,rang,f);

if( DEBUGLEVEL_ell >= 3, print("   starting bnfellrank"));
  if( #ell <= 5, ell = ellinit(ell,1));

\\ removes the coefficients a1 and a3
  urst = [1,0,0,0];
  if( ell.a1 != 0 || ell.a3 != 0,
    urst1 = [1,0,-ell.a1/2,-ell.a3/2];
    ell = ellchangecurve(ell,urst1);
    urst = ellcomposeurst(urst,urst1)
  );

\\ removes denominators
  while( (den = idealinv(bnf,idealadd(bnf,idealadd(bnf,1,ell.a2),idealadd(bnf,ell.a4,ell.a6))))[1,1] > 1,
    factden = idealfactor(bnf,den)[,1];
    den = 1;
    for( i = 1, #factden,
      den = idealmul(bnf,den,factden[i]));
    den = den[1,1];
    urst1 = [1/den,0,0,0];
    ell = ellchangecurve(ell,urst1);
    urst = ellcomposeurst(urst,urst1);
  );

  help = ellchangepoint(help,urst);

\\ choix de l'algorithme suivant la 2-torsion
  ell *= Mod(1,bnf.pol);
  eqtheta = Pol([1,ell.a2,ell.a4,ell.a6]);
if( DEBUGLEVEL_ell >= 1, print(" elliptic curve: Y^2 = ",eqtheta));
  f = nfpolratroots(bnf,eqtheta);

  if( #f == 0,                                  \\ cas 1: 2-torsion triviale
    rnfeq = rnfequation(bnf,eqtheta,1);
    urst1 = [1,-rnfeq[3]*Mod('y,bnf.pol),0,0];
    if( rnfeq[3] != 0, 
      ell = ellchangecurve(ell,urst1);
      urst = ellcomposeurst(urst,urst1);
      eqtheta = subst(eqtheta,'x,'x-rnfeq[3]*Mod('y,bnf.pol));
      rnfeq = rnfequation(bnf,eqtheta,1);
if( DEBUGLEVEL_ell >= 2, print("  translation: working with Y^2 = ",eqtheta));
    );
if( DEBUGLEVEL_ell >= 3, print1("   bbnfinit "));
    bbnf = bnfinit(rnfeq[1],1);
if( DEBUGLEVEL_ell >= 3, print("   done"));
    ext = [eqtheta, rnfeq, bbnf];
    rang = bnfell2descent_gen(bnf,ell,ext,help,bigflag,flag3)
  ,
  if( #f == 1,                                  \\ cas 2: 2-torsion = Z/2Z
    if( f[1] != 0, 
      urst1 = [1,f[1],0,0];
      ell = ellchangecurve(ell,urst1);
      urst = ellcomposeurst(urst,urst1)
    );
    rang = bnfell2descent_viaisog(bnf,ell)
  ,                                             \\ cas 3: 2-torsion = Z/2Z*Z/2Z
    rang = bnfell2descent_complete(bnf,f[1],f[2],f[3],flag3)
  ));
 
  rang[3] = ellchangepoint(rang[3],ellinverturst(urst));
if( DEBUGLEVEL_ell >= 3, print("   end of bnfellrank"));

return(rang);
}
{bnfell2descent_complete(bnf,e1,e2,e3,flag3=1,aut=['y]) =
\\ calcul du rang d'une courbe elliptique
\\ par la methode de 2-descente complete.
\\ Y^2 = (x-e1)*(x-e2)*(x-e3);
\\ en suivant la methode decrite par J.Silverman
\\ si flag3 ==1 alors on utilise bnfqfsolve2 (equation aux normes)
\\ pour resoudre Legendre 
\\ on pourra alors utiliser aut=nfgaloisconj(bnf.pol)

\\ e1, e2 et e3 sont des entiers algebriques de bnf.

local(KS2prod,oddclass,KS2gen,vect,selmer,rang,b1,b2,vec,z1,z2,d31,quart0,quart,cont,fa,point,solx,soly,listepoints,strange);

if( DEBUGLEVEL_ell >= 2, print("  Algorithm of complete 2-descent"));

\\ calcul de K(S,2)

  KS2prod = (e1-e2)*(e2-e3)*(e3-e1)*2;
  oddclass = 0;
  while( !oddclass,
    KS2gen = bnfsunit(bnf,idealfactor(bnf,KS2prod)[,1]~);
    oddclass = (KS2gen[5][1]%2);
    if( !oddclass,
      KS2prod = idealmul(bnf,KS2prod,(KS2gen[5][3][1])));
  );
  KS2gen = KS2gen[1];
  for( i = 1, #KS2gen,
    KS2gen[i] = nfbasistoalg(bnf, KS2gen[i]));
  KS2gen = concat(Mod(lift(bnf.tufu),bnf.pol),KS2gen);
if( DEBUGLEVEL_ell >= 2,
  print("  #K(S,2)gen = ",#KS2gen);
  print("   K(S,2)gen = ",KS2gen)
);

\\ parcours de K(S,2)*K(S,2)

  vect = vector(#KS2gen,i,[0,1]);
  selmer = 0;
  rang = 0;
  listepoints = [];

  forvec( X = vect,
    b1 = prod( i = 1, #KS2gen, KS2gen[i]^X[i]);
    forvec( Y = vect,
      b2 = prod( i = 1, #KS2gen, KS2gen[i]^Y[i]);

if( DEBUGLEVEL_ell >= 3, print("   [b1,b2] = ",lift([b1,b2])));

\\ points triviaux provenant de la 2-torsion

      if( b1==1 && b2==1, 
if( DEBUGLEVEL_ell >= 2, print("  trivial point [0]"));
        selmer++; rang++; next);
      if( nfissquare(bnf.nf,(e2-e1)*b1)
        && nfissquare(bnf.nf,(e2-e3)*(e2-e1)*b2),
if( DEBUGLEVEL_ell >= 2, print("  trivial point [e2,0]"));
        selmer++; rang++; next);
      if( nfissquare(bnf.nf,(e1-e2)*b2)
        && nfissquare(bnf.nf,(e1-e3)*(e1-e2)*b1),
if( DEBUGLEVEL_ell >= 2, print("  trivial point [e1,0]"));
        selmer++; rang++; next);
      if( nfissquare(bnf.nf,(e3-e1)*b1)
        && nfissquare(bnf.nf,(e3-e2)*b2),
if( DEBUGLEVEL_ell >= 2, print("  trivial point [e3,0]"));
        selmer++; rang++; next);

\\ premier critere local : sur les formes quadratiques

      if( mynfhilbert(bnf.nf,b1*b2,b1*(e2-e1)) < 0
        || mynfhilbert(bnf.nf,b2,b1*(e3-e1)) < 0
        || mynfhilbert(bnf.nf,b1,b2*(e3-e2)) < 0
        ,
if( DEBUGLEVEL_ell >= 3, print("   not ELS"));
        next);

if( DEBUGLEVEL_ell >= 2, print("  [b1,b2] = ",lift([b1,b2])));
if( DEBUGLEVEL_ell >= 2, print("  quadratic forms locally soluble"));

\\ solution de la premiere forme quadratique

      if( b1 != b2,
        vec = bnfqfsolve(bnf,b1*b2,b1*(e2-e1),flag3);
if( DEBUGLEVEL_ell >= 3, print("   sol part = ",vec));
        if( vec[3] == 0, error("bnfell2descent_complete: BUG !!! : vec[3]=0 "));
        z1 = vec[1]/vec[3]/b1; z2 = vec[2]/vec[3]
      ,
        z1 = (1+(e2-e1)/b1)/2; z2 = z1-1
      );
      d31 = e3-e1;
      quart0 = b2^2*(z1^2*b1 - d31)*'x^4 - 4*z1*b2^2*z2*b1*'x^3
           + 2*b1*b2*(z1^2*b1 + 2*b2*z2^2 + d31)*'x^2 - 4*z1*b2*z2*b1^2*'x
           + b1^2*(z1^2*b1 - d31);
      quart = quart0*b1*b2;
if( DEBUGLEVEL_ell >= 4, print("    quart = ",quart));
      quart *= denominator(simplify(content(quart)))^2;
      cont = simplify(content(lift(quart)));
      fa = factor(cont);
      for( i = 1, #fa[,1], quart /= fa[i,1]^(2*(fa[i,2]\2)));
if( DEBUGLEVEL_ell >= 3, print("   quartic reduced = ",quart));

\\ la quartique est-elle localement soluble ?
   
      if( !nflocallysoluble(bnf.nf,quart),
if( DEBUGLEVEL_ell >= 2, print("  quartic not ELS"));
        next);
      selmer++;

\\ recherche de points sur la quartique.

      point = nfratpoint(bnf.nf,quart,LIM3,1);
      if( point != [], 
if( DEBUGLEVEL_ell >= 2, print("  point found on the quartic !!"));
if( DEBUGLEVEL_ell >= 3, print("   ",point));
        if( point[3], 
          point /= point[3];
          z1 = (2*b2*point[1]*z2-z1*(b1+b2*point[1]^2))/(b1-b2*point[1]^2);
          solx = b1*z1^2+e1;
          soly = nfsqrt(bnf.nf,(solx-e1)*(solx-e2)*(solx-e3))[1];
          listepoints = concat(listepoints,[[solx,soly]]);
if( DEBUGLEVEL_ell >= 1, print(" point on the elliptic curve =",[solx,soly]))
        );
        rang++
      ,
if( DEBUGLEVEL_ell >= 2, print("  no point found on the quartic"))
      )
    )
  );

\\ fin

if( DEBUGLEVEL_ell >= 1,
  print("#S^(2)      = ",selmer));
  if( rang > selmer/2, rang = selmer);
if( DEBUGLEVEL_ell >= 1,
  strange = rang != selmer;
  if( strange,
  print("#E[K]/2E[K]>= ",rang)
, print("#E[K]/2E[K] = ",rang));
  print("#E[2]       = 4");
);
  rang = ceil(log(rang)/log(2))-2;
  selmer = valuation(selmer,2);
if( DEBUGLEVEL_ell >= 1,
  if( strange,
  print(selmer-2," >= rank  >= ",rang)
, print("rank        = ",rang));
  if( rang, print("points = ",listepoints));
);

return([rang,selmer,listepoints]);
}

\\ \\\\\\\\\\\\\\\\\\\\\\\\\\\\\\\\\\\\\\\\\\
\\            HELP MESSAGES                \\
\\ \\\\\\\\\\\\\\\\\\\\\\\\\\\\\\\\\\\\\\\\\\

{
  addhelp(bnfellrank,
    "bnfellrank(K,E,help=[]): E is a 5-component vector defining an elliptic curve defined over the number field K (output by bnfinit()). Returns a vector [r,s,v], where r is a lower bound for the rank of E(K), s is the rank of its 2-Selmer group and v is a list of independant points in E(K)/2E(K). If help is a vector of nontrivial points on E(K), the result might be faster. See also ?default_ell");
\\                  others
  addhelp(default_ell,
    "default_ell(DEBUGLEVEL_ell, LIM1, LIM3, LIMTRIV, MAXPROB, LIMBIGPRIME): output/set the value of the global variables used for ellrank() and other related functions. DEBUGLEVEL_ell: 0-5 : choose the quantity of information printed during the computation (default=0: print nothing); LIM1 (resp LIM3): search limit for easy (resp hard) points on quartics; LIMTRIV: search limit for trivial points on elliptic curves; MAXPROB, LIMBIGPRIME: technical.");
}<|MERGE_RESOLUTION|>--- conflicted
+++ resolved
@@ -1776,16 +1776,11 @@
 \\ Search for a point on the quartic
       point = nfratpoint(nf,pol,LIM1,1);
       found = point != [];
-<<<<<<< HEAD
-\\ If no point is found, check if it is ELS
-      if( !found && !loc,
-=======
       if( found,
         loc = 1
       );
 \\ If the quartic is not known to be ELS, check if it is
       if( !loc,
->>>>>>> 8bceb36e
         if( bigflag,
           loc = nflocallysoluble(nf,pol,r,a,b)
         , loc = nflocallysoluble(nf,pol,0,1,1)
