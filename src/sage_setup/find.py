--- conflicted
+++ resolved
@@ -173,8 +173,6 @@
         os.chdir(cwd)
     return python_packages, python_modules, cython_modules
 
-<<<<<<< HEAD
-=======
 def filter_cython_sources(src_dir, distributions):
     """
     Find all Cython modules in the given source directory that belong to the
@@ -261,7 +259,6 @@
         return src_dir
     else:
         return Path(SAGE_ROOT) / "build" / "pkgs" / "sagelib" / "src" / "build" / "cythonized"
->>>>>>> 49164154
 
 def find_extra_files(src_dir, modules, cythonized_dir, special_filenames=[]):
     """
