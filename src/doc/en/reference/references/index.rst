--- conflicted
+++ resolved
@@ -228,15 +228,13 @@
             Math. Theor. Comput. Sci. Proc., AJ, Assoc. Discrete
             Math. Theor. Comput. Sci., (2008). :arxiv:`0804.1587v1`
 
-<<<<<<< HEAD
 .. [AO2018] Sami Assaf and Ezgi Kantarci Oguz. *A local characterization
             of crystals for the quantum queer superalgebra*.
             Preprint (2018). :arxiv:`1803.06317`
-=======
+
 .. [As2008b] Sami Assaf. *Dual equivalence graphs and a
              combinatorial proof of LLT and Macdonald positivity*.
              (2008). :arxiv:`1005.3759v5`.
->>>>>>> 95ea5f39
 
 .. [AS2011] \R.B.J.T Allenby and A. Slomson, "How to count", CRC Press (2011)
 
