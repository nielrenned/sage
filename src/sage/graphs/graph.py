r"""
Undirected graphs

This module implements functions and operations involving undirected
graphs.

**Graph basic operations:**

.. csv-table::
    :class: contentstable
    :widths: 30, 70
    :delim: |

    :meth:`~Graph.write_to_eps` | Writes a plot of the graph to ``filename`` in ``eps`` format.
    :meth:`~Graph.to_undirected` | Since the graph is already undirected, simply returns a copy of itself.
    :meth:`~Graph.to_directed` | Returns a directed version of the graph.
    :meth:`~Graph.sparse6_string` | Returns the sparse6 representation of the graph as an ASCII string.
    :meth:`~Graph.graph6_string` | Returns the graph6 representation of the graph as an ASCII string.
    :meth:`~Graph.bipartite_sets` | Returns `(X,Y)` where X and Y are the nodes in each bipartite set of graph.
    :meth:`~Graph.bipartite_color` | Returns a dictionary with vertices as the keys and the color class as the values.
    :meth:`~Graph.is_directed` | Since graph is undirected, returns False.
    :meth:`~Graph.join` | Returns the join of self and other.
    :meth:`~Graph.seidel_switching` | Returns Seidel switching w.r.t. a subset of vertices.
    :meth:`~Graph.seidel_adjacency_matrix` | Returns Seidel adjacency matrix of self.
    :meth:`~Graph.twograph`  | Returns :class:`two-graph <sage.combinat.designs.twographs.TwoGraph>` of self.


**Distances:**

.. csv-table::
    :class: contentstable
    :widths: 30, 70
    :delim: |

    :meth:`~Graph.centrality_closeness` | Returns the closeness centrality (1/average distance to all vertices)
    :meth:`~Graph.centrality_degree` | Returns the degree centrality


**Graph properties:**

.. csv-table::
    :class: contentstable
    :widths: 30, 70
    :delim: |

    :meth:`~Graph.is_asteroidal_triple_free` | Tests whether the current graph is asteroidal triple free.
    :meth:`~Graph.is_prime` | Tests whether the current graph is prime.
    :meth:`~Graph.is_split` | Returns ``True`` if the graph is a Split graph, ``False`` otherwise.
    :meth:`~Graph.is_triangle_free` | Returns whether ``self`` is triangle-free.
    :meth:`~Graph.is_bipartite` | Returns True if graph G is bipartite, False if not.
    :meth:`~Graph.is_line_graph` | Tests wether the graph is a line graph.
    :meth:`~Graph.is_odd_hole_free` | Tests whether ``self`` contains an induced odd hole.
    :meth:`~Graph.is_even_hole_free` | Tests whether ``self`` contains an induced even hole.
    :meth:`~Graph.is_cartesian_product` | Tests whether ``self`` is a cartesian product of graphs.
    :meth:`~Graph.is_long_hole_free` | Tests whether ``self`` contains an induced cycle of length at least 5.
    :meth:`~Graph.is_long_antihole_free` | Tests whether ``self`` contains an induced anticycle of length at least 5.
    :meth:`~Graph.is_weakly_chordal` | Tests whether ``self`` is weakly chordal.
    :meth:`~Graph.is_strongly_regular` | Tests whether ``self`` is strongly regular.
    :meth:`~Graph.is_distance_regular` | Tests whether ``self`` is distance-regular.
    :meth:`~Graph.is_tree` | Return True if the graph is a tree.
    :meth:`~Graph.is_forest` | Return True if the graph is a forest, i.e. a disjoint union of trees.
    :meth:`~Graph.is_overfull` | Tests whether the current graph is overfull.
    :meth:`~Graph.odd_girth` | Returns the odd girth of ``self``.
    :meth:`~Graph.is_edge_transitive` | Returns true if self is edge-transitive.
    :meth:`~Graph.is_arc_transitive` | Returns true if self is arc-transitive.
    :meth:`~Graph.is_half_transitive` | Returns true if self is a half-transitive graph.
    :meth:`~Graph.is_semi_symmetric` | Returns true if self is a semi-symmetric graph.

**Connectivity, orientations, trees:**

.. csv-table::
    :class: contentstable
    :widths: 30, 70
    :delim: |

    :meth:`~Graph.gomory_hu_tree` | Returns a Gomory-Hu tree of self.
    :meth:`~Graph.minimum_outdegree_orientation` | Returns an orientation of ``self`` with the smallest possible maximum outdegree
    :meth:`~Graph.bounded_outdegree_orientation` | Computes an orientation of ``self`` such that every vertex `v` has out-degree less than `b(v)`
    :meth:`~Graph.strong_orientation` | Returns a strongly connected orientation of the current graph.
    :meth:`~Graph.degree_constrained_subgraph` | Returns a degree-constrained subgraph.
    :meth:`~Graph.bridges` | Returns the list of all bridges.
    :meth:`~Graph.spanning_trees` | Returns the list of all spanning trees.
    :meth:`~Graph.random_spanning_tree` | Returns a random spanning tree.

**Clique-related methods:**

.. csv-table::
    :class: contentstable
    :widths: 30, 70
    :delim: |

    :meth:`~Graph.clique_complex` | Returns the clique complex of self
    :meth:`~Graph.cliques_containing_vertex` | Returns the cliques containing each vertex
    :meth:`~Graph.cliques_vertex_clique_number` | Returns a dictionary of sizes of the largest maximal cliques containing each vertex
    :meth:`~Graph.cliques_get_clique_bipartite` | Returns a bipartite graph constructed such that maximal cliques are the right vertices and the left vertices are retained from the given graph
    :meth:`~Graph.cliques_get_max_clique_graph` | Returns a graph constructed with maximal cliques as vertices, and edges between maximal cliques sharing vertices.
    :meth:`~Graph.cliques_number_of` | Returns a dictionary of the number of maximal cliques containing each vertex, keyed by vertex.
    :meth:`~Graph.clique_number` | Returns the order of the largest clique of the graph.
    :meth:`~Graph.clique_maximum` | Returns the vertex set of a maximal order complete subgraph.
    :meth:`~Graph.cliques_maximum` | Returns the list of all maximum cliques
    :meth:`~Graph.cliques_maximal` | Returns the list of all maximal cliques
    :meth:`~Graph.clique_polynomial` | Returns the clique polynomial

**Algorithmically hard stuff:**

.. csv-table::
    :class: contentstable
    :widths: 30, 70
    :delim: |

    :meth:`~Graph.vertex_cover` | Returns a minimum vertex cover.
    :meth:`~Graph.independent_set` | Returns a maximum independent set.
    :meth:`~Graph.topological_minor` | Returns a topological `H`-minor of ``self`` if one exists.
    :meth:`~Graph.convexity_properties` | Returns a ``ConvexityProperties`` object corresponding to ``self``.
    :meth:`~Graph.matching_polynomial` | Computes the matching polynomial.
    :meth:`~Graph.rank_decomposition` | Returns an rank-decomposition of ``self`` achieving optiml rank-width.
    :meth:`~Graph.minor` | Returns the vertices of a minor isomorphic to `H`.
    :meth:`~Graph.independent_set_of_representatives` | Returns an independent set of representatives.
    :meth:`~Graph.coloring` | Returns the first (optimal) proper vertex-coloring found.
    :meth:`~Graph.has_homomorphism_to` | Checks whether there is a morphism between two graphs.
    :meth:`~Graph.chromatic_number` | Returns the minimal number of colors needed to color the vertices.
    :meth:`~Graph.chromatic_polynomial` | Returns the chromatic polynomial.
    :meth:`~Graph.chromatic_symmetric_function` | Return the chromatic symmetric function.
    :meth:`~Graph.tutte_polynomial` | Returns the Tutte polynomial.
    :meth:`~Graph.is_perfect` | Tests whether the graph is perfect.
    :meth:`~Graph.treewidth` | Computes the tree-width and provides a decomposition.


**Leftovers:**

.. csv-table::
    :class: contentstable
    :widths: 30, 70
    :delim: |

    :meth:`~Graph.cores` | Returns the core number for each vertex in an ordered list.
    :meth:`~Graph.matching` | Returns a maximum weighted matching of the graph
    :meth:`~Graph.fractional_chromatic_index` | Computes the fractional chromatic index.
    :meth:`~Graph.lovasz_theta` | Returns the Lovasz number (a.k.a theta).
    :meth:`~Graph.kirchhoff_symanzik_polynomial` | Returns the Kirchhoff-Symanzik polynomial.
    :meth:`~Graph.modular_decomposition` | Returns the modular decomposition.
    :meth:`~Graph.maximum_average_degree` | Returns the Maximum Average Degree (MAD).
    :meth:`~Graph.two_factor_petersen` | Returns a decomposition of the graph into 2-factors.
    :meth:`~Graph.ihara_zeta_function_inverse` | Returns the inverse of the zeta function.

AUTHORS:

-  Robert L. Miller (2006-10-22): initial version

-  William Stein (2006-12-05): Editing

-  Robert L. Miller (2007-01-13): refactoring, adjusting for
   NetworkX-0.33, fixed plotting bugs (2007-01-23): basic tutorial,
   edge labels, loops, multiple edges and arcs (2007-02-07): graph6
   and sparse6 formats, matrix input

-  Emily Kirkmann (2007-02-11): added graph_border option to plot
   and show

-  Robert L. Miller (2007-02-12): vertex color-maps, graph
   boundaries, graph6 helper functions in Cython

-  Robert L. Miller Sage Days 3 (2007-02-17-21): 3d plotting in
   Tachyon

-  Robert L. Miller (2007-02-25): display a partition

-  Robert L. Miller (2007-02-28): associate arbitrary objects to
   vertices, edge and arc label display (in 2d), edge coloring

-  Robert L. Miller (2007-03-21): Automorphism group, isomorphism
   check, canonical label

-  Robert L. Miller (2007-06-07-09): NetworkX function wrapping

-  Michael W. Hansen (2007-06-09): Topological sort generation

-  Emily Kirkman, Robert L. Miller Sage Days 4: Finished wrapping
   NetworkX

-  Emily Kirkman (2007-07-21): Genus (including circular planar,
   all embeddings and all planar embeddings), all paths, interior
   paths

-  Bobby Moretti (2007-08-12): fixed up plotting of graphs with
   edge colors differentiated by label

-  Jason Grout (2007-09-25): Added functions, bug fixes, and
   general enhancements

-  Robert L. Miller (Sage Days 7): Edge labeled graph isomorphism

-  Tom Boothby (Sage Days 7): Miscellaneous awesomeness

-  Tom Boothby (2008-01-09): Added graphviz output

-  David Joyner (2009-2): Fixed docstring bug related to GAP.

-  Stephen Hartke (2009-07-26): Fixed bug in blocks_and_cut_vertices()
   that caused an incorrect result when the vertex 0 was a cut vertex.

-  Stephen Hartke (2009-08-22): Fixed bug in blocks_and_cut_vertices()
   where the list of cut_vertices is not treated as a set.

-  Anders Jonsson (2009-10-10): Counting of spanning trees and out-trees added.

-  Nathann Cohen (2009-09) : Cliquer, Connectivity, Flows
                             and everything that uses Linear Programming
                             and class numerical.MIP

- Nicolas M. Thiery (2010-02): graph layout code refactoring, dot2tex/graphviz interface

- David Coudert (2012-04) : Reduction rules in vertex_cover.

- Birk Eisermann (2012-06): added recognition of weakly chordal graphs and
                            long-hole-free / long-antihole-free graphs

- Alexandre P. Zuge (2013-07): added join operation.

- Amritanshu Prasad (2014-08): added clique polynomial

Graph Format
------------

Supported formats
~~~~~~~~~~~~~~~~~

Sage Graphs can be created from a wide range of inputs. A few
examples are covered here.


-  NetworkX dictionary format:

   ::

       sage: d = {0: [1,4,5], 1: [2,6], 2: [3,7], 3: [4,8], 4: [9], \
             5: [7, 8], 6: [8,9], 7: [9]}
       sage: G = Graph(d); G
       Graph on 10 vertices
       sage: G.plot().show()    # or G.show()

-  A NetworkX graph:

   ::

       sage: import networkx
       sage: K = networkx.complete_bipartite_graph(12,7)
       sage: G = Graph(K)
       sage: G.degree()
       [7, 7, 7, 7, 7, 7, 7, 7, 7, 7, 7, 7, 12, 12, 12, 12, 12, 12, 12]

-  graph6 or sparse6 format:

   ::

       sage: s = ':I`AKGsaOs`cI]Gb~'
       sage: G = Graph(s, sparse=True); G
       Looped multi-graph on 10 vertices
       sage: G.plot().show()    # or G.show()

   Note that the ``\`` character is an escape character in Python, and
   also a character used by graph6 strings:

   ::

       sage: G = Graph('Ihe\n@GUA')
       Traceback (most recent call last):
       ...
       RuntimeError: The string (Ihe) seems corrupt: for n = 10, the string is too short.

   In Python, the escaped character ``\`` is represented by ``\\``:

   ::

       sage: G = Graph('Ihe\\n@GUA')
       sage: G.plot().show()    # or G.show()

-  adjacency matrix: In an adjacency matrix, each column and each
   row represent a vertex. If a 1 shows up in row `i`, column
   `j`, there is an edge `(i,j)`.

   ::

       sage: M = Matrix([(0,1,0,0,1,1,0,0,0,0),(1,0,1,0,0,0,1,0,0,0), \
       (0,1,0,1,0,0,0,1,0,0), (0,0,1,0,1,0,0,0,1,0),(1,0,0,1,0,0,0,0,0,1), \
       (1,0,0,0,0,0,0,1,1,0), (0,1,0,0,0,0,0,0,1,1),(0,0,1,0,0,1,0,0,0,1), \
       (0,0,0,1,0,1,1,0,0,0), (0,0,0,0,1,0,1,1,0,0)])
       sage: M
       [0 1 0 0 1 1 0 0 0 0]
       [1 0 1 0 0 0 1 0 0 0]
       [0 1 0 1 0 0 0 1 0 0]
       [0 0 1 0 1 0 0 0 1 0]
       [1 0 0 1 0 0 0 0 0 1]
       [1 0 0 0 0 0 0 1 1 0]
       [0 1 0 0 0 0 0 0 1 1]
       [0 0 1 0 0 1 0 0 0 1]
       [0 0 0 1 0 1 1 0 0 0]
       [0 0 0 0 1 0 1 1 0 0]
       sage: G = Graph(M); G
       Graph on 10 vertices
       sage: G.plot().show()    # or G.show()

-  incidence matrix: In an incidence matrix, each row represents a
   vertex and each column represents an edge.

   ::

       sage: M = Matrix([(-1, 0, 0, 0, 1, 0, 0, 0, 0, 0,-1, 0, 0, 0, 0),
       ....:             ( 1,-1, 0, 0, 0, 0, 0, 0, 0, 0, 0,-1, 0, 0, 0),
       ....:             ( 0, 1,-1, 0, 0, 0, 0, 0, 0, 0, 0, 0,-1, 0, 0),
       ....:             ( 0, 0, 1,-1, 0, 0, 0, 0, 0, 0, 0, 0, 0,-1, 0),
       ....:             ( 0, 0, 0, 1,-1, 0, 0, 0, 0, 0, 0, 0, 0, 0,-1),
       ....:             ( 0, 0, 0, 0, 0,-1, 0, 0, 0, 1, 1, 0, 0, 0, 0),
       ....:             ( 0, 0, 0, 0, 0, 0, 0, 1,-1, 0, 0, 1, 0, 0, 0),
       ....:             ( 0, 0, 0, 0, 0, 1,-1, 0, 0, 0, 0, 0, 1, 0, 0),
       ....:             ( 0, 0, 0, 0, 0, 0, 0, 0, 1,-1, 0, 0, 0, 1, 0),
       ....:             ( 0, 0, 0, 0, 0, 0, 1,-1, 0, 0, 0, 0, 0, 0, 1)])
       sage: M
       [-1  0  0  0  1  0  0  0  0  0 -1  0  0  0  0]
       [ 1 -1  0  0  0  0  0  0  0  0  0 -1  0  0  0]
       [ 0  1 -1  0  0  0  0  0  0  0  0  0 -1  0  0]
       [ 0  0  1 -1  0  0  0  0  0  0  0  0  0 -1  0]
       [ 0  0  0  1 -1  0  0  0  0  0  0  0  0  0 -1]
       [ 0  0  0  0  0 -1  0  0  0  1  1  0  0  0  0]
       [ 0  0  0  0  0  0  0  1 -1  0  0  1  0  0  0]
       [ 0  0  0  0  0  1 -1  0  0  0  0  0  1  0  0]
       [ 0  0  0  0  0  0  0  0  1 -1  0  0  0  1  0]
       [ 0  0  0  0  0  0  1 -1  0  0  0  0  0  0  1]
       sage: G = Graph(M); G
       Graph on 10 vertices
       sage: G.plot().show()    # or G.show()
       sage: DiGraph(matrix(2,[0,0,-1,1]), format="incidence_matrix")
       Traceback (most recent call last):
       ...
       ValueError: There must be two nonzero entries (-1 & 1) per column.

-  a list of edges::

       sage: g = Graph([(1,3),(3,8),(5,2)])
       sage: g
       Graph on 5 vertices

-  an igraph Graph::

       sage: import igraph                                # optional - python_igraph
       sage: g = Graph(igraph.Graph([(1,3),(3,2),(0,2)])) # optional - python_igraph
       sage: g                                            # optional - python_igraph
       Graph on 4 vertices

Generators
----------

If you wish to iterate through all the isomorphism types of graphs,
type, for example::

    sage: for g in graphs(4):
    ...     print g.spectrum()
    [0, 0, 0, 0]
    [1, 0, 0, -1]
    [1.4142135623..., 0, 0, -1.4142135623...]
    [2, 0, -1, -1]
    [1.7320508075..., 0, 0, -1.7320508075...]
    [1, 1, -1, -1]
    [1.6180339887..., 0.6180339887..., -0.6180339887..., -1.6180339887...]
    [2.1700864866..., 0.3111078174..., -1, -1.4811943040...]
    [2, 0, 0, -2]
    [2.5615528128..., 0, -1, -1.5615528128...]
    [3, -1, -1, -1]

For some commonly used graphs to play with, type

::

    sage: graphs.[tab]          # not tested

and hit {tab}. Most of these graphs come with their own custom
plot, so you can see how people usually visualize these graphs.

::

    sage: G = graphs.PetersenGraph()
    sage: G.plot().show()    # or G.show()
    sage: G.degree_histogram()
    [0, 0, 0, 10]
    sage: G.adjacency_matrix()
    [0 1 0 0 1 1 0 0 0 0]
    [1 0 1 0 0 0 1 0 0 0]
    [0 1 0 1 0 0 0 1 0 0]
    [0 0 1 0 1 0 0 0 1 0]
    [1 0 0 1 0 0 0 0 0 1]
    [1 0 0 0 0 0 0 1 1 0]
    [0 1 0 0 0 0 0 0 1 1]
    [0 0 1 0 0 1 0 0 0 1]
    [0 0 0 1 0 1 1 0 0 0]
    [0 0 0 0 1 0 1 1 0 0]

::

    sage: S = G.subgraph([0,1,2,3])
    sage: S.plot().show()    # or S.show()
    sage: S.density()
    1/2

::

    sage: G = GraphQuery(display_cols=['graph6'], num_vertices=7, diameter=5)
    sage: L = G.get_graphs_list()
    sage: graphs_list.show_graphs(L)

.. _Graph:labels:

Labels
------

Each vertex can have any hashable object as a label. These are
things like strings, numbers, and tuples. Each edge is given a
default label of ``None``, but if specified, edges can
have any label at all. Edges between vertices `u` and
`v` are represented typically as ``(u, v, l)``, where
``l`` is the label for the edge.

Note that vertex labels themselves cannot be mutable items::

    sage: M = Matrix( [[0,0],[0,0]] )
    sage: G = Graph({ 0 : { M : None } })
    Traceback (most recent call last):
    ...
    TypeError: mutable matrices are unhashable

However, if one wants to define a dictionary, with the same keys
and arbitrary objects for entries, one can make that association::

    sage: d = {0 : graphs.DodecahedralGraph(), 1 : graphs.FlowerSnark(), \
          2 : graphs.MoebiusKantorGraph(), 3 : graphs.PetersenGraph() }
    sage: d[2]
    Moebius-Kantor Graph: Graph on 16 vertices
    sage: T = graphs.TetrahedralGraph()
    sage: T.vertices()
    [0, 1, 2, 3]
    sage: T.set_vertices(d)
    sage: T.get_vertex(1)
    Flower Snark: Graph on 20 vertices

Database
--------

There is a database available for searching for graphs that satisfy
a certain set of parameters, including number of vertices and
edges, density, maximum and minimum degree, diameter, radius, and
connectivity. To see a list of all search parameter keywords broken
down by their designated table names, type

::

    sage: graph_db_info()
    {...}

For more details on data types or keyword input, enter

::

    sage: GraphQuery?    # not tested

The results of a query can be viewed with the show method, or can be
viewed individually by iterating through the results:

::

    sage: Q = GraphQuery(display_cols=['graph6'],num_vertices=7, diameter=5)
    sage: Q.show()
    Graph6
    --------------------
    F?`po
    F?gqg
    F@?]O
    F@OKg
    F@R@o
    FA_pW
    FEOhW
    FGC{o
    FIAHo

Show each graph as you iterate through the results:

::

    sage: for g in Q:
    ...     show(g)

Visualization
-------------

To see a graph `G` you are working with, there
are three main options. You can view the graph in two dimensions via
matplotlib with ``show()``. ::

    sage: G = graphs.RandomGNP(15,.3)
    sage: G.show()

And you can view it in three dimensions via jmol with ``show3d()``. ::

    sage: G.show3d()

Or it can be rendered with `\LaTeX`.  This requires the right
additions to a standard `\mbox{\rm\TeX}` installation.  Then standard
Sage commands, such as ``view(G)`` will display the graph, or
``latex(G)`` will produce a string suitable for inclusion in a
`\LaTeX` document.  More details on this are at
the :mod:`sage.graphs.graph_latex` module. ::

    sage: from sage.graphs.graph_latex import check_tkz_graph
    sage: check_tkz_graph()  # random - depends on TeX installation
    sage: latex(G)
    \begin{tikzpicture}
    ...
    \end{tikzpicture}

Mutability
----------

Graphs are mutable, and thus unusable as dictionary keys, unless
``data_structure="static_sparse"`` is used::

    sage: G = graphs.PetersenGraph()
    sage: {G:1}[G]
    Traceback (most recent call last):
    ...
    TypeError: This graph is mutable, and thus not hashable. Create an immutable copy by `g.copy(immutable=True)`
    sage: G_immutable = Graph(G, immutable=True)
    sage: G_immutable == G
    True
    sage: {G_immutable:1}[G_immutable]
    1

Methods
-------
"""

#*****************************************************************************
#      Copyright (C) 2006 - 2007 Robert L. Miller <rlmillster@gmail.com>
#
# Distributed  under  the  terms  of  the  GNU  General  Public  License (GPL)
#                         http://www.gnu.org/licenses/
#*****************************************************************************

from copy import copy
from sage.rings.polynomial.polynomial_ring_constructor import PolynomialRing
from sage.misc.superseded import deprecation
from sage.rings.integer import Integer
from sage.rings.integer_ring import ZZ
import sage.graphs.generic_graph_pyx as generic_graph_pyx
from sage.graphs.generic_graph import GenericGraph
from sage.graphs.digraph import DiGraph
from sage.graphs.independent_sets import IndependentSets
from sage.combinat.combinatorial_map import combinatorial_map


class Graph(GenericGraph):
    r"""
    Undirected graph.

    A graph is a set of vertices connected by edges. See also the
    :wikipedia:`Wikipedia article on graphs <Graph_(mathematics)>`.

    One can very easily create a graph in Sage by typing::

        sage: g = Graph()

    By typing the name of the graph, one can get some basic information
    about it::

        sage: g
        Graph on 0 vertices

    This graph is not very interesting as it is by default the empty graph.
    But Sage contains a large collection of pre-defined graph classes that
    can be listed this way:

    * Within a Sage session, type ``graphs.``
      (Do not press "Enter", and do not forget the final period ".")

    * Hit "tab".

    You will see a list of methods which will construct named graphs. For
    example::

        sage: g = graphs.PetersenGraph()
        sage: g.plot()
        Graphics object consisting of 26 graphics primitives

    or::

        sage: g = graphs.ChvatalGraph()
        sage: g.plot()
        Graphics object consisting of 37 graphics primitives

    In order to obtain more information about these graph constructors, access
    the documentation using the command ``graphs.RandomGNP?``.

    Once you have defined the graph you want, you can begin to work on it
    by using the almost 200 functions on graphs in the Sage library!
    If your graph is named ``g``, you can list these functions as previously
    this way

    * Within a Sage session, type ``g.``
      (Do not press "Enter", and do not forget the final period "." )

    * Hit "tab".

    As usual, you can get some information about what these functions do by
    typing (e.g. if you want to know about the ``diameter()`` method)
    ``g.diameter?``.

    If you have defined a graph ``g`` having several connected components
    (i.e. ``g.is_connected()`` returns False), you can print each one of its
    connected components with only two lines::

        sage: for component in g.connected_components():
        ....:      g.subgraph(component).plot()
        Graphics object consisting of 37 graphics primitives


    INPUT:

    -  ``data`` -- can be any of the following (see the ``format`` argument):

      #.  An integer specifying the number of vertices

      #.  A dictionary of dictionaries

      #.  A dictionary of lists

      #.  A Sage adjacency matrix or incidence matrix

<<<<<<< HEAD
      #.  A Sage Seidel adjacency matrix
=======
      #.  A Sage :meth:`Seidel adjacency matrix <seidel_adjacency_matrix>`
>>>>>>> 86bf5b8f

      #.  A pygraphviz graph

      #.  A NetworkX graph

      #.  An igraph graph (see http://igraph.org/python/)

    -  ``pos`` -  a positioning dictionary: for example, the
       spring layout from NetworkX for the 5-cycle is::

         {0: [-0.91679746, 0.88169588],
          1: [ 0.47294849, 1.125     ],
          2: [ 1.125     ,-0.12867615],
          3: [ 0.12743933,-1.125     ],
          4: [-1.125     ,-0.50118505]}

    -  ``name`` - (must be an explicitly named parameter,
       i.e., ``name="complete")`` gives the graph a name

    -  ``loops`` - boolean, whether to allow loops (ignored
       if data is an instance of the ``Graph`` class)

    -  ``multiedges`` - boolean, whether to allow multiple
       edges (ignored if data is an instance of the ``Graph`` class)

    -  ``weighted`` - whether graph thinks of itself as
       weighted or not. See ``self.weighted()``

    -  ``format`` - if None, Graph tries to guess; can take
       a number of values, namely:

       -  ``'int'`` - an integer specifying the number of vertices in an
          edge-free graph with vertices labelled from 0 to n-1

       -  ``'graph6'`` - Brendan McKay's graph6 format, in a
          string (if the string has multiple graphs, the first graph is
          taken)

       -  ``'sparse6'`` - Brendan McKay's sparse6 format, in a
          string (if the string has multiple graphs, the first graph is
          taken)

       -  ``'adjacency_matrix'`` - a square Sage matrix M,
          with M[i,j] equal to the number of edges {i,j}

       -  ``'weighted_adjacency_matrix'`` - a square Sage
          matrix M, with M[i,j] equal to the weight of the single edge {i,j}.
          Given this format, weighted is ignored (assumed True).

       -  ``'seidel_adjacency_matrix'`` - a symmetric Sage matrix M
          with 0s on the  diagonal, and the other entries -1 or 1, 
<<<<<<< HEAD
          M[i,j]=-1 indicating that (i,j) is an edge, otherwise M[i,j]=1.
=======
          `M[i,j]=-1` indicating that {i,j} is an edge, otherwise `M[i,j]=1`.
>>>>>>> 86bf5b8f

       -  ``'incidence_matrix'`` - a Sage matrix, with one
          column C for each edge, where if C represents {i, j}, C[i] is -1
          and C[j] is 1

       -  ``'elliptic_curve_congruence'`` - data must be an
          iterable container of elliptic curves, and the graph produced has
          each curve as a vertex (it's Cremona label) and an edge E-F
          labelled p if and only if E is congruent to F mod p

       -  ``NX`` - data must be a NetworkX Graph.

           .. NOTE::

               As Sage's default edge labels is ``None`` while NetworkX uses
               ``{}``, the ``{}`` labels of a NetworkX graph are automatically
               set to ``None`` when it is converted to a Sage graph. This
               behaviour can be overruled by setting the keyword
               ``convert_empty_dict_labels_to_None`` to ``False`` (it is
               ``True`` by default).

       - ``igraph`` - data must be an `igraph <http://igraph.org/>`__ graph.

    - ``sparse`` (boolean) -- ``sparse=True`` is an alias for
      ``data_structure="sparse"``, and ``sparse=False`` is an alias for
      ``data_structure="dense"``.

    - ``data_structure`` -- one of the following (for more information, see
      :mod:`~sage.graphs.base.overview`)

       * ``"dense"`` -- selects the :mod:`~sage.graphs.base.dense_graph`
         backend.

       * ``"sparse"`` -- selects the :mod:`~sage.graphs.base.sparse_graph`
         backend.

       * ``"static_sparse"`` -- selects the
         :mod:`~sage.graphs.base.static_sparse_backend` (this backend is faster
         than the sparse backend and smaller in memory, and it is immutable, so
         that the resulting graphs can be used as dictionary keys).

    - ``immutable`` (boolean) -- whether to create a immutable graph. Note that
      ``immutable=True`` is actually a shortcut for
      ``data_structure='static_sparse'``. Set to ``False`` by default.

    - ``vertex_labels`` - Whether to allow any object as a vertex (slower), or
       only the integers 0, ..., n-1, where n is the number of vertices.

    -  ``convert_empty_dict_labels_to_None`` - this arguments sets
       the default edge labels used by NetworkX (empty dictionaries)
       to be replaced by None, the default Sage edge label. It is
       set to ``True`` iff a NetworkX graph is on the input.

    EXAMPLES:

    We illustrate the first seven input formats (the other two
    involve packages that are currently not standard in Sage):

    #. An integer giving the number of vertices::

        sage: g = Graph(5); g
        Graph on 5 vertices
        sage: g.vertices()
        [0, 1, 2, 3, 4]
        sage: g.edges()
        []

    #. A dictionary of dictionaries::

        sage: g = Graph({0:{1:'x',2:'z',3:'a'}, 2:{5:'out'}}); g
        Graph on 5 vertices

       The labels ('x', 'z', 'a', 'out') are labels for edges. For
       example, 'out' is the label for the edge on 2 and 5. Labels can be
       used as weights, if all the labels share some common parent.

       ::

        sage: a,b,c,d,e,f = sorted(SymmetricGroup(3))
        sage: Graph({b:{d:'c',e:'p'}, c:{d:'p',e:'c'}})
        Graph on 4 vertices

    #. A dictionary of lists::

        sage: g = Graph({0:[1,2,3], 2:[4]}); g
        Graph on 5 vertices

    #. A list of vertices and a function describing adjacencies. Note
       that the list of vertices and the function must be enclosed in a
       list (i.e., [list of vertices, function]).

       Construct the Paley graph over GF(13).

       ::

          sage: g=Graph([GF(13), lambda i,j: i!=j and (i-j).is_square()])
          sage: g.vertices()
          [0, 1, 2, 3, 4, 5, 6, 7, 8, 9, 10, 11, 12]
          sage: g.adjacency_matrix()
          [0 1 0 1 1 0 0 0 0 1 1 0 1]
          [1 0 1 0 1 1 0 0 0 0 1 1 0]
          [0 1 0 1 0 1 1 0 0 0 0 1 1]
          [1 0 1 0 1 0 1 1 0 0 0 0 1]
          [1 1 0 1 0 1 0 1 1 0 0 0 0]
          [0 1 1 0 1 0 1 0 1 1 0 0 0]
          [0 0 1 1 0 1 0 1 0 1 1 0 0]
          [0 0 0 1 1 0 1 0 1 0 1 1 0]
          [0 0 0 0 1 1 0 1 0 1 0 1 1]
          [1 0 0 0 0 1 1 0 1 0 1 0 1]
          [1 1 0 0 0 0 1 1 0 1 0 1 0]
          [0 1 1 0 0 0 0 1 1 0 1 0 1]
          [1 0 1 1 0 0 0 0 1 1 0 1 0]

       Construct the line graph of a complete graph.

       ::

          sage: g=graphs.CompleteGraph(4)
          sage: line_graph=Graph([g.edges(labels=false), \
                 lambda i,j: len(set(i).intersection(set(j)))>0], \
                 loops=False)
          sage: line_graph.vertices()
          [(0, 1), (0, 2), (0, 3), (1, 2), (1, 3), (2, 3)]
          sage: line_graph.adjacency_matrix()
          [0 1 1 1 1 0]
          [1 0 1 1 0 1]
          [1 1 0 0 1 1]
          [1 1 0 0 1 1]
          [1 0 1 1 0 1]
          [0 1 1 1 1 0]

    #. A graph6 or sparse6 string: Sage automatically recognizes
       whether a string is in graph6 or sparse6 format::

           sage: s = ':I`AKGsaOs`cI]Gb~'
           sage: Graph(s,sparse=True)
           Looped multi-graph on 10 vertices

       ::

           sage: G = Graph('G?????')
           sage: G = Graph("G'?G?C")
           Traceback (most recent call last):
           ...
           RuntimeError: The string seems corrupt: valid characters are
           ?@ABCDEFGHIJKLMNOPQRSTUVWXYZ[\]^_`abcdefghijklmnopqrstuvwxyz{|}~
           sage: G = Graph('G??????')
           Traceback (most recent call last):
           ...
           RuntimeError: The string (G??????) seems corrupt: for n = 8, the string is too long.

       ::

          sage: G = Graph(":I'AKGsaOs`cI]Gb~")
          Traceback (most recent call last):
          ...
          RuntimeError: The string seems corrupt: valid characters are
          ?@ABCDEFGHIJKLMNOPQRSTUVWXYZ[\]^_`abcdefghijklmnopqrstuvwxyz{|}~

       There are also list functions to take care of lists of graphs::

           sage: s = ':IgMoqoCUOqeb\n:I`AKGsaOs`cI]Gb~\n:I`EDOAEQ?PccSsge\N\n'
           sage: graphs_list.from_sparse6(s)
           [Looped multi-graph on 10 vertices, Looped multi-graph on 10 vertices, Looped multi-graph on 10 vertices]

    #. A Sage matrix:
       Note: If format is not specified, then Sage assumes a symmetric square
       matrix is an adjacency matrix, otherwise an incidence matrix.

       - an adjacency matrix::

            sage: M = graphs.PetersenGraph().am(); M
            [0 1 0 0 1 1 0 0 0 0]
            [1 0 1 0 0 0 1 0 0 0]
            [0 1 0 1 0 0 0 1 0 0]
            [0 0 1 0 1 0 0 0 1 0]
            [1 0 0 1 0 0 0 0 0 1]
            [1 0 0 0 0 0 0 1 1 0]
            [0 1 0 0 0 0 0 0 1 1]
            [0 0 1 0 0 1 0 0 0 1]
            [0 0 0 1 0 1 1 0 0 0]
            [0 0 0 0 1 0 1 1 0 0]
            sage: Graph(M)
            Graph on 10 vertices

         ::

            sage: Graph(matrix([[1,2],[2,4]]),loops=True,sparse=True)
            Looped multi-graph on 2 vertices

            sage: M = Matrix([[0,1,-1],[1,0,-1/2],[-1,-1/2,0]]); M
            [   0    1   -1]
            [   1    0 -1/2]
            [  -1 -1/2    0]
            sage: G = Graph(M,sparse=True); G
            Graph on 3 vertices
            sage: G.weighted()
            True

       - an incidence matrix::

            sage: M = Matrix(6, [-1,0,0,0,1, 1,-1,0,0,0, 0,1,-1,0,0, 0,0,1,-1,0, 0,0,0,1,-1, 0,0,0,0,0]); M
            [-1  0  0  0  1]
            [ 1 -1  0  0  0]
            [ 0  1 -1  0  0]
            [ 0  0  1 -1  0]
            [ 0  0  0  1 -1]
            [ 0  0  0  0  0]
            sage: Graph(M)
            Graph on 6 vertices

            sage: Graph(Matrix([[1],[1],[1]]))
            Traceback (most recent call last):
            ...
            ValueError: Non-symmetric or non-square matrix assumed to be an
            incidence matrix: There must be one or two nonzero entries per
            column. Got entries [1, 1, 1] in column 0
            sage: Graph(Matrix([[1],[1],[0]]))
            Graph on 3 vertices

            sage: M = Matrix([[0,1,-1],[1,0,-1],[-1,-1,0]]); M
            [ 0  1 -1]
            [ 1  0 -1]
            [-1 -1  0]
            sage: Graph(M,sparse=True)
            Graph on 3 vertices

            sage: M = Matrix([[0,1,1],[1,0,1],[-1,-1,0]]); M
            [ 0  1  1]
            [ 1  0  1]
            [-1 -1  0]
            sage: Graph(M)
            Traceback (most recent call last):
            ...
            ValueError: Non-symmetric or non-square matrix assumed to be an
            incidence matrix: There must be one or two nonzero entries per
            column. Got entries [1, 1] in column 2

        Check that :trac:`9714` is fixed::

            sage: MA = Matrix([[1,2,0], [0,2,0], [0,0,1]])
            sage: GA = Graph(MA, format='adjacency_matrix')
            sage: MI = GA.incidence_matrix(oriented=False)
            sage: MI
            [2 1 1 0 0 0]
            [0 1 1 2 2 0]
            [0 0 0 0 0 2]
            sage: Graph(MI).edges(labels=None)
            [(0, 0), (0, 1), (0, 1), (1, 1), (1, 1), (2, 2)]

            sage: M = Matrix([[1], [-1]]); M
            [ 1]
            [-1]
            sage: Graph(M).edges()
            [(0, 1, None)]

    #. a list of edges, or labelled edges::

          sage: g = Graph([(1,3),(3,8),(5,2)])
          sage: g
          Graph on 5 vertices

          sage: g = Graph([(1,2,"Peace"),(7,-9,"and"),(77,2, "Love")])
          sage: g
          Graph on 5 vertices
          sage: g = Graph([(0, 2, '0'), (0, 2, '1'), (3, 3, '2')], loops=True, multiedges=True)
          sage: g.loops()
          [(3, 3, '2')]

    #. A NetworkX MultiGraph::

          sage: import networkx
          sage: g = networkx.MultiGraph({0:[1,2,3], 2:[4]})
          sage: Graph(g)
          Graph on 5 vertices

    #. A NetworkX graph::

           sage: import networkx
           sage: g = networkx.Graph({0:[1,2,3], 2:[4]})
           sage: DiGraph(g)
           Digraph on 5 vertices

    #. An igraph Graph (see also
       :meth:`~sage.graphs.generic_graph.GenericGraph.igraph_graph`)::

           sage: import igraph                   # optional - python_igraph
           sage: g = igraph.Graph([(0,1),(0,2)]) # optional - python_igraph
           sage: Graph(g)                        # optional - python_igraph
           Graph on 3 vertices

       If ``vertex_labels`` is ``True``, the names of the vertices are given by
       the vertex attribute ``'name'``, if available::

           sage: g = igraph.Graph([(0,1),(0,2)], vertex_attrs={'name':['a','b','c']})  # optional - python_igraph
           sage: Graph(g).vertices()                                                   # optional - python_igraph
           ['a', 'b', 'c']
           sage: g = igraph.Graph([(0,1),(0,2)], vertex_attrs={'label':['a','b','c']}) # optional - python_igraph
           sage: Graph(g).vertices()                                                   # optional - python_igraph
           [0, 1, 2]

       If the igraph Graph has edge attributes, they are used as edge labels::

           sage: g = igraph.Graph([(0,1),(0,2)], edge_attrs={'name':['a','b'], 'weight':[1,3]}) # optional - python_igraph
           sage: Graph(g).edges()                                                               # optional - python_igraph
           [(0, 1, {'name': 'a', 'weight': 1}), (0, 2, {'name': 'b', 'weight': 3})]

    By default, graphs are mutable and can thus not be used as a dictionary
    key::

          sage: G = graphs.PetersenGraph()
          sage: {G:1}[G]
          Traceback (most recent call last):
          ...
          TypeError: This graph is mutable, and thus not hashable. Create an immutable copy by `g.copy(immutable=True)`

    When providing the optional arguments ``data_structure="static_sparse"``
    or ``immutable=True`` (both mean the same), then an immutable graph
    results. ::

          sage: G_imm = Graph(G, immutable=True)
          sage: H_imm = Graph(G, data_structure='static_sparse')
          sage: G_imm == H_imm == G
          True
          sage: {G_imm:1}[H_imm]
          1

    TESTS::

        sage: Graph(4,format="HeyHeyHey")
        Traceback (most recent call last):
        ...
        ValueError: Unknown input format 'HeyHeyHey'

        sage: Graph(igraph.Graph(directed=True)) # optional - python_igraph
        Traceback (most recent call last):
        ...
        ValueError: An *undirected* igraph graph was expected. To build an directed graph, call the DiGraph constructor.

    """
    _directed = False

    def __init__(self, data=None, pos=None, loops=None, format=None,
                 weighted=None, implementation='c_graph',
                 data_structure="sparse", vertex_labels=True, name=None,
                 multiedges=None, convert_empty_dict_labels_to_None=None,
                 sparse=True, immutable=False):
        """
        TESTS::

            sage: G = Graph()
            sage: loads(dumps(G)) == G
            True
            sage: a = matrix(2,2,[1,0,0,1])
            sage: Graph(a).adjacency_matrix() == a
            True

            sage: a = matrix(2,2,[2,0,0,1])
            sage: Graph(a,sparse=True).adjacency_matrix() == a
            True

        The positions are copied when the graph is built from
        another graph ::

            sage: g = graphs.PetersenGraph()
            sage: h = Graph(g)
            sage: g.get_pos() == h.get_pos()
            True

        Or from a DiGraph ::

            sage: d = DiGraph(g)
            sage: h = Graph(d)
            sage: g.get_pos() == h.get_pos()
            True

        Loops are not counted as multiedges (see :trac:`11693`) and edges are
        not counted twice ::

            sage: Graph({1:[1]}).num_edges()
            1
            sage: Graph({1:[2,2]}).num_edges()
            2

        An empty list or dictionary defines a simple graph
        (:trac:`10441` and :trac:`12910`)::

            sage: Graph([])
            Graph on 0 vertices
            sage: Graph({})
            Graph on 0 vertices
            sage: # not "Multi-graph on 0 vertices"

        Verify that the int format works as expected (:trac:`12557`)::

            sage: Graph(2).adjacency_matrix()
            [0 0]
            [0 0]
            sage: Graph(3) == Graph(3,format='int')
            True

        Problem with weighted adjacency matrix (:trac:`13919`)::

            sage: B = {0:{1:2,2:5,3:4},1:{2:2,4:7},2:{3:1,4:4,5:3},3:{5:4},4:{5:1,6:5},5:{6:7}}
            sage: grafo3 = Graph(B,weighted=True)
            sage: matad = grafo3.weighted_adjacency_matrix()
            sage: grafo4 = Graph(matad,format = "adjacency_matrix", weighted=True)
            sage: grafo4.shortest_path(0,6,by_weight=True)
            [0, 1, 2, 5, 4, 6]

        Graphs returned when setting ``immutable=False`` are mutable::

            sage: g = graphs.PetersenGraph()
            sage: g = Graph(g.edges(),immutable=False)
            sage: g.add_edge("Hey", "Heyyyyyyy")

        And their name is set::

            sage: g = graphs.PetersenGraph()
            sage: Graph(g, immutable=True)
            Petersen graph: Graph on 10 vertices

        Check error messages for graphs built from incidence matrices (see
        :trac:`18440`)::

            sage: Graph(matrix([[-1, 1, 0],[1, 0, 0]]))
            Traceback (most recent call last):
            ...
            ValueError: Column 1 of the (oriented) incidence matrix contains
            only one nonzero value
            sage: Graph(matrix([[1,1],[1,1],[1,0]]))
            Traceback (most recent call last):
            ...
            ValueError: Non-symmetric or non-square matrix assumed to be an
            incidence matrix: There must be one or two nonzero entries per
            column. Got entries [1, 1, 1] in column 0
            sage: Graph(matrix([[3,1,1],[0,1,1]]))
            Traceback (most recent call last):
            ...
            ValueError: Each column of a non-oriented incidence matrix must sum
            to 2, but column 0 does not
        """
        GenericGraph.__init__(self)
        msg = ''
        from sage.structure.element import is_Matrix

        if sparse is False:
            if data_structure != "sparse":
                raise ValueError("The 'sparse' argument is an alias for "
                                 "'data_structure'. Please do not define both.")
            data_structure = "dense"

        # Choice of the backend

        if implementation != 'c_graph':
            deprecation(18375,"The 'implementation' keyword is deprecated, "
                        "and the graphs has been stored as a 'c_graph'")

        if multiedges or weighted:
            if data_structure == "dense":
                raise RuntimeError("Multiedge and weighted c_graphs must be sparse.")
        if immutable:
            data_structure = 'static_sparse'

        # If the data structure is static_sparse, we first build a graph
        # using the sparse data structure, then reencode the resulting graph
        # as a static sparse graph.
        from sage.graphs.base.sparse_graph import SparseGraphBackend
        from sage.graphs.base.dense_graph import DenseGraphBackend
        if data_structure in ["sparse", "static_sparse"]:
            CGB = SparseGraphBackend
        elif data_structure == "dense":
            CGB = DenseGraphBackend
        else:
            raise ValueError("data_structure must be equal to 'sparse', "
                             "'static_sparse' or 'dense'")
        self._backend = CGB(0, directed=False)

        if format is None and isinstance(data, str):
            if data.startswith(">>graph6<<"):
                data = data[10:]
                format = 'graph6'
            elif data.startswith(">>sparse6<<"):
                data = data[11:]
                format = 'sparse6'
            elif data[0] == ':':
                format = 'sparse6'
            else:
                format = 'graph6'
        if format is None and is_Matrix(data):
            if data.is_symmetric():
                format = 'adjacency_matrix'
            else:
                format = 'incidence_matrix'
                msg += "Non-symmetric or non-square matrix assumed to be an incidence matrix: "
        if format is None and isinstance(data, Graph):
            format = 'Graph'
        from sage.graphs.all import DiGraph
        if format is None and isinstance(data, DiGraph):
            data = data.to_undirected()
            format = 'Graph'
        if (format is None        and
            isinstance(data,list) and
            len(data)>=2          and
            callable(data[1])):
            format = 'rule'
        if format is None and isinstance(data,dict):
            keys = data.keys()
            if len(keys) == 0: format = 'dict_of_dicts'
            else:
                if isinstance(data[keys[0]], list):
                    format = 'dict_of_lists'
                elif isinstance(data[keys[0]], dict):
                    format = 'dict_of_dicts'
        if format is None and hasattr(data, 'adj'):
            import networkx
            if isinstance(data, (networkx.DiGraph, networkx.MultiDiGraph)):
                data = data.to_undirected()
            elif isinstance(data, (networkx.Graph, networkx.MultiGraph)):
                format = 'NX'

        if (format is None          and
            hasattr(data, 'vcount') and
            hasattr(data, 'get_edgelist')):
            try:
                import igraph
            except ImportError:
                raise ImportError("The data seems to be a igraph object, but "+
                                  "igraph is not installed in Sage. To install "+
                                  "it, run 'sage -i python_igraph'")
            if format is None and isinstance(data, igraph.Graph):
                format = 'igraph'
        if format is None and isinstance(data, (int, Integer)):
            format = 'int'
        if format is None and data is None:
            format = 'int'
            data = 0

        # Input is a list of edges
        if format is None and isinstance(data,list):
            format = "list_of_edges"
            if weighted is None: weighted = False
            num_verts=0

        if format is None:
            raise ValueError("This input cannot be turned into a graph")

        if format == 'weighted_adjacency_matrix':
            if weighted is False:
                raise ValueError("Format was weighted_adjacency_matrix but weighted was False.")
            if weighted   is None: weighted   = True
            if multiedges is None: multiedges = False
            format = 'adjacency_matrix'

        # At this point, 'format' has been set. We build the graph

        if format == 'graph6':
            if weighted   is None: weighted   = False
            self.allow_loops(loops if loops else False, check=False)
            self.allow_multiple_edges(multiedges if multiedges else False, check=False)
            if not isinstance(data, str):
                raise ValueError('If input format is graph6, then data must be a string.')
            n = data.find('\n')
            if n == -1:
                n = len(data)
            ss = data[:n]
            n, s = generic_graph_pyx.length_and_string_from_graph6(ss)
            m = generic_graph_pyx.binary_string_from_graph6(s, n)
            expected = n*(n-1)/2 + (6 - n*(n-1)/2)%6
            if len(m) > expected:
                raise RuntimeError("The string (%s) seems corrupt: for n = %d, the string is too long."%(ss,n))
            elif len(m) < expected:
                raise RuntimeError("The string (%s) seems corrupt: for n = %d, the string is too short."%(ss,n))
            self.add_vertices(range(n))
            k = 0
            for i in xrange(n):
                for j in xrange(i):
                    if m[k] == '1':
                        self._backend.add_edge(i, j, None, False)
                    k += 1

        elif format == 'sparse6':
            if weighted   is None: weighted   = False
            self.allow_loops(False if loops is False else True, check=False)
            self.allow_multiple_edges(False if multiedges is False else True, check=False)
            from math import ceil, floor
            from sage.misc.functional import log
            n = data.find('\n')
            if n == -1:
                n = len(data)
            s = data[:n]
            n, s = generic_graph_pyx.length_and_string_from_graph6(s[1:])
            if n == 0:
                edges = []
            else:
                k = int(ceil(log(n,2)))
                ords = [ord(i) for i in s]
                if any(o > 126 or o < 63 for o in ords):
                    raise RuntimeError("The string seems corrupt: valid characters are \n" + ''.join([chr(i) for i in xrange(63,127)]))
                bits = ''.join([generic_graph_pyx.int_to_binary_string(o-63).zfill(6) for o in ords])
                b = []
                x = []
                for i in xrange(int(floor(len(bits)/(k+1)))):
                    b.append(int(bits[(k+1)*i:(k+1)*i+1],2))
                    x.append(int(bits[(k+1)*i+1:(k+1)*i+k+1],2))
                v = 0
                edges = []
                for i in xrange(len(b)):
                    if b[i] == 1:
                        v += 1
                    if x[i] > v:
                        v = x[i]
                    else:
                        if v < n:
                            edges.append((x[i],v))
            self.add_vertices(range(n))
            self.add_edges(edges)
        elif format == 'adjacency_matrix':
            assert is_Matrix(data)
            # note: the adjacency matrix might be weighted and hence not
            # necessarily consists of integers
            if not weighted and data.base_ring() != ZZ:
                try:
                    data = data.change_ring(ZZ)
                except TypeError:
                    if weighted is False:
                        raise ValueError("Non-weighted graph's"+
                        " adjacency matrix must have only nonnegative"+
                        " integer entries")
                    weighted = True

            if data.is_sparse():
                entries = set(data[i,j] for i,j in data.nonzero_positions())
            else:
                entries = set(data.list())

            if not weighted and any(e < 0 for e in entries):
                if weighted is False:
                    raise ValueError("Non-weighted digraph's"+
                    " adjacency matrix must have only nonnegative"+
                    " integer entries")
                weighted = True
                if multiedges is None: multiedges = False
            if weighted is None:
                weighted = False

            if multiedges is None:
                multiedges = ((not weighted) and any(e != 0 and e != 1 for e in entries))

            if not loops and any(data[i,i] for i in xrange(data.nrows())):
                if loops is False:
                    raise ValueError("Non-looped digraph's adjacency"+
                    " matrix must have zeroes on the diagonal.")
                loops = True
            if loops is None:
                loops = False
            self.allow_loops(loops, check=False)
            self.allow_multiple_edges(multiedges, check=False)
            self.add_vertices(range(data.nrows()))
            e = []
            if weighted:
                for i,j in data.nonzero_positions():
                    if i <= j:
                        e.append((i,j,data[i][j]))
            elif multiedges:
                for i,j in data.nonzero_positions():
                    if i <= j:
                        e += [(i,j)]*int(data[i][j])
            else:
                for i,j in data.nonzero_positions():
                    if i <= j:
                        e.append((i,j))
            self.add_edges(e)
        elif format == 'incidence_matrix':
            assert is_Matrix(data)

            oriented = any(data[pos] < 0 for pos in data.nonzero_positions(copy=False))

            positions = []
            for i in range(data.ncols()):
                NZ = data.nonzero_positions_in_column(i)
                if len(NZ) == 1:
                    if oriented:
                        raise ValueError("Column {} of the (oriented) incidence "
                                         "matrix contains only one nonzero value".format(i))
                    elif data[NZ[0],i] != 2:
                        raise ValueError("Each column of a non-oriented incidence "
                                         "matrix must sum to 2, but column {} does not".format(i))
                    if loops is None:
                        loops = True
                    positions.append((NZ[0],NZ[0]))
                elif len(NZ) != 2 or \
                     (oriented and not ((data[NZ[0],i] == +1 and data[NZ[1],i] == -1) or \
                                        (data[NZ[0],i] == -1 and data[NZ[1],i] == +1))) or \
                     (not oriented and (data[NZ[0],i] != 1 or data[NZ[1],i] != 1)):
                    msg += "There must be one or two nonzero entries per column. "
                    msg += "Got entries {} in column {}".format([data[j,i] for j in NZ], i)
                    raise ValueError(msg)
                else:
                    positions.append(tuple(NZ))

            if weighted   is None: weighted  = False
            if multiedges is None:
                total = len(positions)
                multiedges = (len(set(positions)) < total  )
            self.allow_loops(False if loops is None else loops, check=False)
            self.allow_multiple_edges(multiedges, check=False)
            self.add_vertices(range(data.nrows()))
            self.add_edges(positions)
        elif format == 'seidel_adjacency_matrix':
            assert is_Matrix(data)
            if data.base_ring() != ZZ:
                try:
                    data = data.change_ring(ZZ)
                except TypeError:
                    raise ValueError("Graph's Seidel adjacency matrix must"+
                                     " have only 0,1,-1 integer entries")

            if data.is_sparse():
                entries = set(data[i,j] for i,j in data.nonzero_positions())
            else:
                entries = set(data.list())

            if any(e <  -1 or e > 1 for e in entries):
                raise ValueError("Graph's Seidel adjacency matrix must"+
                                 " have only 0,1,-1 integer entries")
            if any(i==j for i,j in data.nonzero_positions()):
                raise ValueError("Graph's Seidel adjacency matrix must"+
                                 " have 0s on the main diagonal")
            if not data.is_symmetric():
                raise ValueError("Graph's Seidel adjacency matrix must"+
                                 " be symmetric")
            multiedges = False
            weighted = False
            loops = False
            self.allow_loops(False)
            self.allow_multiple_edges(False)
            self.add_vertices(range(data.nrows()))
            e = []
            for i,j in data.nonzero_positions():
               if i <= j and data[i,j] < 0:
                        e.append((i,j))
            self.add_edges(e)
        elif format == 'Graph':
            if loops is None:      loops      = data.allows_loops()
            if multiedges is None: multiedges = data.allows_multiple_edges()
            if weighted is None:   weighted   = data.weighted()
            self.allow_loops(loops, check=False)
            self.allow_multiple_edges(multiedges, check=False)
            if data.get_pos() is not None:
                pos = data.get_pos().copy()
            self.name(data.name())
            self.add_vertices(data.vertex_iterator())
            self.add_edges(data.edge_iterator())
        elif format == 'NX':
            if convert_empty_dict_labels_to_None is not False:
                r = lambda x:None if x=={} else x
            else:
                r = lambda x:x
            if weighted is None:
                if isinstance(data, networkx.Graph):
                    weighted = False
                    if multiedges is None:
                        multiedges = False
                    if loops is None:
                        loops = False
                else:
                    weighted = True
                    if multiedges is None:
                        multiedges = True
                    if loops is None:
                        loops = True
            self.allow_loops(loops, check=False)
            self.allow_multiple_edges(multiedges, check=False)
            self.add_vertices(data.nodes())
            self.add_edges((u,v,r(l)) for u,v,l in data.edges_iter(data=True))
        elif format == 'igraph':
            if data.is_directed():
                raise ValueError("An *undirected* igraph graph was expected. "+
                                 "To build an directed graph, call the DiGraph "+
                                 "constructor.")

            self.add_vertices(range(data.vcount()))
            self.add_edges([(e.source, e.target, e.attributes()) for e in data.es()])

            if vertex_labels and 'name' in data.vertex_attributes():
                vs = data.vs()
                self.relabel({v:vs[v]['name'] for v in self})

        elif format == 'rule':
            f = data[1]
            verts = data[0]
            if loops is None: loops = any(f(v,v) for v in verts)
            if weighted is None: weighted = False
            self.allow_loops(loops, check=False)
            self.allow_multiple_edges(True if multiedges else False, check=False)
            from itertools import combinations
            self.add_vertices(verts)
            self.add_edges(e for e in combinations(verts,2) if f(*e))
            self.add_edges((v,v) for v in verts if f(v,v))
        elif format == 'dict_of_dicts':
            # adjust for empty dicts instead of None in NetworkX default edge labels
            if convert_empty_dict_labels_to_None is None:
                convert_empty_dict_labels_to_None = (format == 'NX')

            if not all(isinstance(data[u], dict) for u in data):
                raise ValueError("Input dict must be a consistent format.")

            if not loops and any(u in neighb for u,neighb in data.iteritems()):
                if loops is False:
                    u = next(u for u,neighb in data.iteritems() if u in neighb)
                    raise ValueError("The graph was built with loops=False but input data has a loop at {}.".format(u))
                loops = True
            if loops is None:
                loops = False

            if weighted is None: weighted = False
            for u in data:
                for v in data[u]:
                    if hash(u) > hash(v):
                        if v in data and u in data[v]:
                            if data[u][v] != data[v][u]:
                                raise ValueError("Dict does not agree on edge (%s,%s)"%(u,v))
                            continue
                    if multiedges is not False and not isinstance(data[u][v], list):
                        if multiedges is None: multiedges = False
                        if multiedges:
                            raise ValueError("Dict of dicts for multigraph must be in the format {v : {u : list}}")
            if multiedges is None and len(data) > 0:
                multiedges = True
            self.allow_loops(loops, check=False)
            self.allow_multiple_edges(multiedges, check=False)
            verts = set().union(data.keys(), *data.values())
            self.add_vertices(verts)
            if convert_empty_dict_labels_to_None:
                for u in data:
                    for v in data[u]:
                        if hash(u) <= hash(v) or v not in data or u not in data[v]:
                            if multiedges:
                                for l in data[u][v]:
                                    self._backend.add_edge(u,v,l,False)
                            else:
                                self._backend.add_edge(u,v,data[u][v] if data[u][v] != {} else None,False)
            else:
                for u in data:
                    for v in data[u]:
                        if hash(u) <= hash(v) or v not in data or u not in data[v]:
                            if multiedges:
                                for l in data[u][v]:
                                    self._backend.add_edge(u,v,l,False)
                            else:
                                self._backend.add_edge(u,v,data[u][v],False)
        elif format == 'dict_of_lists':
            if not all(isinstance(data[u], list) for u in data):
                raise ValueError("Input dict must be a consistent format.")

            verts = set().union(data.keys(),*data.values())
            if loops is None or loops is False:
                for u in data:
                    if u in data[u]:
                        if loops is None:
                            loops = True
                        elif loops is False:
                            u = next(u for u,neighb in data.iteritems() if u in neighb)
                            raise ValueError("The graph was built with loops=False but input data has a loop at {}.".format(u))
                        break
                if loops is None:
                    loops = False
            if weighted is None: weighted = False
            for u in data:
                if len(set(data[u])) != len(data[u]):
                    if multiedges is False:
                        v = next((v for v in data[u] if data[u].count(v) > 1))
                        raise ValueError("Non-multigraph got several edges (%s,%s)"%(u,v))
                    if multiedges is None:
                        multiedges = True
            if multiedges is None: multiedges = False
            self.allow_loops(loops, check=False)
            self.allow_multiple_edges(multiedges, check=False)
            self.add_vertices(verts)
            for u in data:
                for v in data[u]:
                    if (multiedges or hash(u) <= hash(v) or
                        v not in data or u not in data[v]):
                        self._backend.add_edge(u,v,None,False)
        elif format == 'int':
            self.allow_loops(loops if loops else False, check=False)
            self.allow_multiple_edges(multiedges if multiedges else False, check=False)
            if data<0:
                raise ValueError("The number of vertices cannot be strictly negative!")
            if data:
                self.add_vertices(range(data))
        elif format == 'elliptic_curve_congruence':
            self.allow_loops(loops if loops else False, check=False)
            self.allow_multiple_edges(multiedges if multiedges else False, check=False)
            from sage.rings.arith import lcm, prime_divisors
            from sage.rings.fast_arith import prime_range
            from sage.misc.all import prod
            curves = data
            verts = [curve.cremona_label() for curve in data]
            self.add_vertices(verts)
            for i in xrange(self.order()):
                for j in xrange(i):
                    E = curves[i]
                    F = curves[j]
                    M = E.conductor()
                    N = F.conductor()
                    MN = lcm(M, N)
                    p_MN = prime_divisors(MN)
                    lim = prod([(j^(MN.ord(j)) + j^(MN.ord(j)-1)) for j in p_MN])
                    a_E = E.anlist(lim)
                    a_F = F.anlist(lim)
                    l_list = [p for p in prime_range(lim) if p not in p_MN ]
                    p_edges = l_list
                    for l in l_list:
                        n = a_E[l] - a_F[l]
                        if n != 0:
                            P = prime_divisors(n)
                            p_edges = [p for p in p_edges if p in P]
                    if len(p_edges) > 0:
                        self._backend.add_edge(E.cremona_label(), F.cremona_label(), str(p_edges)[1:-1], False)

        elif format == 'list_of_edges':
            self.allow_multiple_edges(False if multiedges is False else True, check=False)
            self.allow_loops(False if loops is False else True, check=False)
            self.add_edges(data)
            if multiedges is not True and self.has_multiple_edges():
                deprecation(15706, "You created a graph with multiple edges "
                            "from a list. Please set 'multiedges' to 'True' "
                            "when you do so, as in the future the default "
                            "behaviour will be to ignore those edges")
            elif multiedges is None:
                self.allow_multiple_edges(False, check=False)

            if loops is not True and self.has_loops():
                deprecation(15706, "You created a graph with loops from a list. "+
                            "Please set 'loops' to 'True' when you do so, as in "+
                            "the future the default behaviour will be to ignore "+
                            "those edges")
            elif loops is None:
                self.allow_loops(False, check=False)
        else:
            raise ValueError("Unknown input format '{}'".format(format))

        if weighted   is None: weighted   = False
        self._weighted = weighted

        self._pos = pos

        if format != 'Graph' or name is not None:
            self.name(name)

        if data_structure == "static_sparse":
            from sage.graphs.base.static_sparse_backend import StaticSparseBackend
            ib = StaticSparseBackend(self,
                                     loops = self.allows_loops(),
                                     multiedges = self.allows_multiple_edges())
            self._backend = ib
            self._immutable = True

    ### Formats
    def graph6_string(self):
        """
        Returns the graph6 representation of the graph as an ASCII string.
        Only valid for simple (no loops, multiple edges) graphs on 0 to
        262143 vertices.

        .. NOTE::

            As the graph6 format only handles graphs whose vertex set is
            `\{0,...,n-1\}`, a :meth:`relabelled copy
            <sage.graphs.generic_graph.GenericGraph.relabel>` of your graph will
            be encoded if necessary.

        EXAMPLES::

            sage: G = graphs.KrackhardtKiteGraph()
            sage: G.graph6_string()
            'IvUqwK@?G'
        """
        n = self.order()
        if n > 262143:
            raise ValueError('graph6 format supports graphs on 0 to 262143 vertices only.')
        elif self.has_loops() or self.has_multiple_edges():
            raise ValueError('graph6 format supports only simple graphs (no loops, no multiple edges)')
        else:
            return generic_graph_pyx.small_integer_to_graph6(n) + generic_graph_pyx.binary_string_to_graph6(self._bit_vector())

    def sparse6_string(self):
        r"""
        Returns the sparse6 representation of the graph as an ASCII string.
        Only valid for undirected graphs on 0 to 262143 vertices, but loops
        and multiple edges are permitted.

        .. NOTE::

            As the sparse6 format only handles graphs whose vertex set is
            `\{0,...,n-1\}`, a :meth:`relabelled copy
            <sage.graphs.generic_graph.GenericGraph.relabel>` of your graph will
            be encoded if necessary.

        EXAMPLES::

            sage: G = graphs.BullGraph()
            sage: G.sparse6_string()
            ':Da@en'

        ::

            sage: G = Graph()
            sage: G.sparse6_string()
            ':?'

        ::

            sage: G = Graph(loops=True, multiedges=True,data_structure="sparse")
            sage: Graph(':?',data_structure="sparse") == G
            True

        TEST:

        Check that :trac:`18445` is fixed::

            sage: Graph(graphs.KneserGraph(5,2).sparse6_string()).size()
            15

        """
        n = self.order()
        if n == 0:
            return ':?'
        if n > 262143:
            raise ValueError('sparse6 format supports graphs on 0 to 262143 vertices only.')
        else:
            v_to_int = {v:i for i,v in enumerate(self.vertices())}
            edges = [sorted((v_to_int[u],v_to_int[v])) for u,v in self.edge_iterator(labels=False)]
            edges.sort(key=lambda e: (e[1],e[0])) # reverse lexicographic order

            # encode bit vector
            from math import ceil
            from sage.misc.functional import log
            k = int(ceil(log(n,2)))
            v = 0
            i = 0
            m = 0
            s = ''
            while m < len(edges):
                if edges[m][1] > v + 1:
                    sp = generic_graph_pyx.int_to_binary_string(edges[m][1])
                    sp = '0'*(k-len(sp)) + sp
                    s += '1' + sp
                    v = edges[m][1]
                elif edges[m][1] == v + 1:
                    sp = generic_graph_pyx.int_to_binary_string(edges[m][0])
                    sp = '0'*(k-len(sp)) + sp
                    s += '1' + sp
                    v += 1
                    m += 1
                else:
                    sp = generic_graph_pyx.int_to_binary_string(edges[m][0])
                    sp = '0'*(k-len(sp)) + sp
                    s += '0' + sp
                    m += 1

            # encode s as a 6-string, as in R(x), but padding with 1's
            # pad on the right to make a multiple of 6
            s = s + ( '1' * ((6 - len(s))%6) )

            # split into groups of 6, and convert numbers to decimal, adding 63
            six_bits = ''
            for i in range(len(s)//6):
                six_bits += chr( int( s[6*i:6*(i+1)], 2) + 63 )
            return ':' + generic_graph_pyx.small_integer_to_graph6(n) + six_bits

    ### Attributes

    @combinatorial_map(name="partition of connected components")
    def to_partition(self):
        """
        Return the partition of connected components of ``self``.

        EXAMPLES::

            sage: for x in graphs(3):    print x.to_partition()
            doctest:...: DeprecationWarning: Please use G.connected_components_sizes() instead
            See http://trac.sagemath.org/17449 for details.
            [1, 1, 1]
            [2, 1]
            [3]
            [3]
        """
        from sage.misc.superseded import deprecation
        deprecation(17449, "Please use G.connected_components_sizes() instead")

        from sage.combinat.partition import Partition
        return Partition(sorted([len(y) for y in self.connected_components()], reverse=True))

    def is_directed(self):
        """
        Since graph is undirected, returns False.

        EXAMPLES::

            sage: Graph().is_directed()
            False
        """
        return False

    def bridges(self):
        r"""
        Returns a list of the bridges (or cut edges).

        A bridge is an edge so that deleting it disconnects the graph.

        .. NOTE::

            This method assumes the graph is connected.

        EXAMPLES::

             sage: g = 2*graphs.PetersenGraph()
             sage: g.add_edge(1,10)
             sage: g.is_connected()
             True
             sage: g.bridges()
             [(1, 10, None)]
        """
        gs = self.strong_orientation()
        bridges = []
        for scc in gs.strongly_connected_components():
            bridges.extend(gs.edge_boundary(scc))
        return bridges

    def spanning_trees(self):
        """
        Returns a list of all spanning trees.

        If the graph is disconnected, returns the empty list.

        Uses the Read-Tarjan backtracking algorithm [RT75]_.

        EXAMPLES::

            sage: G = Graph([(1,2),(1,2),(1,3),(1,3),(2,3),(1,4)],multiedges=True)
            sage: len(G.spanning_trees())
            8
            sage: G.spanning_trees_count()
            8
            sage: G = Graph([(1,2),(2,3),(3,1),(3,4),(4,5),(4,5),(4,6)],multiedges=True)
            sage: len(G.spanning_trees())
            6
            sage: G.spanning_trees_count()
            6

        .. SEEALSO::

            - :meth:`~sage.graphs.generic_graph.GenericGraph.spanning_trees_count`
              -- counts the number of spanning trees.

            - :meth:`~sage.graphs.graph.Graph.random_spanning_tree`
              -- returns a random spanning tree.

        REFERENCES:

        .. [RT75] Read, R. C. and Tarjan, R. E.
          Bounds on Backtrack Algoritms for Listing Cycles, Paths, and Spanning Trees
          Networks, Volume 5 (1975), numer 3, pages 237-252.
        """

        def _recursive_spanning_trees(G,forest):
            """
            Returns all the spanning trees of G containing forest
            """
            if not G.is_connected():
                return []

            if G.size() == forest.size():
                return [forest.copy()]
            else:
                # Pick an edge e from G-forest
                for e in G.edges():
                    if not forest.has_edge(e):
                        break

                # 1) Recursive call with e removed from G
                G.delete_edge(e)
                trees = _recursive_spanning_trees(G,forest)
                G.add_edge(e)

                # 2) Recursive call with e include in forest
                #
                # e=xy links the CC (connected component) of forest containing x
                # with the CC containing y. Any other edge which does that
                # cannot be added to forest anymore, and B is the list of them
                c1 = forest.connected_component_containing_vertex(e[0])
                c2 = forest.connected_component_containing_vertex(e[1])
                G.delete_edge(e)
                B = G.edge_boundary(c1,c2,sort=False)
                G.add_edge(e)

                # Actual call
                forest.add_edge(e)
                G.delete_edges(B)
                trees.extend(_recursive_spanning_trees(G,forest))
                G.add_edges(B)
                forest.delete_edge(e)

                return trees

        if self.is_connected() and len(self):
            forest = Graph([])
            forest.add_vertices(self.vertices())
            forest.add_edges(self.bridges())
            return _recursive_spanning_trees(self, forest)
        else:
            return []

    ### Properties
    def is_tree(self, certificate=False, output='vertex'):
        """
        Tests if the graph is a tree

        INPUT:

        - ``certificate`` (boolean) -- whether to return a certificate. The
          method only returns boolean answers when ``certificate = False``
          (default). When it is set to ``True``, it either answers ``(True,
          None)`` when the graph is a tree and ``(False, cycle)`` when it
          contains a cycle. It returns ``(False, None)`` when the graph is not
          connected.

        - ``output`` (``'vertex'`` (default) or ``'edge'``) -- whether the
          certificate is given as a list of vertices or a list of
          edges.

        When the certificate cycle is given as a list of edges, the
        edges are given as `(v_i, v_{i+1}, l)` where `v_1, v_2, \dots,
        v_n` are the vertices of the cycles (in their cyclic order).

        EXAMPLES::

            sage: all(T.is_tree() for T in graphs.trees(15))
            True

        The empty graph is not considered to be a tree::

            sage: graphs.EmptyGraph().is_tree()
            False

        With certificates::

            sage: g = graphs.RandomTree(30)
            sage: g.is_tree(certificate=True)
            (True, None)
            sage: g.add_edge(10,-1)
            sage: g.add_edge(11,-1)
            sage: isit, cycle = g.is_tree(certificate=True)
            sage: isit
            False
            sage: -1 in cycle
            True

        One can also ask for the certificate as a list of edges::

            sage: g = graphs.CycleGraph(4)
            sage: g.is_tree(certificate=True, output='edge')
            (False, [(3, 2, None), (2, 1, None), (1, 0, None), (0, 3, None)])

        This is useful for graphs with multiple edges::

            sage: G = Graph([(1, 2, 'a'), (1, 2, 'b')], multiedges=True)
            sage: G.is_tree(certificate=True)
            (False, [1, 2])
            sage: G.is_tree(certificate=True, output='edge')
            (False, [(1, 2, 'a'), (2, 1, 'b')])

        TESTS:

        :trac:`14434` is fixed::

            sage: g = Graph({0:[1,4,5],3:[4,8,9],4:[9],5:[7,8],7:[9]})
            sage: _,cycle = g.is_tree(certificate=True)
            sage: g.size()
            10
            sage: g.add_cycle(cycle)
            sage: g.size()
            10
        """
        if not output in ['vertex', 'edge']:
            raise ValueError('output must be either vertex or edge')

        if self.order() == 0:
            return False

        if not self.is_connected():
            return (False, None) if certificate else False

        if certificate:
            if self.num_verts() == self.num_edges() + 1:
                return (True, None)

            if self.has_multiple_edges():
                if output == 'vertex':
                    return (False, list(self.multiple_edges()[0][:2]))
                edge1, edge2 = self.multiple_edges()[:2]
                if edge1[0] != edge2[0]:
                    return (False, [edge1, edge2])
                return (False, [edge1, (edge2[1], edge2[0], edge2[2])])

            if output == 'edge':
                if self.allows_multiple_edges():
                    def vertices_to_edges(x):
                        return [(u[0], u[1], self.edge_label(u[0], u[1])[0])
                                for u in zip(x, x[1:] + [x[0]])]
                else:
                    def vertices_to_edges(x):
                        return [(u[0], u[1], self.edge_label(u[0], u[1]))
                                for u in zip(x, x[1:] + [x[0]])]

            # This code is a depth-first search that looks for a cycle in the
            # graph. We *know* it exists as there are too many edges around.
            n = self.order()
            seen = {}
            u = next(self.vertex_iterator())
            seen[u] = u
            stack = [(u, v) for v in self.neighbor_iterator(u)]
            while stack:
                u, v = stack.pop(-1)
                if v in seen:
                    continue
                for w in self.neighbors(v):
                    if u == w:
                        continue
                    elif w in seen:
                        cycle = [v, w]
                        while u != w:
                            cycle.insert(0, u)
                            u = seen[u]
                        if output == 'vertex':
                            return (False, cycle)
                        return (False, vertices_to_edges(cycle))
                    else:
                        stack.append((v, w))
                seen[v] = u

        else:
            return self.num_verts() == self.num_edges() + 1

    def is_forest(self, certificate=False, output='vertex'):
        """
        Tests if the graph is a forest, i.e. a disjoint union of trees.

        INPUT:

        - ``certificate`` (boolean) -- whether to return a certificate. The
          method only returns boolean answers when ``certificate = False``
          (default). When it is set to ``True``, it either answers ``(True,
          None)`` when the graph is a forest and ``(False, cycle)`` when it
          contains a cycle.

        - ``output`` (``'vertex'`` (default) or ``'edge'``) -- whether the
          certificate is given as a list of vertices or a list of
          edges.

        EXAMPLES::

            sage: seven_acre_wood = sum(graphs.trees(7), Graph())
            sage: seven_acre_wood.is_forest()
            True

        With certificates::

            sage: g = graphs.RandomTree(30)
            sage: g.is_forest(certificate=True)
            (True, None)
            sage: (2*g + graphs.PetersenGraph() + g).is_forest(certificate=True)
            (False, [63, 62, 61, 60, 64])
        """
        number_of_connected_components = len(self.connected_components())
        isit = (self.num_verts() ==
                self.num_edges() + number_of_connected_components)

        if not certificate:
            return isit
        else:
            if isit:
                return (True, None)
            # The graph contains a cycle, and the user wants to see it.

            # No need to copy the graph
            if number_of_connected_components == 1:
                return self.is_tree(certificate=True, output=output)

            # We try to find a cycle in each connected component
            for gg in self.connected_components_subgraphs():
                isit, cycle = gg.is_tree(certificate=True, output=output)
                if not isit:
                    return (False, cycle)

    def is_overfull(self):
        r"""
        Tests whether the current graph is overfull.

        A graph `G` on `n` vertices and `m` edges is said to
        be overfull if:

        - `n` is odd

        - It satisfies `2m > (n-1)\Delta(G)`, where
          `\Delta(G)` denotes the maximum degree
          among all vertices in `G`.

        An overfull graph must have a chromatic index of `\Delta(G)+1`.

        EXAMPLES:

        A complete graph of order `n > 1` is overfull if and only if `n` is
        odd::

            sage: graphs.CompleteGraph(6).is_overfull()
            False
            sage: graphs.CompleteGraph(7).is_overfull()
            True
            sage: graphs.CompleteGraph(1).is_overfull()
            False

        The claw graph is not overfull::

            sage: from sage.graphs.graph_coloring import edge_coloring
            sage: g = graphs.ClawGraph()
            sage: g
            Claw graph: Graph on 4 vertices
            sage: edge_coloring(g, value_only=True)
            3
            sage: g.is_overfull()
            False

        The Holt graph is an example of a overfull graph::

            sage: G = graphs.HoltGraph()
            sage: G.is_overfull()
            True

        Checking that all complete graphs `K_n` for even `0 \leq n \leq 100`
        are not overfull::

            sage: def check_overfull_Kn_even(n):
            ...       i = 0
            ...       while i <= n:
            ...           if graphs.CompleteGraph(i).is_overfull():
            ...               print "A complete graph of even order cannot be overfull."
            ...               return
            ...           i += 2
            ...       print "Complete graphs of even order up to %s are not overfull." % n
            ...
            sage: check_overfull_Kn_even(100)  # long time
            Complete graphs of even order up to 100 are not overfull.

        The null graph, i.e. the graph with no vertices, is not overfull::

            sage: Graph().is_overfull()
            False
            sage: graphs.CompleteGraph(0).is_overfull()
            False

        Checking that all complete graphs `K_n` for odd `1 < n \leq 100`
        are overfull::

            sage: def check_overfull_Kn_odd(n):
            ...       i = 3
            ...       while i <= n:
            ...           if not graphs.CompleteGraph(i).is_overfull():
            ...               print "A complete graph of odd order > 1 must be overfull."
            ...               return
            ...           i += 2
            ...       print "Complete graphs of odd order > 1 up to %s are overfull." % n
            ...
            sage: check_overfull_Kn_odd(100)  # long time
            Complete graphs of odd order > 1 up to 100 are overfull.

        The Petersen Graph, though, is not overfull while
        its chromatic index is `\Delta+1`::

            sage: g = graphs.PetersenGraph()
            sage: g.is_overfull()
            False
            sage: from sage.graphs.graph_coloring import edge_coloring
            sage: max(g.degree()) + 1 ==  edge_coloring(g, value_only=True)
            True
        """
        # # A possible optimized version. But the gain in speed is very little.
        # return bool(self._backend.num_verts() & 1) and (  # odd order n
        #     2 * self._backend.num_edges(self._directed) > #2m > \Delta(G)*(n-1)
        #     max(self.degree()) * (self._backend.num_verts() - 1))
        # unoptimized version
        return (self.order() % 2 == 1) and (
            2 * self.size() > max(self.degree()) * (self.order() - 1))

    def is_even_hole_free(self, certificate = False):
        r"""
        Tests whether ``self`` contains an induced even hole.

        A Hole is a cycle of length at least 4 (included). It is said
        to be even (resp. odd) if its length is even (resp. odd).

        Even-hole-free graphs always contain a bisimplicial vertex,
        which ensures that their chromatic number is at most twice
        their clique number [ABCHRS08]_.

        INPUT:

        - ``certificate`` (boolean) -- When ``certificate = False``,
          this method only returns ``True`` or ``False``. If
          ``certificate = True``, the subgraph found is returned
          instead of ``False``.

        EXAMPLE:

        Is the Petersen Graph even-hole-free ::

            sage: g = graphs.PetersenGraph()
            sage: g.is_even_hole_free()
            False

        As any chordal graph is hole-free, interval graphs behave the
        same way::

            sage: g = graphs.RandomIntervalGraph(20)
            sage: g.is_even_hole_free()
            True

        It is clear, though, that a random Bipartite Graph which is
        not a forest has an even hole::

            sage: g = graphs.RandomBipartite(10, 10, .5)
            sage: g.is_even_hole_free() and not g.is_forest()
            False

        We can check the certificate returned is indeed an even
        cycle::

            sage: if not g.is_forest():
            ...      cycle = g.is_even_hole_free(certificate = True)
            ...      if cycle.order() % 2 == 1:
            ...          print "Error !"
            ...      if not cycle.is_isomorphic(
            ...             graphs.CycleGraph(cycle.order())):
            ...          print "Error !"
            ...
            sage: print "Everything is Fine !"
            Everything is Fine !

        TESTS:

        Bug reported in :trac:`9925`, and fixed by :trac:`9420`::

            sage: g = Graph(':SiBFGaCEF_@CE`DEGH`CEFGaCDGaCDEHaDEF`CEH`ABCDEF', loops=False, multiedges=False)
            sage: g.is_even_hole_free()
            False
            sage: g.is_even_hole_free(certificate = True)
            Subgraph of (): Graph on 4 vertices

        Making sure there are no other counter-examples around ::

            sage: t = lambda x : (Graph(x).is_forest() or
            ...         isinstance(Graph(x).is_even_hole_free(certificate = True),Graph))
            sage: all( t(graphs.RandomBipartite(10,10,.5)) for i in range(100) )
            True

        REFERENCE:

        .. [ABCHRS08] L. Addario-Berry, M. Chudnovsky, F. Havet, B. Reed, P. Seymour
          Bisimplicial vertices in even-hole-free graphs
          Journal of Combinatorial Theory, Series B
          vol 98, n.6 pp 1119-1164, 2008
        """
        from sage.graphs.graph_generators import GraphGenerators

        girth = self.girth()

        if girth > self.order():
            start = 4

        elif girth % 2 == 0:
            if not certificate:
                return False
            start = girth

        else:
            start = girth + 1

        while start <= self.order():


            subgraph = self.subgraph_search(GraphGenerators().CycleGraph(start), induced = True)

            if not subgraph is None:
                if certificate:
                    return subgraph
                else:
                    return False

            start = start + 2

        return True

    def is_odd_hole_free(self, certificate = False):
        r"""
        Tests whether ``self`` contains an induced odd hole.

        A Hole is a cycle of length at least 4 (included). It is said
        to be even (resp. odd) if its length is even (resp. odd).

        It is interesting to notice that while it is polynomial to
        check whether a graph has an odd hole or an odd antihole [CRST06]_, it is
        not known whether testing for one of these two cases
        independently is polynomial too.

        INPUT:

        - ``certificate`` (boolean) -- When ``certificate = False``,
          this method only returns ``True`` or ``False``. If
          ``certificate = True``, the subgraph found is returned
          instead of ``False``.

        EXAMPLE:

        Is the Petersen Graph odd-hole-free ::

            sage: g = graphs.PetersenGraph()
            sage: g.is_odd_hole_free()
            False

        Which was to be expected, as its girth is 5 ::

            sage: g.girth()
            5

        We can check the certificate returned is indeed a 5-cycle::

            sage: cycle = g.is_odd_hole_free(certificate = True)
            sage: cycle.is_isomorphic(graphs.CycleGraph(5))
            True

        As any chordal graph is hole-free, no interval graph has an odd hole::

            sage: g = graphs.RandomIntervalGraph(20)
            sage: g.is_odd_hole_free()
            True

        REFERENCES:

        .. [CRST06] M. Chudnovsky, G. Cornuejols, X. Liu, P. Seymour, K. Vuskovic
          Recognizing berge graphs
          Combinatorica vol 25, n 2, pages 143--186
          2005
        """
        from sage.graphs.graph_generators import GraphGenerators

        girth = self.odd_girth()

        if girth > self.order():
            return True
        if girth == 3:
            start = 5

        else:
            if not certificate:
                return False
            start = girth

        while start <= self.order():

            subgraph = self.subgraph_search(GraphGenerators().CycleGraph(start), induced = True)

            if not subgraph is None:
                if certificate:
                    return subgraph
                else:
                    return False

            start += 2

        return True

    def is_bipartite(self, certificate = False):
        """
        Returns ``True`` if graph `G` is bipartite, ``False`` if not.

        Traverse the graph G with breadth-first-search and color nodes.

        INPUT:

        - ``certificate`` -- whether to return a certificate (``False`` by
          default). If set to ``True``, the certificate returned in a proper
          2-coloring when `G` is bipartite, and an odd cycle otherwise.

        EXAMPLES::

            sage: graphs.CycleGraph(4).is_bipartite()
            True
            sage: graphs.CycleGraph(5).is_bipartite()
            False
            sage: graphs.RandomBipartite(100,100,0.7).is_bipartite()
            True

        A random graph is very rarely bipartite::

            sage: g = graphs.PetersenGraph()
            sage: g.is_bipartite()
            False
            sage: false, oddcycle = g.is_bipartite(certificate = True)
            sage: len(oddcycle) % 2
            1
        """
        color = {}

        # For any uncolored vertex in the graph (to ensure we do the right job
        # when the graph is not connected !)
        for u in self:
            if u in color:
                continue

            # Let us run a BFS starting from u
            queue = [u]
            color[u] = 1
            while queue:
                v = queue.pop(0)
                c = 1-color[v]
                for w in self.neighbor_iterator(v):

                    # If the vertex has already been colored
                    if w in color:

                        # The graph is not bipartite !
                        if color[w] == color[v]:

                            # Should we return an odd cycle ?
                            if certificate:

                                # We build the first half of the cycle, i.e. a
                                # u-w path
                                cycle = self.shortest_path(u,w)

                                # The second half is a v-u path, but there may
                                # be common vertices in the two paths. But we
                                # can avoid that !

                                for v in self.shortest_path(v,u):
                                    if v in cycle:
                                        return False, cycle[cycle.index(v):]
                                    else:
                                        cycle.append(v)
                            else:
                                return False

                    # We color a new vertex
                    else:
                        color[w] = c
                        queue.append(w)
        if certificate:
            return True, color
        else:
            return True

    def is_triangle_free(self, algorithm='bitset'):
        r"""
        Returns whether ``self`` is triangle-free

        INPUT:

        - ``algorithm`` -- (default: ``'bitset'``) specifies the algorithm to
          use among:

            - ``'matrix'`` -- tests if the trace of the adjacency matrix is
              positive.

            - ``'bitset'`` -- encodes adjacencies into bitsets and uses fast
              bitset operations to test if the input graph contains a
              triangle. This method is generaly faster than stantard matrix
              multiplication.

        EXAMPLE:

        The Petersen Graph is triangle-free::

            sage: g = graphs.PetersenGraph()
            sage: g.is_triangle_free()
            True

        or a complete Bipartite Graph::

            sage: G = graphs.CompleteBipartiteGraph(5,6)
            sage: G.is_triangle_free(algorithm='matrix')
            True
            sage: G.is_triangle_free(algorithm='bitset')
            True

        a tripartite graph, though, contains many triangles::

            sage: G = (3 * graphs.CompleteGraph(5)).complement()
            sage: G.is_triangle_free(algorithm='matrix')
            False
            sage: G.is_triangle_free(algorithm='bitset')
            False

        TESTS:

        Comparison of algorithms::

            sage: for i in xrange(10): # long test
            ...       G = graphs.RandomBarabasiAlbert(50,2)
            ...       bm = G.is_triangle_free(algorithm='matrix')
            ...       bb = G.is_triangle_free(algorithm='bitset')
            ...       if bm != bb:
            ...          print "That's not good!"

        Asking for an unknown algorithm::

            sage: g.is_triangle_free(algorithm='tip top')
            Traceback (most recent call last):
            ...
            ValueError: Algorithm 'tip top' not yet implemented. Please contribute.
        """
        if algorithm=='bitset':
            from sage.data_structures.bitset import Bitset
            N = self.num_verts()
            map = {}
            i = 0
            B = {}
            for u in self.vertex_iterator():
                map[u] = i
                i += 1
                B[u] = Bitset(capacity=N)
            # map adjacency to bitsets
            for u,v in self.edge_iterator(labels=None):
                B[u].add(map[v])
                B[v].add(map[u])
            # map lengths 2 paths to bitsets
            BB = Bitset(capacity=N)
            for u in self.vertex_iterator():
                BB.clear()
                for v in self.vertex_iterator():
                    if B[u]&B[v]:
                        BB.add(map[v])
                # search for triangles
                if B[u]&BB:
                    return False
            return True

        elif algorithm=='matrix':
            return (self.adjacency_matrix()**3).trace() == 0

        else:
            raise ValueError("Algorithm '%s' not yet implemented. Please contribute." %(algorithm))

    def is_split(self):
        r"""
        Returns ``True`` if the graph is a Split graph, ``False`` otherwise.

        A Graph `G` is said to be a split graph if its vertices `V(G)`
        can be partitioned into two sets `K` and `I` such that the
        vertices of `K` induce a complete graph, and those of `I` are
        an independent set.

        There is a simple test to check whether a graph is a split
        graph (see, for instance, the book "Graph Classes, a survey"
        [GraphClasses]_ page 203) :

        Given the degree sequence `d_1 \geq ... \geq d_n` of `G`, a graph
        is a split graph if and only if :

        .. MATH::

            \sum_{i=1}^\omega d_i = \omega (\omega - 1) + \sum_{i=\omega + 1}^nd_i

        where `\omega = max \{i:d_i\geq i-1\}`.


        EXAMPLES:

        Split graphs are, in particular, chordal graphs. Hence, The Petersen graph
        can not be split::

            sage: graphs.PetersenGraph().is_split()
            False

        We can easily build some "random" split graph by creating a
        complete graph, and adding vertices only connected
        to some random vertices of the clique::

            sage: g = graphs.CompleteGraph(10)
            sage: sets = Subsets(Set(range(10)))
            sage: for i in range(10, 25):
            ...      g.add_edges([(i,k) for k in sets.random_element()])
            sage: g.is_split()
            True

        Another caracterisation of split graph states that a graph is a split graph
        if and only if does not contain the 4-cycle, 5-cycle or 2K_2 as an induced
        subgraph. Hence for the above graph we have::

            sage: sum([g.subgraph_search_count(H,induced=True) for H in [graphs.CycleGraph(4),graphs.CycleGraph(5), 2*graphs.CompleteGraph(2)]])
            0


        REFERENCES:

        .. [GraphClasses] A. Brandstadt, VB Le and JP Spinrad
          Graph classes: a survey
          SIAM Monographs on Discrete Mathematics and Applications},
          1999
        """
        self._scream_if_not_simple()
        # our degree sequence is numbered from 0 to n-1, so to avoid
        # any mistake, let's fix it :-)
        degree_sequence = [0] + sorted(self.degree(), reverse = True)

        for (i, d) in enumerate(degree_sequence):
            if d >= i - 1:
                omega = i
            else:
                break

        left = sum(degree_sequence[:omega + 1])
        right = omega * (omega - 1) + sum(degree_sequence[omega + 1:])

        return left == right

    def treewidth(self,k=None,certificate=False):
        r"""
        Computes the tree-width of `G` (and provides a decomposition)

        INPUT:

        - ``k`` (integer) -- the width to be considered. When ``k`` is an
          integer, the method checks that the graph has treewidth `\leq k`. If
          ``k`` is ``None`` (default), the method computes the optimal
          tree-width.

        - ``certificate`` -- whether to return the tree-decomposition itself.

        OUTPUT:

            ``g.treewidth()`` returns the treewidth of ``g``. When ``k`` is
             specified, it returns ``False`` when no tree-decomposition of width
             `\leq k` exists or ``True`` otherwise. When ``certificate=True``,
             the tree-decomposition is also returned.

        ALGORITHM:

            This function virtually explores the graph of all pairs
            ``(vertex_cut,cc)``, where ``vertex_cut`` is a vertex cut of the
            graph of cardinality `\leq k+1`, and ``connected_component`` is a
            connected component of the graph induced by ``G-vertex_cut``.

            We deduce that the pair ``(vertex_cut,cc)`` is feasible with
            tree-width `k` if ``cc`` is empty, or if a vertex ``v`` from
            ``vertex_cut`` can be replaced with a vertex from ``cc``, such that
            the pair ``(vertex_cut+v,cc-v)`` is feasible.

        .. NOTE::

            The implementation would be much faster if ``cc``, the argument of the
            recursive function, was a bitset. It would also be very nice to not copy
            the graph in order to compute connected components, for this is really a
            waste of time.

        .. SEEALSO::

            :meth:`~sage.graphs.graph_decompositions.vertex_separation.path_decomposition`
            computes the pathwidth of a graph. See also the
            :mod:`~sage.graphs.graph_decompositions.vertex_separation` module.

        EXAMPLES:

        The PetersenGraph has treewidth 4::

            sage: graphs.PetersenGraph().treewidth()
            4
            sage: graphs.PetersenGraph().treewidth(certificate=True)
            Graph on 6 vertices

        The treewidth of a 2d grid is its smallest side::

            sage: graphs.Grid2dGraph(2,5).treewidth()
            2
            sage: graphs.Grid2dGraph(3,5).treewidth()
            3

        TESTS::

            sage: g = graphs.PathGraph(3)
            sage: g.treewidth()
            1
            sage: g = 2*graphs.PathGraph(3)
            sage: g.treewidth()
            1
            sage: g.treewidth(certificate=True)
            Graph on 4 vertices
            sage: g.treewidth(2)
            True
            sage: g.treewidth(1)
            True
            sage: Graph(1).treewidth()
            1
            sage: Graph(0).treewidth()
            0
            sage: graphs.PetersenGraph().treewidth(k=2)
            False
            sage: graphs.PetersenGraph().treewidth(k=6)
            True
            sage: graphs.PetersenGraph().treewidth(certificate=True).is_tree()
            True
            sage: graphs.PetersenGraph().treewidth(k=3,certificate=True)
            False
            sage: graphs.PetersenGraph().treewidth(k=4,certificate=True)
            Graph on 6 vertices

        TESTS:

        All edges do appear (:trac:`17893`)::

            sage: from itertools import combinations
            sage: g = graphs.PathGraph(10)
            sage: td = g.treewidth(certificate=True)
            sage: for bag in td:
            ....:    g.delete_edges(list(combinations(bag,2)))
            sage: g.size()
            0
        """
        from sage.misc.cachefunc import cached_function
        from sage.sets.set import Set
        g = self

        # Stupid cases
        if g.order() == 0:
            if certificate: return Graph()
            elif k is None: return 0
            else:           return True

        # Disconnected cases
        if not g.is_connected():
            if certificate is False:
                if k is None:
                    return max(cc.treewidth() for cc in g.connected_components_subgraphs())
                else:
                    return all(cc.treewidth(k) for cc in g.connected_components_subgraphs())
            else:
                return Graph(sum([cc.treewidth(certificate=True).edges(labels=False)
                                  for cc in g.connected_components_subgraphs()],[]))

        # Forcing k to be defined
        if k is None:
            for i in range(max(1,g.clique_number()-1,min(g.degree())),
                           g.order()+1):
                ans = g.treewidth(k=i, certificate=certificate)
                if ans:
                    return ans if certificate else i

        # This is the recursion described in the method's documentation. All
        # computations are cached, and depends on the pair ``cut,
        # connected_component`` only.
        #
        # It returns either a boolean or the corresponding tree-decomposition, as a
        # list of edges between vertex cuts (as it is done for the complete
        # tree-decomposition at the end of the main function.
        @cached_function
        def rec(cut,cc):
            # Easy cases
            if len(cut) > k:
                return False
            if len(cc)+len(cut) <= k+1:
                return [(cut,cut.union(cc))] if certificate else True

            # The list of potential vertices that could be added to the current cut
            extensions = {v for u in cut for v in g.neighbors(u) if v in cc}
            for v in extensions:

                # New cuts and connected components, with v respectively added and
                # removed
                cutv = cut.union([v])
                ccv = cc.difference([v])

                # The values returned by the recursive calls.
                sons = []

                # Removing v may have disconnected cc. We iterate on its connected
                # components
                for cci in g.subgraph(ccv).connected_components():

                    # The recursive subcalls. We remove on-the-fly the vertices from
                    # the cut which play no role in separating the connected
                    # component from the rest of the graph.
                    reduced_cut = frozenset([x for x in cutv if any(xx in cci for xx in g.neighbors(x))])
                    son = rec(reduced_cut,frozenset(cci))
                    if son is False:
                        break

                    if certificate:
                        sons.extend(son)
                        sons.append((cut,cutv))
                        sons.append((cutv,reduced_cut))

                # Weird Python syntax which is useful once in a lifetime : if break
                # was never called in the loop above, we return "sons".
                else:
                    return sons if certificate else True

            return False

        # Main call to rec function, i.e. rec({v},V-{v})
        V = g.vertices()
        v = frozenset([V.pop(0)])
        TD = rec(v,frozenset(V))

        if TD is False:
            return False

        if not certificate:
            return True

        # Building the Tree-Decomposition graph. Its vertices are cuts of the
        # decomposition, and there is an edge from a cut C1 to a cut C2 if C2 is an
        # immediate subcall of C1
        G = Graph()
        G.add_edges([(Set(x),Set(y)) for x,y in TD])

        # The Tree-Decomposition contains a lot of useless nodes.
        #
        # We merge all edges between two sets S,S' where S is a subset of S'
        changed = True
        while changed:
            changed=False
            for v in G.vertices():
                for u in G.neighbors(v):
                    if u.issuperset(v):
                        G.merge_vertices([u,v]) # the new vertex is named 'u'
                        changed = True
                        break

        return G

    def is_perfect(self, certificate = False):
        r"""
        Tests whether the graph is perfect.

        A graph `G` is said to be perfect if `\chi(H)=\omega(H)` hold
        for any induced subgraph `H\subseteq_i G` (and so for `G`
        itself, too), where `\chi(H)` represents the chromatic number
        of `H`, and `\omega(H)` its clique number. The Strong Perfect
        Graph Theorem [SPGT]_ gives another characterization of
        perfect graphs:

        A graph is perfect if and only if it contains no odd hole
        (cycle on an odd number `k` of vertices, `k>3`) nor any odd
        antihole (complement of a hole) as an induced subgraph.

        INPUT:

        - ``certificate`` (boolean) -- whether to return
          a certificate (default : ``False``)

        OUTPUT:

        When ``certificate = False``, this function returns
        a boolean value. When ``certificate = True``, it returns
        a subgraph of ``self`` isomorphic to an odd hole or an odd
        antihole if any, and ``None`` otherwise.

        EXAMPLE:

        A Bipartite Graph is always perfect ::

            sage: g = graphs.RandomBipartite(8,4,.5)
            sage: g.is_perfect()
            True

        So is the line graph of a bipartite graph::

            sage: g = graphs.RandomBipartite(4,3,0.7)
            sage: g.line_graph().is_perfect() # long time
            True

        As well as the Cartesian product of two complete graphs::

            sage: g = graphs.CompleteGraph(3).cartesian_product(graphs.CompleteGraph(3))
            sage: g.is_perfect()
            True

        Interval Graphs, which are chordal graphs, too ::

            sage: g =  graphs.RandomIntervalGraph(7)
            sage: g.is_perfect()
            True

        The PetersenGraph, which is triangle-free and
        has chromatic number 3 is obviously not perfect::

            sage: g = graphs.PetersenGraph()
            sage: g.is_perfect()
            False

        We can obtain an induced 5-cycle as a certificate::

            sage: g.is_perfect(certificate = True)
            Subgraph of (Petersen graph): Graph on 5 vertices

        TEST:

        Check that :trac:`13546` has been fixed::

            sage: Graph(':FgGE@I@GxGs', loops=False, multiedges=False).is_perfect()
            False
            sage: g = Graph({0: [2, 3, 4, 5],
            ...              1: [3, 4, 5, 6],
            ...              2: [0, 4, 5, 6],
            ...              3: [0, 1, 5, 6],
            ...              4: [0, 1, 2, 6],
            ...              5: [0, 1, 2, 3],
            ...              6: [1, 2, 3, 4]})
            sage: g.is_perfect()
            False

        REFERENCES:

        .. [SPGT] M. Chudnovsky, N. Robertson, P. Seymour, R. Thomas.
          The strong perfect graph theorem
          Annals of Mathematics
          vol 164, number 1, pages 51--230
          2006

        TESTS::

            sage: Graph(':Ab').is_perfect()
            Traceback (most recent call last):
            ...
            ValueError: This method is only defined for simple graphs, and yours is not one of them !
            sage: g = Graph()
            sage: g.allow_loops(True)
            sage: g.add_edge(0,0)
            sage: g.edges()
            [(0, 0, None)]
            sage: g.is_perfect()
            Traceback (most recent call last):
            ...
            ValueError: This method is only defined for simple graphs, and yours is not one of them !

        """

        if self.has_multiple_edges() or self.has_loops():
            raise ValueError("This method is only defined for simple graphs,"
                             " and yours is not one of them !")
        if self.is_bipartite():

            return True if not certificate else None

        self_complement = self.complement()

        self_complement.remove_loops()
        self_complement.remove_multiple_edges()

        if self_complement.is_bipartite():
            return True if not certificate else None

        answer = self.is_odd_hole_free(certificate = certificate)
        if not (answer is True):
            return answer

        return self_complement.is_odd_hole_free(certificate = certificate)

    def odd_girth(self):
        r"""
        Returns the odd girth of self.

        The odd girth of a graph is defined as the smallest cycle of odd length.

        OUTPUT:

        The odd girth of ``self``.

        EXAMPLES:

        The McGee graph has girth 7 and therefore its odd girth is 7 as well. ::

            sage: G = graphs.McGeeGraph()
            sage: G.odd_girth()
            7

        Any complete graph on more than 2 vertices contains a triangle and has
        thus odd girth 3. ::

            sage: G = graphs.CompleteGraph(10)
            sage: G.odd_girth()
            3

        Every bipartite graph has no odd cycles and consequently odd girth of
        infinity. ::

            sage: G = graphs.CompleteBipartiteGraph(100,100)
            sage: G.odd_girth()
            +Infinity

        .. SEEALSO::

            * :meth:`~sage.graphs.generic_graph.GenericGraph.girth` -- computes
              the girth of a graph.

        REFERENCES:

        The property relating the odd girth to the coefficients of the
        characteristic polynomial is an old result from algebraic graph theory
        see

        .. [Har62] Harary, F (1962). The determinant of the adjacency matrix of
          a graph, SIAM Review 4, 202-210

        .. [Biggs93] Biggs, N. L. Algebraic Graph Theory, 2nd ed. Cambridge,
          England: Cambridge University Press, pp. 45, 1993.

        TESTS::

            sage: graphs.CycleGraph(5).odd_girth()
            5
            sage: graphs.CycleGraph(11).odd_girth()
            11
        """
        ch = ((self.am()).charpoly()).coefficients(sparse=False)
        n = self.order()

        for i in xrange(n-1,-1,-2):
            if ch[i] != 0:
                return n-i

        from sage.rings.infinity import Infinity

        return Infinity

    def is_edge_transitive(self):
        """
        Returns true if self is an edge transitive graph.

        A graph is edge-transitive if its automorphism group acts transitively
        on its edge set.

        Equivalently, if there exists for any pair of edges `uv,u'v'\in E(G)` an
        automorphism `\phi` of `G` such that `\phi(uv)=u'v'` (note this does not
        necessarily mean that `\phi(u)=u'` and `\phi(v)=v'`).

        See :wikipedia:`the wikipedia article on edge-transitive graphs
        <Edge-transitive_graph>` for more information.

        .. SEEALSO::

          - :meth:`~Graph.is_arc_transitive`
          - :meth:`~Graph.is_half_transitive`
          - :meth:`~Graph.is_semi_symmetric`

        EXAMPLES::

            sage: P = graphs.PetersenGraph()
            sage: P.is_edge_transitive()
            True
            sage: C = graphs.CubeGraph(3)
            sage: C.is_edge_transitive()
            True
            sage: G = graphs.GrayGraph()
            sage: G.is_edge_transitive()
            True
            sage: P = graphs.PathGraph(4)
            sage: P.is_edge_transitive()
            False
        """
        from sage.interfaces.gap import gap

        if self.size() == 0:
            return True

        A = self.automorphism_group()
        e = next(self.edge_iterator(labels=False))
        e = [A._domain_to_gap[e[0]], A._domain_to_gap[e[1]]]

        return gap("OrbitLength("+str(A._gap_())+",Set(" + str(e) + "),OnSets);") == self.size()

    def is_arc_transitive(self):
        """
        Returns true if self is an arc-transitive graph

        A graph is arc-transitive if its automorphism group acts transitively on
        its pairs of adjacent vertices.

        Equivalently, if there exists for any pair of edges `uv,u'v'\in E(G)` an
        automorphism `\phi_1` of `G` such that `\phi_1(u)=u'` and
        `\phi_1(v)=v'`, as well as another automorphism `\phi_2` of `G` such
        that `\phi_2(u)=v'` and `\phi_2(v)=u'`

        See :wikipedia:`the wikipedia article on arc-transitive graphs
        <arc-transitive_graph>` for more information.

        .. SEEALSO::

          - :meth:`~Graph.is_edge_transitive`
          - :meth:`~Graph.is_half_transitive`
          - :meth:`~Graph.is_semi_symmetric`

        EXAMPLES::

            sage: P = graphs.PetersenGraph()
            sage: P.is_arc_transitive()
            True
            sage: G = graphs.GrayGraph()
            sage: G.is_arc_transitive()
            False
        """

        from sage.interfaces.gap import gap

        if self.size() == 0:
            return True

        A = self.automorphism_group()
        e = next(self.edge_iterator(labels=False))
        e = [A._domain_to_gap[e[0]], A._domain_to_gap[e[1]]]

        return gap("OrbitLength("+str(A._gap_())+",Set(" + str(e) + "),OnTuples);") == 2*self.size()

    def is_half_transitive(self):
        """
        Returns true if self is a half-transitive graph.

        A graph is is half-transitive if it is both vertex and edge transitive
        but not arc-transitive.

        See :wikipedia:`the wikipedia article on half-transitive graphs
        <half-transitive_graph>` for more information.

        .. SEEALSO::

          - :meth:`~Graph.is_edge_transitive`
          - :meth:`~Graph.is_arc_transitive`
          - :meth:`~Graph.is_semi_symmetric`

        EXAMPLES:

        The Petersen Graph is not half-transitive::

            sage: P = graphs.PetersenGraph()
            sage: P.is_half_transitive()
            False

        The smallest half-transitive graph is the Holt Graph::

            sage: H = graphs.HoltGraph()
            sage: H.is_half_transitive()
            True
        """

        # A half-transitive graph always has only vertices of even degree
        if not all(d%2 == 0 for d in self.degree_iterator()):
            return False

        return (self.is_edge_transitive() and
                self.is_vertex_transitive() and
                not self.is_arc_transitive())

    def is_semi_symmetric(self):
        """
        Returns true if self is semi-symmetric.

        A graph is semi-symmetric if it is regular, edge-transitve but not
        vertex-transitive.

        See :wikipedia:`the wikipedia article on semi-symmetric graphs
        <Semi-symmetric_graph>` for more information.

        .. SEEALSO::

          - :meth:`~Graph.is_edge_transitive`
          - :meth:`~Graph.is_arc_transitive`
          - :meth:`~Graph.is_half_transitive`

        EXAMPLES:

        The Petersen graph is not semi-symmetric::

            sage: P = graphs.PetersenGraph()
            sage: P.is_semi_symmetric()
            False

        The Gray graph is the smallest possible cubic semi-symmetric graph::

            sage: G = graphs.GrayGraph()
            sage: G.is_semi_symmetric()
            True

        Another well known semi-symmetric graph is the Ljubljana graph::

            sage: L = graphs.LjubljanaGraph()
            sage: L.is_semi_symmetric()
            True
        """
        # A semi-symmetric graph is always bipartite
        if not self.is_bipartite():
            return False

        return (self.is_regular() and
                self.is_edge_transitive() and not
                self.is_vertex_transitive())

    def degree_constrained_subgraph(self, bounds=None, solver=None, verbose=0):
        r"""
        Returns a degree-constrained subgraph.

        Given a graph `G` and two functions `f, g:V(G)\rightarrow \mathbb Z`
        such that `f \leq g`, a degree-constrained subgraph in `G` is
        a subgraph `G' \subseteq G` such that for any vertex `v \in G`,
        `f(v) \leq d_{G'}(v) \leq g(v)`.

        INPUT:

        - ``bounds`` -- (default: ``None``) Two possibilities:

          - A dictionary whose keys are the vertices, and values a pair of
            real values ``(min,max)`` corresponding to the values
            `(f(v),g(v))`.

          - A function associating to each vertex a pair of
            real values ``(min,max)`` corresponding to the values
            `(f(v),g(v))`.


        - ``solver`` -- (default: ``None``) Specify a Linear Program (LP)
          solver to be used. If set to ``None``, the default one is used. For
          more information on LP solvers and which default solver is used, see
          the method
          :meth:`solve <sage.numerical.mip.MixedIntegerLinearProgram.solve>`
          of the class
          :class:`MixedIntegerLinearProgram <sage.numerical.mip.MixedIntegerLinearProgram>`.

        - ``verbose`` -- integer (default: ``0``). Sets the level of
          verbosity. Set to 0 by default, which means quiet.

        OUTPUT:

        - When a solution exists, this method outputs the degree-constained
          subgraph as a Graph object.

        - When no solution exists, returns ``False``.

        .. NOTE::

            - This algorithm computes the degree-constrained subgraph of minimum weight.
            - If the graph's edges are weighted, these are taken into account.
            - This problem can be solved in polynomial time.

        EXAMPLES:

        Is there a perfect matching in an even cycle? ::

            sage: g = graphs.CycleGraph(6)
            sage: bounds = lambda x: [1,1]
            sage: m = g.degree_constrained_subgraph(bounds=bounds)
            sage: m.size()
            3
        """
        self._scream_if_not_simple()
        from sage.numerical.mip import MixedIntegerLinearProgram, MIPSolverException

        p = MixedIntegerLinearProgram(maximization=False, solver=solver)
        b = p.new_variable(binary=True)

        reorder = lambda x,y: (x,y) if x<y else (y,x)

        if bounds is None:
            raise ValueError("The `bounds` keyword can not be equal to None")
        elif isinstance(bounds,dict):
            f_bounds = lambda x: bounds[x]
        else:
            f_bounds = bounds


        if self.weighted():
            from sage.rings.real_mpfr import RR
            weight = lambda x: x if x in RR else 1
        else:
            weight = lambda x: 1

        for v in self:
            minimum,maximum = f_bounds(v)
            p.add_constraint(p.sum( b[reorder(x,y)]*weight(l) for x,y,l in self.edges_incident(v)), min=minimum, max=maximum)

        p.set_objective(p.sum( b[reorder(x,y)]*weight(l) for x,y,l in self.edge_iterator()))

        try:
            p.solve(log=verbose)
            g = copy(self)
            b = p.get_values(b)
            g.delete_edges([(x,y) for x,y,_ in g.edge_iterator() if b[reorder(x,y)] < 0.5])
            return g


        except MIPSolverException:
            return False


    ### Orientations

    def strong_orientation(self):
        r"""
        Returns a strongly connected orientation of the current graph. See
        also the :wikipedia:`Strongly_connected_component`.

        An orientation of an undirected graph is a digraph obtained by
        giving an unique direction to each of its edges. An orientation
        is said to be strong if there is a directed path between each
        pair of vertices.

        If the graph is 2-edge-connected, a strongly connected orientation
        can be found in linear time. If the given graph is not 2-connected,
        the orientation returned will ensure that each 2-connected component
        has a strongly connected orientation.

        OUTPUT:

        A digraph representing an orientation of the current graph.

        .. NOTE::

            - This method assumes the graph is connected.
            - This algorithm works in O(m).

        EXAMPLE:

        For a 2-regular graph, a strong orientation gives to each vertex
        an out-degree equal to 1::

            sage: g = graphs.CycleGraph(5)
            sage: g.strong_orientation().out_degree()
            [1, 1, 1, 1, 1]

        The Petersen Graph is 2-edge connected. It then has a strongly
        connected orientation::

            sage: g = graphs.PetersenGraph()
            sage: o = g.strong_orientation()
            sage: len(o.strongly_connected_components())
            1

        The same goes for the CubeGraph in any dimension ::

            sage: all(len(graphs.CubeGraph(i).strong_orientation().strongly_connected_components()) == 1 for i in xrange(2,6))
            True

        A multigraph also has a strong orientation ::

            sage: g = Graph([(1,2),(1,2)],multiedges=True)
            sage: g.strong_orientation()
            Multi-digraph on 2 vertices

        """
        from sage.graphs.all import DiGraph
        d = DiGraph(multiedges=self.allows_multiple_edges())

        id = {}
        i = 0

        # The algorithm works through a depth-first search. Any edge
        # used in the depth-first search is oriented in the direction
        # in which it has been used. All the other edges are oriented
        # backward

        v = next(self.vertex_iterator())
        seen = {}
        i=1

        # Time at which the vertices have been discovered
        seen[v] = i

        # indicates the stack of edges to explore
        next_ = self.edges_incident(v)

        while next_:
            e = next_.pop(-1)
            # We assume e[0] to be a `seen` vertex
            e = e if seen.get(e[0],False) is not False else (e[1],e[0],e[2])

            # If we discovered a new vertex
            if seen.get(e[1],False) is False:
                d.add_edge(e)
                next_.extend([ee for ee in self.edges_incident(e[1]) if (((e[0],e[1]) != (ee[0],ee[1])) and ((e[0],e[1]) != (ee[1],ee[0])))])
                i+=1
                seen[e[1]]=i

            # Else, we orient the edges backward
            else:
                if seen[e[0]] < seen[e[1]]:
                    d.add_edge((e[1],e[0],e[2]))
                else:
                    d.add_edge(e)

        # Case of multiple edges. If another edge has already been inserted, we add the new one
        # in the opposite direction.
        tmp = None
        for e in self.multiple_edges():
            if tmp == (e[0],e[1]):
                if d.has_edge(e[0],e[1]):
                    d.add_edge(e[1],e[0],e[2])
                else:
                    d.add_edge(e)
            tmp = (e[0],e[1])

        return d

    def minimum_outdegree_orientation(self, use_edge_labels=False, solver=None, verbose=0):
        r"""
        Returns an orientation of ``self`` with the smallest possible maximum
        outdegree.

        Given a Graph `G`, is is polynomial to compute an orientation
        `D` of the edges of `G` such that the maximum out-degree in
        `D` is minimized. This problem, though, is NP-complete in the
        weighted case [AMOZ06]_.

        INPUT:

        - ``use_edge_labels`` -- boolean (default: ``False``)

          - When set to ``True``, uses edge labels as weights to
            compute the orientation and assumes a weight of `1`
            when there is no value available for a given edge.

          - When set to ``False`` (default), gives a weight of 1
            to all the edges.

        - ``solver`` -- (default: ``None``) Specify a Linear Program (LP)
          solver to be used. If set to ``None``, the default one is used. For
          more information on LP solvers and which default solver is used, see
          the method
          :meth:`solve <sage.numerical.mip.MixedIntegerLinearProgram.solve>`
          of the class
          :class:`MixedIntegerLinearProgram <sage.numerical.mip.MixedIntegerLinearProgram>`.

        - ``verbose`` -- integer (default: ``0``). Sets the level of
          verbosity. Set to 0 by default, which means quiet.

        EXAMPLE:

        Given a complete bipartite graph `K_{n,m}`, the maximum out-degree
        of an optimal orientation is `\left\lceil \frac {nm} {n+m}\right\rceil`::

            sage: g = graphs.CompleteBipartiteGraph(3,4)
            sage: o = g.minimum_outdegree_orientation()
            sage: max(o.out_degree()) == ceil((4*3)/(3+4))
            True

        REFERENCES:

        .. [AMOZ06] Asahiro, Y. and Miyano, E. and Ono, H. and Zenmyo, K.
          Graph orientation algorithms to minimize the maximum outdegree
          Proceedings of the 12th Computing: The Australasian Theory Symposium
          Volume 51, page 20
          Australian Computer Society, Inc. 2006
        """
        self._scream_if_not_simple()
        if self.is_directed():
            raise ValueError("Cannot compute an orientation of a DiGraph. "+\
                                 "Please convert it to a Graph if you really mean it.")

        if use_edge_labels:
            from sage.rings.real_mpfr import RR
            weight = lambda u,v : self.edge_label(u,v) if self.edge_label(u,v) in RR else 1
        else:
            weight = lambda u,v : 1

        from sage.numerical.mip import MixedIntegerLinearProgram

        p = MixedIntegerLinearProgram(maximization=False, solver=solver)

        # The orientation of an edge is boolean
        # and indicates whether the edge uv
        # with u<v goes from u to v ( equal to 0 )
        # or from v to u ( equal to 1)
        orientation = p.new_variable(binary=True)

        degree = p.new_variable(nonnegative=True)

        # Whether an edge adjacent to a vertex u counts
        # positively or negatively
        outgoing = lambda u,v,variable : (1-variable) if u>v else variable

        for u in self:
            p.add_constraint(p.sum(weight(u,v)*outgoing(u,v,orientation[min(u,v),max(u,v)]) for v in self.neighbors(u))-degree['max'], max=0)

        p.set_objective(degree['max'])

        p.solve(log=verbose)

        orientation = p.get_values(orientation)

        # All the edges from self are doubled in O
        # ( one in each direction )
        from sage.graphs.digraph import DiGraph
        O = DiGraph(self)

        # Builds the list of edges that should be removed
        edges=[]

        for u,v in self.edge_iterator(labels=None):
            # assumes u<v
            if u>v:
                u,v=v,u

            if orientation[min(u,v),max(u,v)] == 1:
                edges.append((max(u,v),min(u,v)))
            else:
                edges.append((min(u,v),max(u,v)))

        O.delete_edges(edges)

        return O

    def bounded_outdegree_orientation(self, bound):
        r"""
        Computes an orientation of ``self`` such that every vertex `v`
        has out-degree less than `b(v)`

        INPUT:

        - ``bound`` -- Maximum bound on the out-degree. Can be of
          three different types :

             * An integer `k`. In this case, computes an orientation
               whose maximum out-degree is less than `k`.

             * A dictionary associating to each vertex its associated
               maximum out-degree.

             * A function associating to each vertex its associated
               maximum out-degree.

        OUTPUT:

        A DiGraph representing the orientation if it exists. A
        ``ValueError`` exception is raised otherwise.

        ALGORITHM:

        The problem is solved through a maximum flow :

        Given a graph `G`, we create a ``DiGraph`` `D` defined on
        `E(G)\cup V(G)\cup \{s,t\}`. We then link `s` to all of `V(G)`
        (these edges having a capacity equal to the bound associated
        to each element of `V(G)`), and all the elements of `E(G)` to
        `t` . We then link each `v \in V(G)` to each of its incident
        edges in `G`. A maximum integer flow of value `|E(G)|`
        corresponds to an admissible orientation of `G`. Otherwise,
        none exists.

        EXAMPLES:

        There is always an orientation of a graph `G` such that a
        vertex `v` has out-degree at most `\lceil \frac {d(v)} 2
        \rceil`::

            sage: g = graphs.RandomGNP(40, .4)
            sage: b = lambda v : ceil(g.degree(v)/2)
            sage: D = g.bounded_outdegree_orientation(b)
            sage: all( D.out_degree(v) <= b(v) for v in g )
            True


        Chvatal's graph, being 4-regular, can be oriented in such a
        way that its maximum out-degree is 2::

            sage: g = graphs.ChvatalGraph()
            sage: D = g.bounded_outdegree_orientation(2)
            sage: max(D.out_degree())
            2

        For any graph `G`, it is possible to compute an orientation
        such that the maximum out-degree is at most the maximum
        average degree of `G` divided by 2. Anything less, though, is
        impossible.

            sage: g = graphs.RandomGNP(40, .4)
            sage: mad = g.maximum_average_degree()

        Hence this is possible ::

            sage: d = g.bounded_outdegree_orientation(ceil(mad/2))

        While this is not::

            sage: try:
            ...      g.bounded_outdegree_orientation(ceil(mad/2-1))
            ...      print "Error"
            ... except ValueError:
            ...       pass

        TESTS:

        As previously for random graphs, but more intensively::

            sage: for i in xrange(30):      # long time (up to 6s on sage.math, 2012)
            ...       g = graphs.RandomGNP(40, .4)
            ...       b = lambda v : ceil(g.degree(v)/2)
            ...       D = g.bounded_outdegree_orientation(b)
            ...       if not (
            ...            all( D.out_degree(v) <= b(v) for v in g ) or
            ...            D.size() != g.size()):
            ...           print "Something wrong happened"

        """
        self._scream_if_not_simple()
        from sage.graphs.all import DiGraph
        n = self.order()

        if n == 0:
            return DiGraph()

        vertices = self.vertices()
        vertices_id = dict((y, x) for x,y in enumerate(vertices))

        b = {}


        # Checking the input type. We make a dictionay out of it
        if isinstance(bound, dict):
            b = bound
        else:
            try:
                b = dict(zip(vertices,map(bound, vertices)))

            except TypeError:
                b = dict(zip(vertices, [bound]*n))

        d = DiGraph()

        # Adding the edges (s,v) and ((u,v),t)
        d.add_edges( ('s', vertices_id[v], b[v]) for v in vertices)

        d.add_edges( ((vertices_id[u], vertices_id[v]), 't', 1)
                     for (u,v) in self.edges(labels=None) )

        # each v is linked to its incident edges

        for u,v in self.edges(labels = None):
            u,v = vertices_id[u], vertices_id[v]
            d.add_edge(u, (u,v), 1)
            d.add_edge(v, (u,v), 1)

        # Solving the maximum flow
        value, flow = d.flow('s','t', value_only = False, integer = True, use_edge_labels = True)

        if value != self.size():
            raise ValueError("No orientation exists for the given bound")

        D = DiGraph()
        D.add_vertices(vertices)

        # The flow graph may not contain all the vertices, if they are
        # not part of the flow...

        for u in [x for x in range(n) if x in flow]:

            for (uu,vv) in flow.neighbors_out(u):
                v = vv if vv != u else uu
                D.add_edge(vertices[u], vertices[v])

        # I do not like when a method destroys the embedding ;-)

        D.set_pos(self.get_pos())

        return D


    ### Coloring

    def bipartite_color(self):
        """
        Returns a dictionary with vertices as the keys and the color class
        as the values. Fails with an error if the graph is not bipartite.

        EXAMPLES::

            sage: graphs.CycleGraph(4).bipartite_color()
            {0: 1, 1: 0, 2: 1, 3: 0}
            sage: graphs.CycleGraph(5).bipartite_color()
            Traceback (most recent call last):
            ...
            RuntimeError: Graph is not bipartite.
        """
        isit, certificate = self.is_bipartite(certificate = True)

        if isit:
            return certificate
        else:
            raise RuntimeError("Graph is not bipartite.")

    def bipartite_sets(self):
        """
        Returns `(X,Y)` where `X` and `Y` are the nodes in each bipartite set of
        graph `G`. Fails with an error if graph is not bipartite.

        EXAMPLES::

            sage: graphs.CycleGraph(4).bipartite_sets()
            ({0, 2}, {1, 3})
            sage: graphs.CycleGraph(5).bipartite_sets()
            Traceback (most recent call last):
            ...
            RuntimeError: Graph is not bipartite.
        """
        color = self.bipartite_color()
        left = set([])
        right = set([])

        for u,s in color.iteritems():
            if s:
                left.add(u)
            else:
                right.add(u)

        return left, right

    def chromatic_number(self, algorithm="DLX", verbose = 0):
        r"""
        Returns the minimal number of colors needed to color the vertices
        of the graph `G`.

        INPUT:

        - ``algorithm`` -- Select an algorithm from the following supported
          algorithms:

          - If ``algorithm="DLX"`` (default), the chromatic number is
            computed using the dancing link algorithm. It is
            inefficient speedwise to compute the chromatic number through
            the dancing link algorithm because this algorithm computes
            *all* the possible colorings to check that one exists.

          - If ``algorithm="CP"``, the chromatic number is computed
            using the coefficients of the chromatic polynomial. Again, this
            method is inefficient in terms of speed and it only useful for
            small graphs.

          - If ``algorithm="MILP"``, the chromatic number is computed using a
            mixed integer linear program. The performance of this implementation
            is affected by whether optional MILP solvers have been installed
            (see the :mod:`MILP module <sage.numerical.mip>`, or Sage's tutorial
            on Linear Programming).

        - ``verbose`` -- integer (default: ``0``). Sets the level of verbosity
          for the MILP algorithm. Its default value is 0, which means *quiet*.

        .. SEEALSO::

            For more functions related to graph coloring, see the
            module :mod:`sage.graphs.graph_coloring`.

        EXAMPLES::

            sage: G = Graph({0: [1, 2, 3], 1: [2]})
            sage: G.chromatic_number(algorithm="DLX")
            3
            sage: G.chromatic_number(algorithm="MILP")
            3
            sage: G.chromatic_number(algorithm="CP")
            3

        A bipartite graph has (by definition) chromatic number 2::

            sage: graphs.RandomBipartite(50,50,0.7).chromatic_number()
            2

        A complete multipartite graph with k parts has chromatic number k::

            sage: all(graphs.CompleteMultipartiteGraph([5]*i).chromatic_number() == i for i in xrange(2,5))
            True

        The complete graph has the largest chromatic number from all the graphs
        of order n. Namely its chromatic number is n::

            sage: all(graphs.CompleteGraph(i).chromatic_number() == i for i in xrange(10))
            True

        The Kneser graph with parameters (n,2) for n > 3 has chromatic number n-2::

            sage: all(graphs.KneserGraph(i,2).chromatic_number() == i-2 for i in xrange(4,6))
            True

        A snark has chromatic index 4 hence its line graph has chromatic number 4::

            sage: graphs.FlowerSnark().line_graph().chromatic_number()
            4

        TESTS::

            sage: G = Graph({0: [1, 2, 3], 1: [2]})
            sage: G.chromatic_number(algorithm="foo")
            Traceback (most recent call last):
            ...
            ValueError: The 'algorithm' keyword must be set to either 'DLX', 'MILP' or 'CP'.
        """
        self._scream_if_not_simple(allow_multiple_edges=True)
        # default built-in algorithm; bad performance
        if algorithm == "DLX":
            from sage.graphs.graph_coloring import chromatic_number
            return chromatic_number(self)
        # Algorithm with good performance, but requires an optional
        # package: choose any of GLPK or CBC.
        elif algorithm == "MILP":
            from sage.graphs.graph_coloring import vertex_coloring
            return vertex_coloring(self, value_only=True, verbose = verbose)
        # another algorithm with bad performance; only good for small graphs
        elif algorithm == "CP":
            f = self.chromatic_polynomial()
            i = 0
            while f(i) == 0:
                i += 1
            return i
        else:
            raise ValueError("The 'algorithm' keyword must be set to either 'DLX', 'MILP' or 'CP'.")

    def coloring(self, algorithm="DLX", hex_colors=False, verbose = 0):
        r"""
        Returns the first (optimal) proper vertex-coloring found.

        INPUT:

        - ``algorithm`` -- Select an algorithm from the following supported
          algorithms:

          - If ``algorithm="DLX"`` (default), the coloring is computed using the
            dancing link algorithm.

          - If ``algorithm="MILP"``, the coloring is computed using a mixed
            integer linear program. The performance of this implementation is
            affected by whether optional MILP solvers have been installed (see
            the :mod:`MILP module <sage.numerical.mip>`).

        - ``hex_colors`` -- (default: ``False``) if ``True``, return a
          dictionary which can easily be used for plotting.

        - ``verbose`` -- integer (default: ``0``). Sets the level of verbosity
          for the MILP algorithm. Its default value is 0, which means *quiet*.

        .. SEEALSO::

            For more functions related to graph coloring, see the
            module :mod:`sage.graphs.graph_coloring`.

        EXAMPLES::

            sage: G = Graph("Fooba")
            sage: P = G.coloring(algorithm="MILP"); P
            [[2, 1, 3], [0, 6, 5], [4]]
            sage: P = G.coloring(algorithm="DLX"); P
            [[1, 2, 3], [0, 5, 6], [4]]
            sage: G.plot(partition=P)
            Graphics object consisting of 16 graphics primitives
            sage: H = G.coloring(hex_colors=True, algorithm="MILP")
            sage: for c in sorted(H.keys()):
            ...       print c, H[c]
            #0000ff [4]
            #00ff00 [0, 6, 5]
            #ff0000 [2, 1, 3]
            sage: H = G.coloring(hex_colors=True, algorithm="DLX")
            sage: for c in sorted(H.keys()):
            ...       print c, H[c]
            #0000ff [4]
            #00ff00 [1, 2, 3]
            #ff0000 [0, 5, 6]
            sage: G.plot(vertex_colors=H)
            Graphics object consisting of 16 graphics primitives

        .. PLOT::

            g = Graph("Fooba")
            sphinx_plot(g.plot(partition=g.coloring()))

        TESTS::

            sage: G.coloring(algorithm="foo")
            Traceback (most recent call last):
            ...
            ValueError: The 'algorithm' keyword must be set to either 'DLX' or 'MILP'.
        """
        self._scream_if_not_simple(allow_multiple_edges=True)
        if algorithm == "MILP":
            from sage.graphs.graph_coloring import vertex_coloring
            return vertex_coloring(self, hex_colors=hex_colors, verbose = verbose)
        elif algorithm == "DLX":
            from sage.graphs.graph_coloring import first_coloring
            return first_coloring(self, hex_colors=hex_colors)
        else:
            raise ValueError("The 'algorithm' keyword must be set to either 'DLX' or 'MILP'.")

    def chromatic_symmetric_function(self, R=None):
        r"""
        Return the chromatic symmetric function of ``self``.

        Let `G` be a graph. The chromatic symmetric function `X_G` was
        described in [Stanley95]_, specifically Theorem 2.5 states that

        .. MATH::

            X_G = \sum_{F \subseteq E(G)} (-1)^{|F|} p_{\lambda(F)},

        where `\lambda(F)` is the partition of the sizes of the connected
        components of the subgraph induced by the edges `F` and `p_{\mu}`
        is the powersum symmetric function.

        INPUT:

        - ``R`` -- (optional) the base ring for the symmetric functions;
          this uses `\ZZ` by default

        EXAMPLES::

            sage: s = SymmetricFunctions(ZZ).s()
            sage: G = graphs.CycleGraph(5)
            sage: XG = G.chromatic_symmetric_function(); XG
            p[1, 1, 1, 1, 1] - 5*p[2, 1, 1, 1] + 5*p[2, 2, 1]
             + 5*p[3, 1, 1] - 5*p[3, 2] - 5*p[4, 1] + 4*p[5]
            sage: s(XG)
            30*s[1, 1, 1, 1, 1] + 10*s[2, 1, 1, 1] + 10*s[2, 2, 1]

        Not all graphs have a postive Schur expansion::

            sage: G = graphs.ClawGraph()
            sage: XG = G.chromatic_symmetric_function(); XG
            p[1, 1, 1, 1] - 3*p[2, 1, 1] + 3*p[3, 1] - p[4]
            sage: s(XG)
            8*s[1, 1, 1, 1] + 5*s[2, 1, 1] - s[2, 2] + s[3, 1]

        We show that given a triangle `\{e_1, e_2, e_3\}`, we have
        `X_G = X_{G - e_1} + X_{G - e_2} - X_{G - e_1 - e_2}`::

            sage: G = Graph([[1,2],[1,3],[2,3]])
            sage: XG = G.chromatic_symmetric_function()
            sage: G1 = copy(G)
            sage: G1.delete_edge([1,2])
            sage: XG1 = G1.chromatic_symmetric_function()
            sage: G2 = copy(G)
            sage: G2.delete_edge([1,3])
            sage: XG2 = G2.chromatic_symmetric_function()
            sage: G3 = copy(G1)
            sage: G3.delete_edge([1,3])
            sage: XG3 = G3.chromatic_symmetric_function()
            sage: XG == XG1 + XG2 - XG3
            True

        REFERENCES:

        .. [Stanley95] R. P. Stanley, *A symmetric function generalization
           of the chromatic polynomial of a graph*, Adv. Math., ***111***
           no.1 (1995), 166-194.
        """
        from sage.combinat.sf.sf import SymmetricFunctions
        from sage.combinat.partition import _Partitions
        from sage.misc.misc import powerset
        if R is None:
            R = ZZ
        p = SymmetricFunctions(R).p()
        ret = p.zero()
        for F in powerset(self.edges()):
            la = _Partitions(self.subgraph(edges=F).connected_components_sizes())
            ret += (-1)**len(F) * p[la]
        return ret

    def matching(self, value_only=False, algorithm="Edmonds", use_edge_labels=True, solver=None, verbose=0):
        r"""
        Returns a maximum weighted matching of the graph
        represented by the list of its edges. For more information, see the
        `Wikipedia article on matchings
        <http://en.wikipedia.org/wiki/Matching_%28graph_theory%29>`_.

        Given a graph `G` such that each edge `e` has a weight `w_e`,
        a maximum matching is a subset `S` of the edges of `G` of
        maximum weight such that no two edges of `S` are incident
        with each other.

        As an optimization problem, it can be expressed as:

        .. math::

            \mbox{Maximize : }&\sum_{e\in G.edges()} w_e b_e\\
            \mbox{Such that : }&\forall v \in G, \sum_{(u,v)\in G.edges()} b_{(u,v)}\leq 1\\
            &\forall x\in G, b_x\mbox{ is a binary variable}

        INPUT:

        - ``value_only`` -- boolean (default: ``False``). When set to
          ``True``, only the cardinal (or the weight) of the matching is
          returned.

        - ``algorithm`` -- string (default: ``"Edmonds"``)

          - ``"Edmonds"`` selects Edmonds' algorithm as implemented in NetworkX

          - ``"LP"`` uses a Linear Program formulation of the matching problem

        - ``use_edge_labels`` -- boolean (default: ``False``)

          - When set to ``True``, computes a weighted matching where each edge
            is weighted by its label. (If an edge has no label, `1` is assumed.)

          - When set to ``False``, each edge has weight `1`.

        - ``solver`` -- (default: ``None``) Specify a Linear Program (LP)
          solver to be used. If set to ``None``, the default one is used. For
          more information on LP solvers and which default solver is used, see
          the method
          :meth:`solve <sage.numerical.mip.MixedIntegerLinearProgram.solve>`
          of the class
          :class:`MixedIntegerLinearProgram <sage.numerical.mip.MixedIntegerLinearProgram>`.

        - ``verbose`` -- integer (default: ``0``). Sets the level of
          verbosity. Set to 0 by default, which means quiet.
          Only useful when ``algorithm == "LP"``.

        ALGORITHM:

        The problem is solved using Edmond's algorithm implemented in
        NetworkX, or using Linear Programming depending on the value of
        ``algorithm``.

        EXAMPLES:

        Maximum matching in a Pappus Graph::

           sage: g = graphs.PappusGraph()
           sage: g.matching(value_only=True)
           9.0

        Same test with the Linear Program formulation::

           sage: g = graphs.PappusGraph()
           sage: g.matching(algorithm="LP", value_only=True)
           9.0

        .. PLOT::

            g = graphs.PappusGraph()
            sphinx_plot(g.plot(edge_colors={"red":g.matching()}))

        TESTS:

        If ``algorithm`` is set to anything different from ``"Edmonds"`` or
        ``"LP"``, an exception is raised::

           sage: g = graphs.PappusGraph()
           sage: g.matching(algorithm="somethingdifferent")
           Traceback (most recent call last):
           ...
           ValueError: algorithm must be set to either "Edmonds" or "LP"
        """
        self._scream_if_not_simple(allow_loops=True)
        from sage.rings.real_mpfr import RR
        weight = lambda x: x if x in RR else 1

        if algorithm == "Edmonds":
            import networkx
            if use_edge_labels:
                g = networkx.Graph()
                for u, v, l in self.edges():
                    g.add_edge(u, v, attr_dict={"weight": weight(l)})
            else:
                g = self.networkx_graph(copy=False)
            d = networkx.max_weight_matching(g)
            if value_only:
                if use_edge_labels:
                    return sum(weight(self.edge_label(u, v))
                                for u, v in d.iteritems()) * 0.5
                else:
                    return Integer(len(d)/2)
            else:
                return [(u, v, self.edge_label(u, v))
                        for u, v in d.iteritems() if u < v]

        elif algorithm == "LP":
            from sage.numerical.mip import MixedIntegerLinearProgram
            g = self
            # returns the weight of an edge considering it may not be
            # weighted ...
            p = MixedIntegerLinearProgram(maximization=True, solver=solver)
            b = p.new_variable(binary = True)
            p.set_objective(
                p.sum(weight(w) * b[min(u, v),max(u, v)]
                     for u, v, w in g.edges()))
            # for any vertex v, there is at most one edge incident to v in
            # the maximum matching
            for v in g.vertex_iterator():
                p.add_constraint(
                    p.sum(b[min(u, v),max(u, v)]
                         for u in g.neighbors(v)), max=1)
            if value_only:
                if use_edge_labels:
                    return p.solve(objective_only=True, log=verbose)
                else:
                    return Integer(round(p.solve(objective_only=True, log=verbose)))
            else:
                p.solve(log=verbose)
                b = p.get_values(b)
                return [(u, v, w) for u, v, w in g.edges()
                        if b[min(u, v),max(u, v)] == 1]

        else:
            raise ValueError('algorithm must be set to either "Edmonds" or "LP"')

    def has_homomorphism_to(self, H, core = False, solver = None, verbose = 0):
        r"""
        Checks whether there is a homomorphism between two graphs.

        A homomorphism from a graph `G` to a graph `H` is a function
        `\phi:V(G)\mapsto V(H)` such that for any edge `uv \in E(G)` the pair
        `\phi(u)\phi(v)` is an edge of `H`.

        Saying that a graph can be `k`-colored is equivalent to saying that it
        has a homomorphism to `K_k`, the complete graph on `k` elements.

        For more information, see the `Wikipedia article on graph homomorphisms
        <Graph_homomorphism>`_.

        INPUT:

        - ``H`` -- the graph to which ``self`` should be sent.

        - ``core`` (boolean) -- whether to minimize the size of the mapping's
          image (see note below). This is set to ``False`` by default.

        - ``solver`` -- (default: ``None``) Specify a Linear Program (LP)
          solver to be used. If set to ``None``, the default one is used. For
          more information on LP solvers and which default solver is used, see
          the method
          :meth:`solve <sage.numerical.mip.MixedIntegerLinearProgram.solve>`
          of the class
          :class:`MixedIntegerLinearProgram <sage.numerical.mip.MixedIntegerLinearProgram>`.

        - ``verbose`` -- integer (default: ``0``). Sets the level of
          verbosity. Set to 0 by default, which means quiet.

        .. NOTE::

           One can compute the core of a graph (with respect to homomorphism)
           with this method ::

               sage: g = graphs.CycleGraph(10)
               sage: mapping = g.has_homomorphism_to(g, core = True)
               sage: print "The size of the core is",len(set(mapping.values()))
               The size of the core is 2

        OUTPUT:

        This method returns ``False`` when the homomorphism does not exist, and
        returns the homomorphism otherwise as a dictionnary associating a vertex
        of `H` to a vertex of `G`.

        EXAMPLE:

        Is Petersen's graph 3-colorable::

            sage: P = graphs.PetersenGraph()
            sage: P.has_homomorphism_to(graphs.CompleteGraph(3)) is not False
            True

        An odd cycle admits a homomorphism to a smaller odd cycle, but not to an
        even cycle::

            sage: g = graphs.CycleGraph(9)
            sage: g.has_homomorphism_to(graphs.CycleGraph(5)) is not False
            True
            sage: g.has_homomorphism_to(graphs.CycleGraph(7)) is not False
            True
            sage: g.has_homomorphism_to(graphs.CycleGraph(4)) is not False
            False
        """
        self._scream_if_not_simple()
        from sage.numerical.mip import MixedIntegerLinearProgram, MIPSolverException
        p = MixedIntegerLinearProgram(solver=solver, maximization = False)
        b = p.new_variable(binary = True)

        # Each vertex has an image
        for ug in self:
            p.add_constraint(p.sum(b[ug,uh] for uh in H) == 1)

        nonedges = H.complement().edges(labels = False)
        for ug,vg in self.edges(labels = False):
            # Two adjacent vertices cannot be mapped to the same element
            for uh in H:
                p.add_constraint(b[ug,uh] + b[vg,uh] <= 1)

            # Two adjacent vertices cannot be mapped to no adjacent vertices
            for uh,vh in nonedges:
                p.add_constraint(b[ug,uh] + b[vg,vh] <= 1)
                p.add_constraint(b[ug,vh] + b[vg,uh] <= 1)

        # Minimize the mapping's size
        if core:

            # the value of m is one if the corresponding vertex of h is used.
            m = p.new_variable(nonnegative=True)
            for uh in H:
                for ug in self:
                    p.add_constraint(b[ug,uh] <= m[uh])

            p.set_objective(p.sum(m[vh] for vh in H))

        try:
            p.solve(log = verbose)
            b = p.get_values(b)
            mapping = dict(x[0] for x in b.items() if x[1])
            return mapping

        except MIPSolverException:
            return False

    def fractional_chromatic_index(self, solver = None, verbose_constraints = 0, verbose = 0):
        r"""
        Computes the fractional chromatic index of ``self``

        The fractional chromatic index is a relaxed version of edge-coloring. An
        edge coloring of a graph being actually a covering of its edges into the
        smallest possible number of matchings, the fractional chromatic index of
        a graph `G` is the smallest real value `\chi_f(G)` such that there
        exists a list of matchings `M_1, ..., M_k` of `G` and coefficients
        `\alpha_1, ..., \alpha_k` with the property that each edge is covered by
        the matchings in the following relaxed way

        .. MATH::

            \forall e \in E(G), \sum_{e \in M_i} \alpha_i \geq 1

        For more information, see the `Wikipedia article on fractional coloring
        <http://en.wikipedia.org/wiki/Fractional_coloring>`_.

        ALGORITHM:

        The fractional chromatic index is computed through Linear Programming
        through its dual. The LP solved by sage is actually:

        .. MATH::

            \mbox{Maximize : }&\sum_{e\in E(G)} r_{e}\\
            \mbox{Such that : }&\\
            &\forall M\text{ matching }\subseteq G, \sum_{e\in M}r_{v}\leq 1\\

        INPUT:

        - ``solver`` -- (default: ``None``) Specify a Linear Program (LP)
          solver to be used. If set to ``None``, the default one is used. For
          more information on LP solvers and which default solver is used, see
          the method
          :meth:`solve <sage.numerical.mip.MixedIntegerLinearProgram.solve>`
          of the class
          :class:`MixedIntegerLinearProgram <sage.numerical.mip.MixedIntegerLinearProgram>`.

          .. NOTE::

              If you want exact results, i.e. a rational number, use
              ``solver="PPL"``. This may be slower, though.

        - ``verbose_constraints`` -- whether to display which constraints are
          being generated.

        - ``verbose`` -- level of verbosity required from the LP solver

        .. NOTE::

            This implementation can be improved by computing matchings through a
            LP formulation, and not using the Python implementation of Edmonds'
            algorithm (which requires to copy the graph, etc). It may be more
            efficient to write the matching problem as a LP, as we would then
            just have to update the weights on the edges between each call to
            ``solve`` (and so avoiding the generation of all the constraints).

        EXAMPLE:

        The fractional chromatic index of a `C_5` is `5/2`::

            sage: g = graphs.CycleGraph(5)
            sage: g.fractional_chromatic_index()
            2.5

        With PPL::

            sage: g.fractional_chromatic_index(solver="PPL")
            5/2
        """
        self._scream_if_not_simple()
        from sage.numerical.mip import MixedIntegerLinearProgram

        g = copy(self)
        p = MixedIntegerLinearProgram(solver=solver, constraint_generation = True)

        # One variable per edge
        r = p.new_variable(nonnegative=True)
        R = lambda x,y : r[x,y] if x<y else r[y,x]

        # We want to maximize the sum of weights on the edges
        p.set_objective( p.sum( R(u,v) for u,v in g.edges(labels = False)))

        # Each edge being by itself a matching, its weight can not be more than
        # 1

        for u,v in g.edges(labels = False):
            p.add_constraint( R(u,v), max = 1)

        obj = p.solve(log = verbose)

        while True:

            # Updating the value on the edges of g
            for u,v in g.edges(labels = False):
                g.set_edge_label(u,v,p.get_values(R(u,v)))

            # Computing a matching of maximum weight...

            matching = g.matching()

            # If the maximum matching has weight at most 1, we are done !
            if sum((x[2] for x in matching)) <= 1:
                break

            # Otherwise, we add a new constraint

            if verbose_constraints:
                print "Adding a constraint on matching : ",matching

            p.add_constraint( p.sum( R(u,v) for u,v,_ in matching), max = 1)

            # And solve again
            obj = p.solve(log = verbose)

        # Accomplished !
        return obj

    def maximum_average_degree(self, value_only=True, solver = None, verbose = 0):
        r"""
        Returns the Maximum Average Degree (MAD) of the current graph.

        The Maximum Average Degree (MAD) of a graph is defined as
        the average degree of its densest subgraph. More formally,
        ``Mad(G) = \max_{H\subseteq G} Ad(H)``, where `Ad(G)` denotes
        the average degree of `G`.

        This can be computed in polynomial time.

        INPUT:

        - ``value_only`` (boolean) -- ``True`` by default

            - If ``value_only=True``, only the numerical
              value of the `MAD` is returned.

            - Else, the subgraph of `G` realizing the `MAD`
              is returned.

        - ``solver`` -- (default: ``None``) Specify a Linear Program (LP)
          solver to be used. If set to ``None``, the default one is used. For
          more information on LP solvers and which default solver is used, see
          the method
          :meth:`solve <sage.numerical.mip.MixedIntegerLinearProgram.solve>`
          of the class
          :class:`MixedIntegerLinearProgram <sage.numerical.mip.MixedIntegerLinearProgram>`.

        - ``verbose`` -- integer (default: ``0``). Sets the level of
          verbosity. Set to 0 by default, which means quiet.

        EXAMPLES:

        In any graph, the `Mad` is always larger than the average
        degree::

            sage: g = graphs.RandomGNP(20,.3)
            sage: mad_g = g.maximum_average_degree()
            sage: g.average_degree() <= mad_g
            True

        Unlike the average degree, the `Mad` of the disjoint
        union of two graphs is the maximum of the `Mad` of each
        graphs::

            sage: h = graphs.RandomGNP(20,.3)
            sage: mad_h = h.maximum_average_degree()
            sage: (g+h).maximum_average_degree() == max(mad_g, mad_h)
            True

        The subgraph of a regular graph realizing the maximum
        average degree is always the whole graph ::

            sage: g = graphs.CompleteGraph(5)
            sage: mad_g = g.maximum_average_degree(value_only=False)
            sage: g.is_isomorphic(mad_g)
            True

        This also works for complete bipartite graphs ::

            sage: g = graphs.CompleteBipartiteGraph(3,4)
            sage: mad_g = g.maximum_average_degree(value_only=False)
            sage: g.is_isomorphic(mad_g)
            True
        """
        self._scream_if_not_simple()
        g = self
        from sage.numerical.mip import MixedIntegerLinearProgram

        p = MixedIntegerLinearProgram(maximization=True, solver = solver)

        d = p.new_variable(nonnegative=True)
        one = p.new_variable(nonnegative=True)

        # Reorders u and v so that uv and vu are not considered
        # to be different edges
        reorder = lambda u,v : (min(u,v),max(u,v))

        for u,v in g.edge_iterator(labels=False):
            p.add_constraint( one[ reorder(u,v) ] - 2*d[u] , max = 0 )
            p.add_constraint( one[ reorder(u,v) ] - 2*d[v] , max = 0 )

        p.add_constraint( p.sum(d[v] for v in g), max = 1)

        p.set_objective( p.sum( one[reorder(u,v)] for u,v in g.edge_iterator(labels=False)) )

        obj = p.solve(log = verbose)

        # Paying attention to numerical error :
        # The zero values could be something like 0.000000000001
        # so I can not write l > 0
        # And the non-zero, though they should be equal to
        # 1/(order of the optimal subgraph) may be a bit lower

        # setting the minimum to 1/(10 * size of the whole graph )
        # should be safe :-)
        m = 1/(10 *Integer(g.order()))
        g_mad = g.subgraph([v for v,l in p.get_values(d).iteritems() if l>m ])

        if value_only:
            return g_mad.average_degree()
        else:
            return g_mad

    def independent_set_of_representatives(self, family, solver=None, verbose=0):
        r"""
        Returns an independent set of representatives.

        Given a graph `G` and and a family `F=\{F_i:i\in [1,...,k]\}` of
        subsets of ``g.vertices()``, an Independent Set of Representatives
        (ISR) is an assignation of a vertex `v_i\in F_i` to each set `F_i`
        such that `v_i != v_j` if `i<j` (they are representatives) and the
        set `\cup_{i}v_i` is an independent set in `G`.

        It generalizes, for example, graph coloring and graph list coloring.

        (See [AhaBerZiv07]_ for more information.)

        INPUT:

        - ``family`` -- A list of lists defining the family `F`
          (actually, a Family of subsets of ``G.vertices()``).

        - ``solver`` -- (default: ``None``) Specify a Linear Program (LP)
          solver to be used. If set to ``None``, the default one is used. For
          more information on LP solvers and which default solver is used, see
          the method
          :meth:`solve <sage.numerical.mip.MixedIntegerLinearProgram.solve>`
          of the class
          :class:`MixedIntegerLinearProgram <sage.numerical.mip.MixedIntegerLinearProgram>`.

        - ``verbose`` -- integer (default: ``0``). Sets the level of
          verbosity. Set to 0 by default, which means quiet.

        OUTPUT:

        - A list whose `i^{\mbox{th}}` element is the representative of the
          `i^{\mbox{th}}` element of the ``family`` list. If there is no ISR,
          ``None`` is returned.

        EXAMPLES:

        For a bipartite graph missing one edge, the solution is as expected::

           sage: g = graphs.CompleteBipartiteGraph(3,3)
           sage: g.delete_edge(1,4)
           sage: g.independent_set_of_representatives([[0,1,2],[3,4,5]])
           [1, 4]

        The Petersen Graph is 3-colorable, which can be expressed as an
        independent set of representatives problem : take 3 disjoint copies
        of the Petersen Graph, each one representing one color. Then take
        as a partition of the set of vertices the family defined by the three
        copies of each vertex. The ISR of such a family
        defines a 3-coloring::

            sage: g = 3 * graphs.PetersenGraph()
            sage: n = g.order()/3
            sage: f = [[i,i+n,i+2*n] for i in xrange(n)]
            sage: isr = g.independent_set_of_representatives(f)
            sage: c = [floor(i/n) for i in isr]
            sage: color_classes = [[],[],[]]
            sage: for v,i in enumerate(c):
            ...     color_classes[i].append(v)
            sage: for classs in color_classes:
            ...     g.subgraph(classs).size() == 0
            True
            True
            True

        REFERENCE:

        .. [AhaBerZiv07] R. Aharoni and E. Berger and R. Ziv
          Independent systems of representatives in weighted graphs
          Combinatorica vol 27, num 3, p253--267
          2007

        """

        from sage.numerical.mip import MixedIntegerLinearProgram
        p=MixedIntegerLinearProgram(solver=solver)

        # Boolean variable indicating whether the vertex
        # is the representative of some set
        vertex_taken=p.new_variable(binary=True)

        # Boolean variable in two dimension whose first
        # element is a vertex and whose second element
        # is one of the sets given as arguments.
        # When true, indicated that the vertex is the representant
        # of the corresponding set

        classss=p.new_variable(binary = True)

        # Associates to the vertices the classes
        # to which they belong

        lists=dict([(v,[]) for v in self.vertex_iterator()])
        for i,f in enumerate(family):
            [lists[v].append(i) for v in f]

            # a classss has exactly one representant
            p.add_constraint(p.sum(classss[v,i] for v in f), max=1, min=1)

        # A vertex represents at most one classss (vertex_taken is binary), and
        # vertex_taken[v]==1 if v is the representative of some classss

        [p.add_constraint(p.sum(classss[v,i] for i in lists[v]) - vertex_taken[v], max=0) for v in self.vertex_iterator()]

        # Two adjacent vertices can not both be representants of a set

        for (u,v) in self.edges(labels=None):
            p.add_constraint(vertex_taken[u]+vertex_taken[v],max=1)

        p.set_objective(None)

        try:
            p.solve(log=verbose)
        except Exception:
            return None

        classss=p.get_values(classss)

        repr=[]
        for i,f in enumerate(family):
            for v in f:
                if classss[v,i]==1:
                    repr.append(v)
                    break

        return repr

    def minor(self, H, solver=None, verbose=0):
        r"""
        Returns the vertices of a minor isomorphic to `H` in the current graph.

        We say that a graph `G` has a `H`-minor (or that it has
        a graph isomorphic to `H` as a minor), if for all `h\in H`,
        there exist disjoint sets `S_h \subseteq V(G)` such that
        once the vertices of each `S_h` have been merged to create
        a new graph `G'`, this new graph contains `H` as a subgraph.

        For more information, see the
        `Wikipedia article on graph minor <http://en.wikipedia.org/wiki/Minor_%28graph_theory%29>`_.

        INPUT:

        - ``H`` -- The minor to find for in the current graph.

        - ``solver`` -- (default: ``None``) Specify a Linear Program (LP)
          solver to be used. If set to ``None``, the default one is used. For
          more information on LP solvers and which default solver is used, see
          the method
          :meth:`solve <sage.numerical.mip.MixedIntegerLinearProgram.solve>`
          of the class
          :class:`MixedIntegerLinearProgram <sage.numerical.mip.MixedIntegerLinearProgram>`.

        - ``verbose`` -- integer (default: ``0``). Sets the level of
          verbosity. Set to 0 by default, which means quiet.

        OUTPUT:

        A dictionary associating to each vertex of `H` the set of vertices
        in the current graph representing it.

        ALGORITHM:

        Mixed Integer Linear Programming

        COMPLEXITY:

        Theoretically, when `H` is fixed, testing for the existence of
        a `H`-minor is polynomial. The known algorithms are highly
        exponential in `H`, though.

        .. NOTE::

            This function can be expected to be *very* slow, especially
            where the minor does not exist.

        EXAMPLES:

        Trying to find a minor isomorphic to `K_4` in
        the `4\times 4` grid::

            sage: g = graphs.GridGraph([4,4])
            sage: h = graphs.CompleteGraph(4)
            sage: L = g.minor(h)
            sage: gg = g.subgraph(flatten(L.values(), max_level = 1))
            sage: _ = [gg.merge_vertices(l) for l in L.values() if len(l)>1]
            sage: gg.is_isomorphic(h)
            True

        We can also try to prove this way that the Petersen graph
        is not planar, as it has a `K_5` minor::

            sage: g = graphs.PetersenGraph()
            sage: K5_minor = g.minor(graphs.CompleteGraph(5))                    # long time

        And even a `K_{3,3}` minor::

            sage: K33_minor = g.minor(graphs.CompleteBipartiteGraph(3,3))        # long time

        (It is much faster to use the linear-time test of
        planarity in this situation, though.)

        As there is no cycle in a tree, looking for a `K_3` minor is useless.
        This function will raise an exception in this case::

            sage: g = graphs.RandomGNP(20,.5)
            sage: g = g.subgraph(edges = g.min_spanning_tree())
            sage: g.is_tree()
            True
            sage: L = g.minor(graphs.CompleteGraph(3))
            Traceback (most recent call last):
            ...
            ValueError: This graph has no minor isomorphic to H !
        """
        self._scream_if_not_simple()
        H._scream_if_not_simple()
        from sage.numerical.mip import MixedIntegerLinearProgram, MIPSolverException
        p = MixedIntegerLinearProgram(solver=solver)

        # sorts an edge
        S = lambda x_y: x_y if x_y[0] < x_y[1] else (x_y[1], x_y[0])

        # rs = Representative set of a vertex
        # for h in H, v in G is such that rs[h,v] == 1 if and only if v
        # is a representant of h in self
        rs = p.new_variable(binary = True)

        for v in self:
            p.add_constraint(p.sum(rs[h,v] for h in H), max = 1)

        # We ensure that the set of representatives of a
        # vertex h contains a tree, and thus is connected

        # edges represents the edges of the tree
        edges = p.new_variable(binary = True)

        # there can be a edge for h between two vertices
        # only if those vertices represent h
        for u,v in self.edges(labels=None):
            for h in H:
                p.add_constraint(edges[h,S((u,v))] - rs[h,u], max = 0 )
                p.add_constraint(edges[h,S((u,v))] - rs[h,v], max = 0 )

        # The number of edges of the tree in h is exactly the cardinal
        # of its representative set minus 1

        for h in H:
            p.add_constraint(p.sum(edges[h,S(e)] for e in self.edges(labels=None))-p.sum(rs[h,v] for v in self), min=-1, max=-1)

        # a tree  has no cycle
        epsilon = 1/(5*Integer(self.order()))
        r_edges = p.new_variable(nonnegative=True)

        for h in H:
            for u,v in self.edges(labels=None):
                p.add_constraint(r_edges[h,(u,v)] + r_edges[h,(v,u)] - edges[h,S((u,v))], min = 0)

            for v in self:
                p.add_constraint(p.sum(r_edges[h,(u,v)] for u in self.neighbors(v)), max = 1-epsilon)

        # Once the representative sets are described, we must ensure
        # there are arcs corresponding to those of H between them
        h_edges = p.new_variable(nonnegative=True)

        for h1, h2 in H.edges(labels=None):

            for v1, v2 in self.edges(labels=None):

                p.add_constraint(h_edges[(h1,h2),S((v1,v2))] - rs[h2,v2], max = 0)
                p.add_constraint(h_edges[(h1,h2),S((v1,v2))] - rs[h1,v1], max = 0)

                p.add_constraint(h_edges[(h2,h1),S((v1,v2))] - rs[h1,v2], max = 0)
                p.add_constraint(h_edges[(h2,h1),S((v1,v2))] - rs[h2,v1], max = 0)

            p.add_constraint(p.sum(h_edges[(h1,h2),S(e)] + h_edges[(h2,h1),S(e)] for e in self.edges(labels=None) ), min = 1)

        p.set_objective(None)

        try:
            p.solve(log=verbose)
        except MIPSolverException:
            raise ValueError("This graph has no minor isomorphic to H !")

        rs = p.get_values(rs)

        rs_dict = {}
        for h in H:
            rs_dict[h] = [v for v in self if rs[h,v]==1]

        return rs_dict

    ### Convexity

    def convexity_properties(self):
        r"""
        Returns a ``ConvexityProperties`` object corresponding to ``self``.

        This object contains the methods related to convexity in graphs (convex
        hull, hull number) and caches useful information so that it becomes
        comparatively cheaper to compute the convex hull of many different sets
        of the same graph.

        .. SEEALSO::

            In order to know what can be done through this object, please refer
            to module :mod:`sage.graphs.convexity_properties`.

        .. NOTE::

            If you want to compute many convex hulls, keep this object in memory
            ! When it is created, it builds a table of useful information to
            compute convex hulls. As a result ::

                sage: g = graphs.PetersenGraph()
                sage: g.convexity_properties().hull([1, 3])
                [1, 2, 3]
                sage: g.convexity_properties().hull([3, 7])
                [2, 3, 7]

            Is a terrible waste of computations, while ::

                sage: g = graphs.PetersenGraph()
                sage: CP = g.convexity_properties()
                sage: CP.hull([1, 3])
                [1, 2, 3]
                sage: CP.hull([3, 7])
                [2, 3, 7]

            Makes perfect sense.
        """
        from sage.graphs.convexity_properties import ConvexityProperties
        return ConvexityProperties(self)

    # Centrality
    def centrality_degree(self, v=None):
        r"""
        Returns the degree centrality of a vertex.

        The degree centrality of a vertex `v` is its degree, divided by
        `|V(G)|-1`. For more information, see the :wikipedia:`Centrality`.

        INPUT:

        - ``v`` - a vertex. Set to ``None`` (default) to get a dictionary
          associating each vertex with its centrality degree.

        .. SEEALSO::

            - :meth:`centrality_closeness`
            - :meth:`~sage.graphs.generic_graph.GenericGraph.centrality_betweenness`

        EXAMPLES::

            sage: (graphs.ChvatalGraph()).centrality_degree()
            {0: 4/11, 1: 4/11, 2: 4/11, 3: 4/11,  4: 4/11,  5: 4/11,
             6: 4/11, 7: 4/11, 8: 4/11, 9: 4/11, 10: 4/11, 11: 4/11}
            sage: D = graphs.DiamondGraph()
            sage: D.centrality_degree()
            {0: 2/3, 1: 1, 2: 1, 3: 2/3}
            sage: D.centrality_degree(v=1)
            1

        TESTS::

            sage: Graph(1).centrality_degree()
            Traceback (most recent call last):
            ...
            ValueError: The centrality degree is not defined on graphs with only one vertex
        """
        from sage.rings.integer import Integer
        n_minus_one = Integer(self.order()-1)
        if n_minus_one == 0:
            raise ValueError("The centrality degree is not defined "
                             "on graphs with only one vertex")
        if v is None:
            return {v:self.degree(v)/n_minus_one for v in self}
        else:
            return self.degree(v)/n_minus_one

    def centrality_closeness(self, v=None):
        r"""
        Returns the closeness centrality of a vertex.

        The closeness centrality of a vertex `v` is equal to the inverse of [the
        average distance between `v` and other vertices].

        Measures of the centrality of a vertex within a graph determine the
        relative importance of that vertex to its graph. 'Closeness
        centrality may be defined as the total graph-theoretic distance of
        a given vertex from all other vertices... Closeness is an inverse
        measure of centrality in that a larger value indicates a less
        central actor while a smaller value indicates a more central
        actor,' [Borgatti95]_.

        For more information, see the :wikipedia:`Centraliy`.

        INPUT:

        - ``v`` - a vertex. Set to ``None`` (default) to get a dictionary
          associating each vertex with its centrality closeness.

        .. SEEALSO::

            - :meth:`centrality_degree`
            - :meth:`~sage.graphs.generic_graph.GenericGraph.centrality_betweenness`

        REFERENCE:

        .. [Borgatti95] Stephen P Borgatti. (1995). Centrality and AIDS.
          [Online] Available:
          http://www.analytictech.com/networks/centaids.htm

        EXAMPLES::

            sage: (graphs.ChvatalGraph()).centrality_closeness()
            {0: 0.61111111111111..., 1: 0.61111111111111..., 2: 0.61111111111111..., 3: 0.61111111111111..., 4: 0.61111111111111..., 5: 0.61111111111111..., 6: 0.61111111111111..., 7: 0.61111111111111..., 8: 0.61111111111111..., 9: 0.61111111111111..., 10: 0.61111111111111..., 11: 0.61111111111111...}
            sage: D = DiGraph({0:[1,2,3], 1:[2], 3:[0,1]})
            sage: D.show(figsize=[2,2])
            sage: D = D.to_undirected()
            sage: D.show(figsize=[2,2])
            sage: D.centrality_closeness()
            {0: 1.0, 1: 1.0, 2: 0.75, 3: 0.75}
            sage: D.centrality_closeness(v=1)
            1.0
        """
        import networkx
        return networkx.closeness_centrality(self.networkx_graph(copy=False), v)

    ### Constructors

    def to_directed(self, implementation='c_graph', data_structure=None,
                    sparse=None):
        """
        Returns a directed version of the graph. A single edge becomes two
        edges, one in each direction.

        INPUT:

         - ``data_structure`` -- one of ``"sparse"``, ``"static_sparse"``, or
           ``"dense"``. See the documentation of :class:`Graph` or
           :class:`DiGraph`.

         - ``sparse`` (boolean) -- ``sparse=True`` is an alias for
           ``data_structure="sparse"``, and ``sparse=False`` is an alias for
           ``data_structure="dense"``.

        EXAMPLES::

            sage: graphs.PetersenGraph().to_directed()
            Petersen graph: Digraph on 10 vertices

        TESTS:

        Immutable graphs yield immutable graphs::

            sage: Graph([[1, 2]], immutable=True).to_directed()._backend
            <type 'sage.graphs.base.static_sparse_backend.StaticSparseBackend'>

        :trac:`17005`::

            sage: Graph([[1,2]], immutable=True).to_directed()
            Digraph on 2 vertices
        """
        if sparse is not None:
            if data_structure is not None:
                raise ValueError("The 'sparse' argument is an alias for "
                                 "'data_structure'. Please do not define both.")
            data_structure = "sparse" if sparse else "dense"

        if data_structure is None:
            from sage.graphs.base.dense_graph import DenseGraphBackend
            from sage.graphs.base.sparse_graph import SparseGraphBackend
            if isinstance(self._backend, DenseGraphBackend):
                data_structure = "dense"
            elif isinstance(self._backend, SparseGraphBackend):
                data_structure = "sparse"
            else:
                data_structure = "static_sparse"
        from sage.graphs.all import DiGraph
        D = DiGraph(name           = self.name(),
                    pos            = self._pos,
                    multiedges     = self.allows_multiple_edges(),
                    loops          = self.allows_loops(),
                    implementation = implementation,
                    data_structure = (data_structure if data_structure!="static_sparse"
                                      else "sparse")) # we need a mutable copy

        D.add_vertices(self.vertex_iterator())
        for u,v,l in self.edge_iterator():
            D.add_edge(u,v,l)
            D.add_edge(v,u,l)
        if hasattr(self, '_embedding'):
            D._embedding = copy(self._embedding)
        D._weighted = self._weighted

        if data_structure == "static_sparse":
            D = D.copy(data_structure=data_structure)

        return D

    def to_undirected(self):
        """
        Since the graph is already undirected, simply returns a copy of
        itself.

        EXAMPLES::

            sage: graphs.PetersenGraph().to_undirected()
            Petersen graph: Graph on 10 vertices
        """
        return self.copy()

    def join(self, other, verbose_relabel=None, labels="pairs"):
        """
        Returns the join of self and other.

        INPUT:

        - ``verbose_relabel`` - deprecated.

        - ``labels`` - (defaults to 'pairs') If set to 'pairs', each
          element ``v`` in the first graph will be named ``(0,v)`` and
          each element ``u`` in ``other`` will be named ``(1,u)`` in
          the result. If set to 'integers', the elements of the result
          will be relabeled with consecutive integers.

        .. SEEALSO::

            * :meth:`~sage.graphs.generic_graph.GenericGraph.union`

            * :meth:`~sage.graphs.generic_graph.GenericGraph.disjoint_union`

        EXAMPLES::

            sage: G = graphs.CycleGraph(3)
            sage: H = Graph(2)
            sage: J = G.join(H); J
            Cycle graph join : Graph on 5 vertices
            sage: J.vertices()
            [(0, 0), (0, 1), (0, 2), (1, 0), (1, 1)]
            sage: J = G.join(H, labels='integers'); J
            Cycle graph join : Graph on 5 vertices
            sage: J.vertices()
            [0, 1, 2, 3, 4]
            sage: J.edges()
            [(0, 1, None), (0, 2, None), (0, 3, None), (0, 4, None), (1, 2, None), (1, 3, None), (1, 4, None), (2, 3, None), (2, 4, None)]

        ::

            sage: G = Graph(3)
            sage: G.name("Graph on 3 vertices")
            sage: H = Graph(2)
            sage: H.name("Graph on 2 vertices")
            sage: J = G.join(H); J
            Graph on 3 vertices join Graph on 2 vertices: Graph on 5 vertices
            sage: J.vertices()
            [(0, 0), (0, 1), (0, 2), (1, 0), (1, 1)]
            sage: J = G.join(H, labels='integers'); J
            Graph on 3 vertices join Graph on 2 vertices: Graph on 5 vertices
            sage: J.edges()
            [(0, 3, None), (0, 4, None), (1, 3, None), (1, 4, None), (2, 3, None), (2, 4, None)]
        """
        if verbose_relabel is not None:
            deprecation(17053, "Instead of verbose_relabel=True/False use labels='pairs'/'integers'.")
            if verbose_relabel is True:
                labels="pairs"
            if verbose_relabel is False:
                labels="integers"

        G = self.disjoint_union(other, labels=labels)
        if labels=="integers":
            G.add_edges((u,v) for u in range(self.order())
                        for v in range(self.order(), self.order()+other.order()))
        else:
            G.add_edges(((0,u), (1,v)) for u in self.vertices()
                        for v in other.vertices())

        G.name('%s join %s'%(self.name(), other.name()))
        return G


    def seidel_adjacency_matrix(self, vertices=None):
        """
        Returns the Seidel adjacency matrix of self.

<<<<<<< HEAD
        Returns the Seidel adjacency matrix of the graph. 
        For `A` the (ordinary) adjacency matrix of ``self``, 
        i.e. :meth:`GenericGraph.adjacency_matrix`, 
        `I` the identity matrix, and `J` the all-1 matrix 
        is given by `J-I-2A`. It is closely related to twographs, 
        see :meth:`twograph`.

        The matrix returned is over the integers. If a different ring is
        desired, use either the change_ring function or the matrix
=======
        Returns `J-I-2A`, for `A` the (ordinary)
        :meth:`adjacency matrix <GenericGraph.adjacency_matrix>` of ``self``,
        `I` the identity matrix, and `J` the all-1 matrix.
        It is closely related to :meth:`twograph`.

        The matrix returned is over the integers. If a different ring is
        desired, use either :meth:`sage.matrix.change_ring` method or :func:`matrix`
>>>>>>> 86bf5b8f
        function.

        INPUT:

        - ``vertices`` (list) -- the ordering of the vertices defining how they
          should appear in the matrix. By default, the ordering given by
          :meth:`GenericGraph.vertices` is used.

        EXAMPLES::

            sage: G = graphs.CycleGraph(5)
            sage: G = G.disjoint_union(graphs.CompleteGraph(1))
            sage: G.seidel_adjacency_matrix().minpoly()
            x^2 - 5
        """
        
        return -self.adjacency_matrix(sparse=False, vertices=vertices)+ \
                  self.complement().adjacency_matrix(sparse=False, \
                                            vertices=vertices)

    def seidel_switching(self, s):
        """
        Returns the Seidel switching of ``self`` w.r.t. subset of vertices ``s``.

        Returns the graph obtained by Seidel switching of ``self``
        with respect to the subset of vertices ``s``. This is the graph
        given by Seidel adjacency matrix DSD, for S the Seidel
        adjacency matrix of self, and D the diagonal matrix with -1s
        at positions corresponding to ``s``, and 1s elsewhere.

        INPUT:

         - ``s`` -- a list of vertices of ``self``

        OUTPUT:

         - :class:`~Graph` which is the switching of ``self`` w.r.t. ``s``

        EXAMPLES::

            sage: G = graphs.CycleGraph(5)
            sage: G = G.disjoint_union(graphs.CompleteGraph(1))
            sage: H = G.seidel_switching([(0,1),(1,0),(0,0)])
            sage: H.seidel_adjacency_matrix().minpoly()
            x^2 - 5
            sage: H.is_connected()
            True
        """
        from itertools import product
<<<<<<< HEAD
        from copy import deepcopy
        H = deepcopy(self)
=======
        H = copy(self)
>>>>>>> 86bf5b8f
        H.add_edges(product(s, set(self).difference(s)))
        H.delete_edges(self.edge_boundary(s))
        return H

    def twograph(self):
<<<<<<< HEAD
        """
        Returns the two-graph of self

        Returns the two-graph with the triples
        `T=\{t \in \binom {V}{3} : | \binom {t}{2} \cap E | odd \}`
=======
        r"""
        Returns the two-graph of self

        Returns the :class:`two-graph <sage.combinat.designs.twographs.TwoGraph>` with the triples
        `T=\{t \in \binom {V}{3} : \left| \binom {t}{2} \cap E \right| odd \}`
>>>>>>> 86bf5b8f
        where `V` and `E` are vertices and edges of self, respectively.


        EXAMPLES::

            sage: p=graphs.PetersenGraph()
            sage: p.twograph()
            Incidence structure with 10 points and 60 blocks
            sage: p=graphs.chang_graphs()
            sage: T8 = graphs.CompleteGraph(8).line_graph()
            sage: C = T8.seidel_switching([(0,1,None),(2,3,None),(4,5,None),(6,7,None)])
            sage: T8.twograph()==C.twograph()
            True
            sage: T8.is_isomorphic(C)
            False
        """
        from sage.combinat.designs.twographs import TwoGraph
        from itertools import combinations
        from sage.misc.functional import is_odd

        return TwoGraph(filter(lambda t:
                                  is_odd(sum([i in self.neighbors(j) for i,j in combinations(t, 2)])),
                               combinations(self.vertices(), 3)))

    def twograph_descendant(self, v):
        """
        Returns the descendant graph w.r.t. vertex v of two-graph of self

<<<<<<< HEAD
        self.twograph().descendant(v) without constructing the intermediate two-graph.
=======
        :meth:`sage.combinat.designs.twographs.TwoGraph.descendant(v)` of :meth:`twograph()`, without constructing the intermediate two-graph.
>>>>>>> 86bf5b8f

        EXAMPLES:
 
        one of s.r.g.'s from the database::

            sage: A=graphs.strongly_regular_graph(280,135,70)
            sage: A.twograph_descendant(0).is_strongly_regular(parameters=True)
            (279, 150, 85, 75)
        
        TESTS::

            sage: T8 = graphs.CompleteGraph(8).line_graph()
            sage: v = T8.vertices()[0]
            sage: T8.twograph_descendant(v)==T8.twograph().descendant(v)
            True
            sage: T8.twograph_descendant(v).is_strongly_regular(parameters=True)
            (27, 16, 10, 8)
        """
        Nv = self.neighbors(v)
        NonNv = filter(lambda x: not x in Nv and x != v, self.vertices())
        return Graph([Nv+NonNv, lambda i, j: 
<<<<<<< HEAD
                        (i in NonNv and j in NonNv    and     i in self.neighbors(j)) or
                        (i in Nv    and j in Nv       and     i in self.neighbors(j)) or
                        (i in Nv    and j in NonNv    and not i in self.neighbors(j)) or
                        (j in Nv    and i in NonNv    and not i in self.neighbors(j))])
=======
                        (i in NonNv and j in NonNv    and     self.has_edge(i,j)) or
                        (i in Nv    and j in Nv       and     self.has_edge(i,j)) or
                        (i in Nv    and j in NonNv    and not self.has_edge(i,j)) or
                        (j in Nv    and i in NonNv    and not self.has_edge(i,j))])
>>>>>>> 86bf5b8f

    ### Visualization

    def write_to_eps(self, filename, **options):
        r"""
        Writes a plot of the graph to ``filename`` in ``eps`` format.

        INPUT:

         - ``filename`` -- a string
         - ``**options`` -- same layout options as :meth:`.layout`

        EXAMPLES::

            sage: P = graphs.PetersenGraph()
            sage: P.write_to_eps(tmp_filename(ext='.eps'))

        It is relatively simple to include this file in a LaTeX
        document.  ``\usepackage{graphics}`` must appear in the
        preamble, and ``\includegraphics{filename}`` will include
        the file. To compile the document to ``pdf`` with ``pdflatex`` or ``xelatex``
        the file needs first to be converted to ``pdf``, for example
        with ``ps2pdf filename.eps filename.pdf``.
        """
        from sage.graphs.print_graphs import print_graph_eps
        pos = self.layout(**options)
        [xmin, xmax, ymin, ymax] = self._layout_bounding_box(pos)
        for v in pos:
            pos[v] = (1.8*(pos[v][0] - xmin)/(xmax - xmin) - 0.9, 1.8*(pos[v][1] - ymin)/(ymax - ymin) - 0.9)
        if filename[-4:] != '.eps':
            filename += '.eps'
        f = open(filename, 'w')
        f.write( print_graph_eps(self.vertices(), self.edge_iterator(), pos) )
        f.close()

    def topological_minor(self, H, vertices = False, paths = False, solver=None, verbose=0):
        r"""
        Returns a topological `H`-minor from ``self`` if one exists.

        We say that a graph `G` has a topological `H`-minor (or that
        it has a graph isomorphic to `H` as a topological minor), if
        `G` contains a subdivision of a graph isomorphic to `H` (i.e.
        obtained from `H` through arbitrary subdivision of its edges)
        as a subgraph.

        For more information, see the :wikipedia:`Minor_(graph_theory)`.

        INPUT:

        - ``H`` -- The topological minor to find in the current graph.

        - ``solver`` -- (default: ``None``) Specify a Linear Program (LP)
          solver to be used. If set to ``None``, the default one is used. For
          more information on LP solvers and which default solver is used, see
          the method
          :meth:`solve <sage.numerical.mip.MixedIntegerLinearProgram.solve>`
          of the class
          :class:`MixedIntegerLinearProgram <sage.numerical.mip.MixedIntegerLinearProgram>`.

        - ``verbose`` -- integer (default: ``0``). Sets the level of
          verbosity. Set to 0 by default, which means quiet.

        OUTPUT:

        The topological `H`-minor found is returned as a subgraph `M`
        of ``self``, such that the vertex `v` of `M` that represents a
        vertex `h\in H` has ``h`` as a label (see
        :meth:`get_vertex <sage.graphs.generic_graph.GenericGraph.get_vertex>`
        and
        :meth:`set_vertex <sage.graphs.generic_graph.GenericGraph.set_vertex>`),
        and such that every edge of `M` has as a label the edge of `H`
        it (partially) represents.

        If no topological minor is found, this method returns
        ``False``.

        ALGORITHM:

        Mixed Integer Linear Programming.

        COMPLEXITY:

        Theoretically, when `H` is fixed, testing for the existence of
        a topological `H`-minor is polynomial. The known algorithms
        are highly exponential in `H`, though.

        .. NOTE::

            This function can be expected to be *very* slow, especially where
            the topological minor does not exist.

            (CPLEX seems to be *much* more efficient than GLPK on this kind of
            problem)

        EXAMPLES:

        Petersen's graph has a topological `K_4`-minor::

            sage: g = graphs.PetersenGraph()
            sage: g.topological_minor(graphs.CompleteGraph(4))
            Subgraph of (Petersen graph): Graph on ...

        And a topological `K_{3,3}`-minor::

            sage: g.topological_minor(graphs.CompleteBipartiteGraph(3,3))
            Subgraph of (Petersen graph): Graph on ...

        And of course, a tree has no topological `C_3`-minor::

            sage: g = graphs.RandomGNP(15,.3)
            sage: g = g.subgraph(edges = g.min_spanning_tree())
            sage: g.topological_minor(graphs.CycleGraph(3))
            False
        """
        self._scream_if_not_simple()
        H._scream_if_not_simple()
        # Useful alias ...
        G = self

        from sage.numerical.mip import MixedIntegerLinearProgram, MIPSolverException
        p = MixedIntegerLinearProgram(solver=solver)

        # This is an existence problem
        p.set_objective(None)

        #######################
        # Vertex representant #
        #######################
        #
        # v_repr[h,g] = 1 if vertex h from H is represented by vertex
        # g from G, 0 otherwise

        v_repr = p.new_variable(binary = True)

        # Exactly one representant per vertex of H
        for h in H:
            p.add_constraint( p.sum( v_repr[h,g] for g in G), min = 1, max = 1)

        # A vertex of G can only represent one vertex of H
        for g in G:
            p.add_constraint( p.sum( v_repr[h,g] for h in H), max = 1)

        ###################
        # Is representent #
        ###################
        #
        # is_repr[v] = 1 if v represents some vertex of H

        is_repr = p.new_variable(binary = True)

        for g in G:
            for h in H:
                p.add_constraint( v_repr[h,g] - is_repr[g], max = 0)

        ###################################
        # paths between the representents #
        ###################################
        #
        # For any edge (h1,h2) in H, we have a corresponding path in G
        # between the representants of h1 and h2. Which means there is
        # a flow of intensity 1 from one to the other.
        # We are then writing a flow problem for each edge of H.
        #
        # The variable flow[(h1,h2),(g1,g2)] indicates the amount of
        # flow on the edge (g1,g2) representing the edge (h1,h2).

        flow = p.new_variable(binary = True)

        # This lambda function returns the balance of flow
        # corresponding to commodity C at vertex v v

        flow_in = lambda C, v : p.sum( flow[C,(v,u)] for u in G.neighbors(v) )
        flow_out = lambda C, v : p.sum( flow[C,(u,v)] for u in G.neighbors(v) )

        flow_balance = lambda C, v : flow_in(C,v) - flow_out(C,v)

        for h1,h2 in H.edges(labels = False):

            for v in G:

                # The flow balance depends on whether the vertex v is
                # a representant of h1 or h2 in G, or a reprensentant
                # of none

                p.add_constraint( flow_balance((h1,h2),v) == v_repr[h1,v] - v_repr[h2,v] )

        #############################
        # Internal vertex of a path #
        #############################
        #
        # is_internal[C][g] = 1 if a vertex v from G is located on the
        # path representing the edge (=commodity) C

        is_internal = p.new_variable(binary = True)

        # When is a vertex internal for a commodity ?
        for C in H.edges(labels = False):
            for g in G:
                p.add_constraint( flow_in(C,g) + flow_out(C,g) - is_internal[C,g], max = 1)

        ############################
        # Two paths do not cross ! #
        ############################

        # A vertex can only be internal for one commodity, and zero if
        # the vertex is a representent

        for g in G:
            p.add_constraint( p.sum( is_internal[C,g] for C in H.edges(labels = False))
                              + is_repr[g], max = 1 )

        # (The following inequalities are not necessary, but they seem
        # to be of help (the solvers find the answer quicker when they
        # are added)

        # The flow on one edge can go in only one direction. Besides,
        # it can belong to at most one commodity and has a maximum
        # intensity of 1.

        for g1,g2 in G.edges(labels = None):

            p.add_constraint(   p.sum( flow[C,(g1,g2)] for C in H.edges(labels = False) )
                              + p.sum( flow[C,(g2,g1)] for C in H.edges(labels = False) ),
                                max = 1)


        # Now we can solve the problem itself !

        try:
            p.solve(log = verbose)

        except MIPSolverException:
            return False


        minor = G.subgraph()

        is_repr = p.get_values(is_repr)
        v_repr = p.get_values(v_repr)
        flow = p.get_values(flow)

        for u,v in minor.edges(labels = False):
            used = False
            for C in H.edges(labels = False):

                if flow[C,(u,v)] + flow[C,(v,u)] > .5:
                    used = True
                    minor.set_edge_label(u,v,C)
                    break
            if not used:
                minor.delete_edge(u,v)

        minor.delete_vertices( [v for v in minor
                                if minor.degree(v) == 0 ] )

        for g in minor:
            if is_repr[g] > .5:
                for h in H:
                    if v_repr[h,v] > .5:
                        minor.set_vertex(g,h)
                        break

        return minor

    ### Cliques

    def cliques_maximal(self, algorithm = "native"):
        """
        Returns the list of all maximal cliques, with each clique represented
        by a list of vertices. A clique is an induced complete subgraph, and a
        maximal clique is one not contained in a larger one.

        INPUT:

        - ``algorithm`` -- can be set to ``"native"`` (default) to use Sage's
          own implementation, or to ``"NetworkX"`` to use NetworkX'
          implementation of the Bron and Kerbosch Algorithm [BroKer1973]_.


        .. NOTE::

            This method sorts its output before returning it. If you prefer to
            save the extra time, you can call
            :class:`sage.graphs.independent_sets.IndependentSets` directly.

        .. NOTE::

            Sage's implementation of the enumeration of *maximal* independent
            sets is not much faster than NetworkX' (expect a 2x speedup), which
            is surprising as it is written in Cython. This being said, the
            algorithm from NetworkX appears to be sligthly different from this
            one, and that would be a good thing to explore if one wants to
            improve the implementation.

        ALGORITHM:

        This function is based on NetworkX's implementation of the Bron and
        Kerbosch Algorithm [BroKer1973]_.

        REFERENCE:

        .. [BroKer1973] Coen Bron and Joep Kerbosch. (1973). Algorithm 457:
          Finding All Cliques of an Undirected Graph. Commun. ACM. v
          16. n 9.  pages 575-577. ACM Press. [Online] Available:
          http://www.ram.org/computing/rambin/rambin.html

        EXAMPLES::

            sage: graphs.ChvatalGraph().cliques_maximal()
            [[0, 1], [0, 4], [0, 6], [0, 9], [1, 2], [1, 5], [1, 7], [2, 3],
             [2, 6], [2, 8], [3, 4], [3, 7], [3, 9], [4, 5], [4, 8], [5, 10],
             [5, 11], [6, 10], [6, 11], [7, 8], [7, 11], [8, 10], [9, 10], [9, 11]]
            sage: G = Graph({0:[1,2,3], 1:[2], 3:[0,1]})
            sage: G.show(figsize=[2,2])
            sage: G.cliques_maximal()
            [[0, 1, 2], [0, 1, 3]]
            sage: C=graphs.PetersenGraph()
            sage: C.cliques_maximal()
            [[0, 1], [0, 4], [0, 5], [1, 2], [1, 6], [2, 3], [2, 7], [3, 4],
             [3, 8], [4, 9], [5, 7], [5, 8], [6, 8], [6, 9], [7, 9]]
            sage: C = Graph('DJ{')
            sage: C.cliques_maximal()
            [[0, 4], [1, 2, 3, 4]]

        Comparing the two implementations::

            sage: g = graphs.RandomGNP(20,.7)
            sage: s1 = Set(map(Set, g.cliques_maximal(algorithm="NetworkX")))
            sage: s2 = Set(map(Set, g.cliques_maximal(algorithm="native")))
            sage: s1 == s2
            True
        """
        if algorithm == "native":
            from sage.graphs.independent_sets import IndependentSets
            return sorted(IndependentSets(self, maximal = True, complement = True))
        elif algorithm == "NetworkX":
            import networkx
            return sorted(networkx.find_cliques(self.networkx_graph(copy=False)))
        else:
            raise ValueError("Algorithm must be equal to 'native' or to 'NetworkX'.")

    def clique_maximum(self,  algorithm="Cliquer"):
        """
        Returns the vertex set of a maximal order complete subgraph.

        INPUT:

        - ``algorithm`` -- the algorithm to be used :

           - If ``algorithm = "Cliquer"`` (default) - This wraps the C program
             Cliquer [NisOst2003]_.

           - If ``algorithm = "MILP"``, the problem is solved through a Mixed
             Integer Linear Program.

             (see :class:`~sage.numerical.mip.MixedIntegerLinearProgram`)

           - If ``algorithm = "mcqd"`` - Uses the MCQD solver
             (`<http://www.sicmm.org/~konc/maxclique/>`_). Note that the MCQD
             package must be installed.

        .. NOTE::

            Currently only implemented for undirected graphs. Use to_undirected
            to convert a digraph to an undirected graph.

        ALGORITHM:

        This function is based on Cliquer [NisOst2003]_.

        EXAMPLES:

        Using Cliquer (default)::

            sage: C=graphs.PetersenGraph()
            sage: C.clique_maximum()
            [7, 9]
            sage: C = Graph('DJ{')
            sage: C.clique_maximum()
            [1, 2, 3, 4]

        Through a Linear Program::

            sage: len(C.clique_maximum(algorithm = "MILP"))
            4

        TESTS:

        Wrong algorithm::

            sage: C.clique_maximum(algorithm = "BFS")
            Traceback (most recent call last):
            ...
            NotImplementedError: Only 'MILP', 'Cliquer' and 'mcqd' are supported.

        """
        self._scream_if_not_simple(allow_multiple_edges=True)
        if algorithm=="Cliquer":
            from sage.graphs.cliquer import max_clique
            return max_clique(self)
        elif algorithm == "MILP":
            return self.complement().independent_set(algorithm = algorithm)
        elif algorithm == "mcqd":
            try:
                from sage.graphs.mcqd import mcqd
            except ImportError:
                raise ImportError("Please install the mcqd package")
            return mcqd(self)
        else:
            raise NotImplementedError("Only 'MILP', 'Cliquer' and 'mcqd' are supported.")

    def clique_number(self, algorithm="Cliquer", cliques=None):
        r"""
        Returns the order of the largest clique of the graph (the clique
        number).

        .. NOTE::

            Currently only implemented for undirected graphs. Use ``to_undirected``
            to convert a digraph to an undirected graph.

        INPUT:

        - ``algorithm`` -- the algorithm to be used :

           - If ``algorithm = "Cliquer"`` - This wraps the C program Cliquer
             [NisOst2003]_.

           - If ``algorithm = "networkx"`` - This function is based on
             NetworkX's implementation of the Bron and Kerbosch Algorithm
             [BroKer1973]_.

           - If ``algorithm = "MILP"``, the problem is solved through a Mixed
             Integer Linear Program.

             (see :class:`~sage.numerical.mip.MixedIntegerLinearProgram`)

           - If ``algorithm = "mcqd"`` - Uses the MCQD solver
             (`<http://www.sicmm.org/~konc/maxclique/>`_). Note that the MCQD
             package must be installed.

        - ``cliques`` - an optional list of cliques that can be input if
          already computed. Ignored unless ``algorithm=="networkx"``.

        ALGORITHM:

        This function is based on Cliquer [NisOst2003]_ and [BroKer1973]_.

        EXAMPLES::

            sage: C = Graph('DJ{')
            sage: C.clique_number()
            4
            sage: G = Graph({0:[1,2,3], 1:[2], 3:[0,1]})
            sage: G.show(figsize=[2,2])
            sage: G.clique_number()
            3

        By definition the clique number of a complete graph is its order::

            sage: all(graphs.CompleteGraph(i).clique_number() == i for i in xrange(1,15))
            True

        A non-empty graph without edges has a clique number of 1::

            sage: all((i*graphs.CompleteGraph(1)).clique_number() == 1 for i in xrange(1,15))
            True

        A complete multipartite graph with k parts has clique number k::

            sage: all((i*graphs.CompleteMultipartiteGraph(i*[5])).clique_number() == i for i in xrange(1,6))
            True

        TESTS::

            sage: g = graphs.PetersenGraph()
            sage: g.clique_number(algorithm="MILP")
            2
            sage: for i in range(10):                                            # optional - mcqd
            ...       g = graphs.RandomGNP(15,.5)                                # optional - mcqd
            ...       if g.clique_number() != g.clique_number(algorithm="mcqd"): # optional - mcqd
            ...           print "This is dead wrong !"                           # optional - mcqd
        """
        self._scream_if_not_simple(allow_loops=False)
        if algorithm=="Cliquer":
            from sage.graphs.cliquer import clique_number
            return clique_number(self)
        elif algorithm=="networkx":
            import networkx
            return networkx.graph_clique_number(self.networkx_graph(copy=False),cliques)
        elif algorithm == "MILP":
            return len(self.complement().independent_set(algorithm = algorithm))
        elif algorithm == "mcqd":
            try:
                from sage.graphs.mcqd import mcqd
            except ImportError:
                raise ImportError("Please install the mcqd package")
            return len(mcqd(self))
        else:
            raise NotImplementedError("Only 'networkx' 'MILP' 'Cliquer' and 'mcqd' are supported.")

    def cliques_number_of(self, vertices=None, cliques=None):
        """
        Returns a dictionary of the number of maximal cliques containing each
        vertex, keyed by vertex. (Returns a single value if
        only one input vertex).

        .. NOTE::

            Currently only implemented for undirected graphs. Use to_undirected
            to convert a digraph to an undirected graph.

        INPUT:

        -  ``vertices`` - the vertices to inspect (default is
           entire graph)

        -  ``cliques`` - list of cliques (if already
           computed)


        EXAMPLES::

            sage: C = Graph('DJ{')
            sage: C.cliques_number_of()
            {0: 1, 1: 1, 2: 1, 3: 1, 4: 2}
            sage: E = C.cliques_maximal()
            sage: E
            [[0, 4], [1, 2, 3, 4]]
            sage: C.cliques_number_of(cliques=E)
            {0: 1, 1: 1, 2: 1, 3: 1, 4: 2}
            sage: F = graphs.Grid2dGraph(2,3)
            sage: X = F.cliques_number_of()
            sage: for v in sorted(X.iterkeys()):
            ...    print v, X[v]
            (0, 0) 2
            (0, 1) 3
            (0, 2) 2
            (1, 0) 2
            (1, 1) 3
            (1, 2) 2
            sage: F.cliques_number_of(vertices=[(0, 1), (1, 2)])
            {(0, 1): 3, (1, 2): 2}
            sage: G = Graph({0:[1,2,3], 1:[2], 3:[0,1]})
            sage: G.show(figsize=[2,2])
            sage: G.cliques_number_of()
            {0: 2, 1: 2, 2: 1, 3: 1}
        """
        import networkx
        return networkx.number_of_cliques(self.networkx_graph(copy=False), vertices, cliques)

    def cliques_get_max_clique_graph(self, name=''):
        """
        Returns a graph constructed with maximal cliques as vertices, and
        edges between maximal cliques with common members in the original
        graph.

        For more information, see the :wikipedia:`Clique_graph`.

        .. NOTE::

            Currently only implemented for undirected graphs. Use to_undirected
            to convert a digraph to an undirected graph.

        INPUT:

        -  ``name`` - The name of the new graph.

        EXAMPLES::

            sage: (graphs.ChvatalGraph()).cliques_get_max_clique_graph()
            Graph on 24 vertices
            sage: ((graphs.ChvatalGraph()).cliques_get_max_clique_graph()).show(figsize=[2,2], vertex_size=20, vertex_labels=False)
            sage: G = Graph({0:[1,2,3], 1:[2], 3:[0,1]})
            sage: G.show(figsize=[2,2])
            sage: G.cliques_get_max_clique_graph()
            Graph on 2 vertices
            sage: (G.cliques_get_max_clique_graph()).show(figsize=[2,2])
        """
        import networkx
        return Graph(networkx.make_max_clique_graph(self.networkx_graph(copy=False), name=name, create_using=networkx.MultiGraph()))

    def cliques_get_clique_bipartite(self, **kwds):
        """
        Returns a bipartite graph constructed such that maximal cliques are the
        right vertices and the left vertices are retained from the given
        graph. Right and left vertices are connected if the bottom vertex
        belongs to the clique represented by a top vertex.

        .. NOTE::

            Currently only implemented for undirected graphs. Use to_undirected
            to convert a digraph to an undirected graph.

        EXAMPLES::

            sage: (graphs.ChvatalGraph()).cliques_get_clique_bipartite()
            Bipartite graph on 36 vertices
            sage: ((graphs.ChvatalGraph()).cliques_get_clique_bipartite()).show(figsize=[2,2], vertex_size=20, vertex_labels=False)
            sage: G = Graph({0:[1,2,3], 1:[2], 3:[0,1]})
            sage: G.show(figsize=[2,2])
            sage: G.cliques_get_clique_bipartite()
            Bipartite graph on 6 vertices
            sage: (G.cliques_get_clique_bipartite()).show(figsize=[2,2])
        """
        from bipartite_graph import BipartiteGraph
        import networkx
        return BipartiteGraph(networkx.make_clique_bipartite(self.networkx_graph(copy=False), **kwds))

    def independent_set(self, algorithm = "Cliquer", value_only = False, reduction_rules = True, solver = None, verbosity = 0):
        r"""
        Returns a maximum independent set.

        An independent set of a graph is a set of pairwise non-adjacent
        vertices. A maximum independent set is an independent set of maximum
        cardinality.  It induces an empty subgraph.

        Equivalently, an independent set is defined as the complement of a
        vertex cover.

        For more information, see the
        :wikipedia:`Independent_set_(graph_theory)` and the
        :wikipedia:`Vertex_cover`.

        INPUT:

        - ``algorithm`` -- the algorithm to be used

            * If ``algorithm = "Cliquer"`` (default), the problem is solved
              using Cliquer [NisOst2003]_.

              (see the :mod:`Cliquer modules <sage.graphs.cliquer>`)

            * If ``algorithm = "MILP"``, the problem is solved through a Mixed
              Integer Linear Program.

              (see :class:`~sage.numerical.mip.MixedIntegerLinearProgram`)

           * If ``algorithm = "mcqd"`` - Uses the MCQD solver
             (`<http://www.sicmm.org/~konc/maxclique/>`_). Note that the MCQD
             package must be installed.

        - ``value_only`` -- boolean (default: ``False``). If set to ``True``,
          only the size of a maximum independent set is returned. Otherwise,
          a maximum independent set is returned as a list of vertices.

        - ``reduction_rules`` -- (default: ``True``) Specify if the reductions
          rules from kernelization must be applied as pre-processing or not.
          See [ACFLSS04]_ for more details. Note that depending on the
          instance, it might be faster to disable reduction rules.

        - ``solver`` -- (default: ``None``) Specify a Linear Program (LP)
          solver to be used. If set to ``None``, the default one is used. For
          more information on LP solvers and which default solver is used, see
          the method
          :meth:`~sage.numerical.mip.MixedIntegerLinearProgram.solve`
          of the class
          :class:`~sage.numerical.mip.MixedIntegerLinearProgram`.

        - ``verbosity`` -- non-negative integer (default: ``0``). Set the level
          of verbosity you want from the linear program solver. Since the
          problem of computing an independent set is `NP`-complete, its solving
          may take some time depending on the graph. A value of 0 means that
          there will be no message printed by the solver. This option is only
          useful if ``algorithm="MILP"``.

        .. NOTE::

            While Cliquer/MCAD are usually (and by far) the most efficient
            implementations, the MILP formulation sometimes proves faster on
            very "symmetrical" graphs.

        EXAMPLES:

        Using Cliquer::

            sage: C = graphs.PetersenGraph()
            sage: C.independent_set()
            [0, 3, 6, 7]

        As a linear program::

            sage: C = graphs.PetersenGraph()
            sage: len(C.independent_set(algorithm = "MILP"))
            4

        .. PLOT::

            g = graphs.PetersenGraph()
            sphinx_plot(g.plot(partition=[g.independent_set()]))
        """
        my_cover = self.vertex_cover(algorithm=algorithm, value_only=value_only, reduction_rules=reduction_rules, solver=solver, verbosity=verbosity)
        if value_only:
            return self.order() - my_cover
        else:
            return [u for u in self.vertices() if not u in my_cover]


    def vertex_cover(self, algorithm = "Cliquer", value_only = False,
                     reduction_rules = True, solver = None, verbosity = 0):
        r"""
        Returns a minimum vertex cover of self represented by a set of vertices.

        A minimum vertex cover of a graph is a set `S` of vertices such that
        each edge is incident to at least one element of `S`, and such that `S`
        is of minimum cardinality. For more information, see the
        :wikipedia:`Wikipedia article on vertex cover <Vertex_cover>`.

        Equivalently, a vertex cover is defined as the complement of an
        independent set.

        As an optimization problem, it can be expressed as follows:

        .. MATH::

            \mbox{Minimize : }&\sum_{v\in G} b_v\\
            \mbox{Such that : }&\forall (u,v) \in G.edges(), b_u+b_v\geq 1\\
            &\forall x\in G, b_x\mbox{ is a binary variable}

        INPUT:

        - ``algorithm`` -- string (default: ``"Cliquer"``). Indicating
          which algorithm to use. It can be one of those two values.

          - ``"Cliquer"`` will compute a minimum vertex cover
            using the Cliquer package.

          - ``"MILP"`` will compute a minimum vertex cover through a mixed
            integer linear program.

          - If ``algorithm = "mcqd"`` - Uses the MCQD solver
            (`<http://www.sicmm.org/~konc/maxclique/>`_). Note that the MCQD
            package must be installed.

        - ``value_only`` -- boolean (default: ``False``). If set to ``True``,
          only the size of a minimum vertex cover is returned. Otherwise,
          a minimum vertex cover is returned as a list of vertices.

        - ``reduction_rules`` -- (default: ``True``) Specify if the reductions
          rules from kernelization must be applied as pre-processing or not.
          See [ACFLSS04]_ for more details. Note that depending on the
          instance, it might be faster to disable reduction rules.

        - ``solver`` -- (default: ``None``) Specify a Linear Program (LP)
          solver to be used. If set to ``None``, the default one is used. For
          more information on LP solvers and which default solver is used, see
          the method
          :meth:`solve <sage.numerical.mip.MixedIntegerLinearProgram.solve>`
          of the class
          :class:`MixedIntegerLinearProgram <sage.numerical.mip.MixedIntegerLinearProgram>`.

        - ``verbosity`` -- non-negative integer (default: ``0``). Set the level
          of verbosity you want from the linear program solver. Since the
          problem of computing a vertex cover is `NP`-complete, its solving may
          take some time depending on the graph. A value of 0 means that there
          will be no message printed by the solver. This option is only useful
          if ``algorithm="MILP"``.

        EXAMPLES:

        On the Pappus graph::

           sage: g = graphs.PappusGraph()
           sage: g.vertex_cover(value_only=True)
           9

        .. PLOT::

            g = graphs.PappusGraph()
            sphinx_plot(g.plot(partition=[g.vertex_cover()]))

        TESTS:

        The two algorithms should return the same result::

           sage: g = graphs.RandomGNP(10,.5)
           sage: vc1 = g.vertex_cover(algorithm="MILP")
           sage: vc2 = g.vertex_cover(algorithm="Cliquer")
           sage: len(vc1) == len(vc2)
           True

        The cardinality of the vertex cover is unchanged when reduction rules are used. First for trees::

           sage: for i in range(20):
           ...       g = graphs.RandomTree(20)
           ...       vc1_set = g.vertex_cover()
           ...       vc1 = len(vc1_set)
           ...       vc2 = g.vertex_cover(value_only = True, reduction_rules = False)
           ...       if vc1 != vc2:
           ...           print "Error :", vc1, vc2
           ...           print "With reduction rules :", vc1
           ...           print "Without reduction rules :", vc2
           ...           break
           ...       g.delete_vertices(vc1_set)
           ...       if g.size() != 0:
           ...           print "This thing is not a vertex cover !"

        Then for random GNP graphs::

           sage: for i in range(20):
           ...       g = graphs.RandomGNP(50,4/50)
           ...       vc1_set = g.vertex_cover()
           ...       vc1 = len(vc1_set)
           ...       vc2 = g.vertex_cover(value_only = True, reduction_rules = False)
           ...       if vc1 != vc2:
           ...           print "Error :", vc1, vc2
           ...           print "With reduction rules :", vc1
           ...           print "Without reduction rules :", vc2
           ...           break
           ...       g.delete_vertices(vc1_set)
           ...       if g.size() != 0:
           ...           print "This thing is not a vertex cover !"

        Testing mcqd::

            sage: graphs.PetersenGraph().vertex_cover(algorithm="mcqd",value_only=True) # optional - mcqd
            6

        Given a wrong algorithm::

            sage: graphs.PetersenGraph().vertex_cover(algorithm = "guess")
            Traceback (most recent call last):
            ...
            ValueError: The algorithm must be "Cliquer" "MILP" or "mcqd".

        REFERENCE:

        .. [ACFLSS04] F. N. Abu-Khzam, R. L. Collins, M. R. Fellows, M. A.
          Langston, W. H. Suters, and C. T. Symons: Kernelization Algorithm for
          the Vertex Cover Problem: Theory and Experiments. *SIAM ALENEX/ANALCO*
          2004: 62-69.
        """
        self._scream_if_not_simple(allow_multiple_edges=True)
        g = self

        ppset = []
        folded_vertices = []

        ###################
        # Reduction rules #
        ###################

        if reduction_rules:
            # We apply simple reduction rules allowing to identify vertices that
            # belongs to an optimal vertex cover

            # We first create manually a copy of the graph to prevent creating
            # multi-edges when merging vertices, if edges have labels (e.g., weights).
            g = copy(self)

            degree_at_most_two = set([u for u,du in g.degree(labels = True).items() if du <= 2])

            while degree_at_most_two:

                u = degree_at_most_two.pop()
                du = g.degree(u)

                if du == 0:
                    # RULE 1: isolated vertices are not part of the cover. We
                    # simply remove them from the graph. The degree of such
                    # vertices may have been reduced to 0 while applying other
                    # reduction rules
                    g.delete_vertex(u)

                elif du == 1:
                    # RULE 2: If a vertex u has degree 1, we select its neighbor
                    # v and remove both u and v from g.
                    v = g.neighbors(u)[0]
                    ppset.append(v)
                    g.delete_vertex(u)

                    for w in g.neighbors(v):
                        if g.degree(w) <= 3:
                            # The degree of w will be at most two after the
                            # deletion of v
                            degree_at_most_two.add(w)

                    g.delete_vertex(v)
                    degree_at_most_two.discard(v)

                elif du == 2:
                    v,w  = g.neighbors(u)

                    if g.has_edge(v,w):
                        # RULE 3: If the neighbors v and w of a degree 2 vertex
                        # u are incident, then we select both v and w and remove
                        # u, v, and w from g.
                        ppset.append(v)
                        ppset.append(w)
                        g.delete_vertex(u)
                        neigh = set(g.neighbors(v) + g.neighbors(w)).difference(set([v,w]))
                        g.delete_vertex(v)
                        g.delete_vertex(w)

                        for z in neigh:
                            if g.degree(z) <= 2:
                                degree_at_most_two.add(z)

                    else:
                        # RULE 4, folded vertices: If the neighbors v and w of a
                        # degree 2 vertex u are not incident, then we contract
                        # edges (u, v), (u,w). Then, if the solution contains u,
                        # we replace it with v and w. Otherwise, we let u in the
                        # solution.
                        neigh = set(g.neighbors(v) + g.neighbors(w)).difference(set([u,v,w]))
                        g.delete_vertex(v)
                        g.delete_vertex(w)
                        for z in neigh:
                            g.add_edge(u,z)

                        folded_vertices += [(u,v,w)]

                        if g.degree(u) <= 2:
                            degree_at_most_two.add(u)

                    degree_at_most_two.discard(v)
                    degree_at_most_two.discard(w)


                # RULE 5:
                # TODO: add extra reduction rules


        ##################
        # Main Algorithm #
        ##################

        if g.order() == 0:
            # Reduction rules were sufficients to get the solution
            size_cover_g = 0
            cover_g = []

        elif algorithm == "Cliquer" or algorithm == "mcqd":
            independent = g.complement().clique_maximum(algorithm=algorithm)
            if value_only:
                size_cover_g = g.order() - len(independent)
            else:
                cover_g = [u for u in g.vertices() if not u in independent]

        elif algorithm == "MILP":

            from sage.numerical.mip import MixedIntegerLinearProgram
            p = MixedIntegerLinearProgram(maximization=False, solver=solver)
            b = p.new_variable(binary=True)

            # minimizes the number of vertices in the set
            p.set_objective(p.sum(b[v] for v in g.vertices()))

            # an edge contains at least one vertex of the minimum vertex cover
            for (u,v) in g.edges(labels=None):
                p.add_constraint(b[u] + b[v], min=1)

            if value_only:
                size_cover_g = p.solve(objective_only=True, log=verbosity)
            else:
                p.solve(log=verbosity)
                b = p.get_values(b)
                cover_g = [v for v in g.vertices() if b[v] == 1]
        else:
            raise ValueError("The algorithm must be \"Cliquer\" \"MILP\" or \"mcqd\".")

        #########################
        # Returning the results #
        #########################

        # We finally reconstruct the solution according the reduction rules
        if value_only:
            return len(ppset) + len(folded_vertices) + size_cover_g
        else:
            # RULES 2 and 3:
            cover_g.extend(ppset)
            # RULE 4:
            folded_vertices.reverse()
            for u,v,w in folded_vertices:
                if u in cover_g:
                    cover_g.remove(u)
                    cover_g += [v,w]
                else:
                    cover_g += [u]
            cover_g.sort()
            return cover_g

    def cliques_vertex_clique_number(self, algorithm="cliquer", vertices=None,
                                     cliques=None):
        """
        Returns a dictionary of sizes of the largest maximal cliques containing
        each vertex, keyed by vertex. (Returns a single value if only one
        input vertex).

        .. NOTE::

            Currently only implemented for undirected graphs. Use to_undirected
            to convert a digraph to an undirected graph.

        INPUT:

         - ``algorithm`` - either ``cliquer`` or ``networkx``

           - ``cliquer`` - This wraps the C program Cliquer [NisOst2003]_.

           - ``networkx`` - This function is based on NetworkX's implementation
             of the Bron and Kerbosch Algorithm [BroKer1973]_.

        -  ``vertices`` - the vertices to inspect (default is entire graph).
           Ignored unless ``algorithm=='networkx'``.

        -  ``cliques`` - list of cliques (if already computed).  Ignored unless
           ``algorithm=='networkx'``.

        EXAMPLES::

            sage: C = Graph('DJ{')
            sage: C.cliques_vertex_clique_number()
            {0: 2, 1: 4, 2: 4, 3: 4, 4: 4}
            sage: E = C.cliques_maximal()
            sage: E
            [[0, 4], [1, 2, 3, 4]]
            sage: C.cliques_vertex_clique_number(cliques=E,algorithm="networkx")
            {0: 2, 1: 4, 2: 4, 3: 4, 4: 4}
            sage: F = graphs.Grid2dGraph(2,3)
            sage: X = F.cliques_vertex_clique_number(algorithm="networkx")
            sage: for v in sorted(X.iterkeys()):
            ...    print v, X[v]
            (0, 0) 2
            (0, 1) 2
            (0, 2) 2
            (1, 0) 2
            (1, 1) 2
            (1, 2) 2
            sage: F.cliques_vertex_clique_number(vertices=[(0, 1), (1, 2)])
            {(0, 1): 2, (1, 2): 2}
            sage: G = Graph({0:[1,2,3], 1:[2], 3:[0,1]})
            sage: G.show(figsize=[2,2])
            sage: G.cliques_vertex_clique_number()
            {0: 3, 1: 3, 2: 3, 3: 3}

        """

        if algorithm=="cliquer":
            from sage.graphs.cliquer import clique_number
            if vertices is None:
                vertices=self
            value={}
            for v in vertices:
                value[v] = 1+clique_number(self.subgraph(self.neighbors(v)))
                self.subgraph(self.neighbors(v)).plot()
            return value
        elif algorithm=="networkx":
            import networkx
            return networkx.node_clique_number(self.networkx_graph(copy=False),vertices, cliques)
        else:
            raise NotImplementedError("Only 'networkx' and 'cliquer' are supported.")

    def cliques_containing_vertex(self, vertices=None, cliques=None):
        """
        Returns the cliques containing each vertex, represented as a dictionary
        of lists of lists, keyed by vertex. (Returns a single list if only one
        input vertex).

        .. NOTE::

            Currently only implemented for undirected graphs. Use to_undirected
            to convert a digraph to an undirected graph.

        INPUT:

        -  ``vertices`` - the vertices to inspect (default is
           entire graph)

        -  ``cliques`` - list of cliques (if already
           computed)

        EXAMPLES::

            sage: C = Graph('DJ{')
            sage: C.cliques_containing_vertex()
            {0: [[4, 0]], 1: [[4, 1, 2, 3]], 2: [[4, 1, 2, 3]], 3: [[4, 1, 2, 3]], 4: [[4, 0], [4, 1, 2, 3]]}
            sage: E = C.cliques_maximal()
            sage: E
            [[0, 4], [1, 2, 3, 4]]
            sage: C.cliques_containing_vertex(cliques=E)
            {0: [[0, 4]], 1: [[1, 2, 3, 4]], 2: [[1, 2, 3, 4]], 3: [[1, 2, 3, 4]], 4: [[0, 4], [1, 2, 3, 4]]}
            sage: F = graphs.Grid2dGraph(2,3)
            sage: X = F.cliques_containing_vertex()
            sage: for v in sorted(X.iterkeys()):
            ...    print v, X[v]
            (0, 0) [[(0, 1), (0, 0)], [(1, 0), (0, 0)]]
            (0, 1) [[(0, 1), (0, 0)], [(0, 1), (0, 2)], [(0, 1), (1, 1)]]
            (0, 2) [[(0, 1), (0, 2)], [(1, 2), (0, 2)]]
            (1, 0) [[(1, 0), (0, 0)], [(1, 0), (1, 1)]]
            (1, 1) [[(0, 1), (1, 1)], [(1, 2), (1, 1)], [(1, 0), (1, 1)]]
            (1, 2) [[(1, 2), (0, 2)], [(1, 2), (1, 1)]]
            sage: F.cliques_containing_vertex(vertices=[(0, 1), (1, 2)])
            {(0, 1): [[(0, 1), (0, 0)], [(0, 1), (0, 2)], [(0, 1), (1, 1)]], (1, 2): [[(1, 2), (0, 2)], [(1, 2), (1, 1)]]}
            sage: G = Graph({0:[1,2,3], 1:[2], 3:[0,1]})
            sage: G.show(figsize=[2,2])
            sage: G.cliques_containing_vertex()
            {0: [[0, 1, 2], [0, 1, 3]], 1: [[0, 1, 2], [0, 1, 3]], 2: [[0, 1, 2]], 3: [[0, 1, 3]]}

        """
        import networkx
        return networkx.cliques_containing_node(self.networkx_graph(copy=False),vertices, cliques)

    def clique_complex(self):
        """
        Returns the clique complex of self. This is the largest simplicial complex on
        the vertices of self whose 1-skeleton is self.

        This is only makes sense for undirected simple graphs.

        EXAMPLES::

            sage: g = Graph({0:[1,2],1:[2],4:[]})
            sage: g.clique_complex()
            Simplicial complex with vertex set (0, 1, 2, 4) and facets {(4,), (0, 1, 2)}

            sage: h = Graph({0:[1,2,3,4],1:[2,3,4],2:[3]})
            sage: x = h.clique_complex()
            sage: x
            Simplicial complex with vertex set (0, 1, 2, 3, 4) and facets {(0, 1, 4), (0, 1, 2, 3)}
            sage: i = x.graph()
            sage: i==h
            True
            sage: x==i.clique_complex()
            True

        """
        if self.is_directed() or self.has_loops() or self.has_multiple_edges():
            raise ValueError("Self must be an undirected simple graph to have a clique complex.")
        import sage.homology.simplicial_complex
        C = sage.homology.simplicial_complex.SimplicialComplex(self.cliques_maximal(), maximality_check=True)
        C._graph = self
        return C

    def clique_polynomial(self, t = None):
        """
        Returns the clique polynomial of self.

        This is the polynomial where the coefficient of `t^n` is the number of
        cliques in the graph with `n` vertices. The constant term of the
        clique polynomial is always taken to be one.

        EXAMPLES::

            sage: g = Graph()
            sage: g.clique_polynomial()
            1
            sage: g = Graph({0:[1]})
            sage: g.clique_polynomial()
            t^2 + 2*t + 1
            sage: g = graphs.CycleGraph(4)
            sage: g.clique_polynomial()
            4*t^2 + 4*t + 1

        """
        if t is None:
            R = PolynomialRing(ZZ, 't')
            t = R.gen()
        number_of = [0]*(self.order() + 1)
        for x in IndependentSets(self, complement = True):
            number_of[len(x)] += 1
        return sum(coeff*t**i for i,coeff in enumerate(number_of) if coeff)

    ### Miscellaneous

    def cores(self, k = None, with_labels=False):
        """
        Returns the core number for each vertex in an ordered list.

        (for homomorphisms cores, see the :meth:`Graph.has_homomorphism_to`
        method)

        **DEFINITIONS**

        * *K-cores* in graph theory were introduced by Seidman in 1983 and by
          Bollobas in 1984 as a method of (destructively) simplifying graph
          topology to aid in analysis and visualization. They have been more
          recently defined as the following by Batagelj et al:

          *Given a graph `G` with vertices set `V` and edges set `E`, the
          `k`-core of `G` is the graph obtained from `G` by recursively removing
          the vertices with degree less than `k`, for as long as there are any.*

          This operation can be useful to filter or to study some properties of
          the graphs. For instance, when you compute the 2-core of graph G, you
          are cutting all the vertices which are in a tree part of graph.  (A
          tree is a graph with no loops). [WPkcore]_

          [PSW1996]_ defines a `k`-core of `G` as the largest subgraph (it is
          unique) of `G` with minimum degree at least `k`.

        * Core number of a vertex

          The core number of a vertex `v` is the largest integer `k` such that
          `v` belongs to the `k`-core of `G`.

        * Degeneracy

          The *degeneracy* of a graph `G`, usually denoted `\delta^*(G)`, is the
          smallest integer `k` such that the graph `G` can be reduced to the
          empty graph by iteratively removing vertices of degree `\leq
          k`. Equivalently, `\delta^*(G)=k` if `k` is the smallest integer such
          that the `k`-core of `G` is empty.

        **IMPLEMENTATION**

        This implementation is based on the NetworkX implementation of
        the algorithm described in [BZ]_.

        **INPUT**

        - ``k`` (integer)

            * If ``k = None`` (default), returns the core number for each vertex.

            * If ``k`` is an integer, returns a pair ``(ordering, core)``, where
              ``core`` is the list of vertices in the `k`-core of ``self``, and
              ``ordering`` is an elimination order for the other vertices such
              that each vertex is of degree strictly less than `k` when it is to
              be eliminated from the graph.

        - ``with_labels`` (boolean)

           * When set to ``False``, and ``k = None``, the method returns a list
             whose `i` th element is the core number of the `i` th vertex. When
             set to ``True``, the method returns a dictionary whose keys are
             vertices, and whose values are the corresponding core numbers.

             By default, ``with_labels = False``.

        .. SEEALSO::

           * Graph cores is also a notion related to graph homomorphisms. For
             this second meaning, see :meth:`Graph.has_homomorphism_to`.

        REFERENCE:

        .. [WPkcore] K-core. Wikipedia. (2007). [Online] Available:
          :wikipedia:`K-core`

        .. [PSW1996] Boris Pittel, Joel Spencer and Nicholas Wormald. Sudden
          Emergence of a Giant k-Core in a Random
          Graph. (1996). J. Combinatorial Theory. Ser B 67. pages
          111-151. [Online] Available:
          http://cs.nyu.edu/cs/faculty/spencer/papers/k-core.pdf

        .. [BZ] Vladimir Batagelj and Matjaz Zaversnik. An `O(m)`
          Algorithm for Cores Decomposition of
          Networks. :arxiv:`cs/0310049v1`.

        EXAMPLES::

            sage: (graphs.FruchtGraph()).cores()
            [3, 3, 3, 3, 3, 3, 3, 3, 3, 3, 3, 3]
            sage: (graphs.FruchtGraph()).cores(with_labels=True)
            {0: 3, 1: 3, 2: 3, 3: 3, 4: 3, 5: 3, 6: 3, 7: 3, 8: 3, 9: 3, 10: 3, 11: 3}
            sage: a=random_matrix(ZZ,20,x=2,sparse=True, density=.1)
            sage: b=Graph(20)
            sage: b.add_edges(a.nonzero_positions())
            sage: cores=b.cores(with_labels=True); cores
            {0: 3, 1: 3, 2: 3, 3: 3, 4: 2, 5: 2, 6: 3, 7: 1, 8: 3, 9: 3, 10: 3, 11: 3, 12: 3, 13: 3, 14: 2, 15: 3, 16: 3, 17: 3, 18: 3, 19: 3}
            sage: [v for v,c in cores.items() if c>=2] # the vertices in the 2-core
            [0, 1, 2, 3, 4, 5, 6, 8, 9, 10, 11, 12, 13, 14, 15, 16, 17, 18, 19]

        Checking the 2-core of a random lobster is indeed the empty set::

            sage: g = graphs.RandomLobster(20,.5,.5)
            sage: ordering, core = g.cores(2)
            sage: len(core) == 0
            True
        """
        self._scream_if_not_simple()
        # compute the degrees of each vertex
        degrees=self.degree(labels=True)

        # sort vertices by degree.  Store in a list and keep track of
        # where a specific degree starts (effectively, the list is
        # sorted by bins).
        verts= sorted( degrees.keys(), key=lambda x: degrees[x])
        bin_boundaries=[0]
        curr_degree=0
        for i,v in enumerate(verts):
            if degrees[v]>curr_degree:
                bin_boundaries.extend([i]*(degrees[v]-curr_degree))
                curr_degree=degrees[v]
        vert_pos = dict((v,pos) for pos,v in enumerate(verts))
        # Set up initial guesses for core and lists of neighbors.
        core= degrees
        nbrs=dict((v,set(self.neighbors(v))) for v in self)
        # form vertex core building up from smallest
        for v in verts:

            # If all the vertices have a degree larger than k, we can
            # return our answer if k is not None
            if k is not None and core[v] >= k:
                return verts[:vert_pos[v]], verts[vert_pos[v]:]

            for u in nbrs[v]:
                if core[u] > core[v]:
                    nbrs[u].remove(v)

                    # cleverly move u to the end of the next smallest
                    # bin (i.e., subtract one from the degree of u).
                    # We do this by swapping u with the first vertex
                    # in the bin that contains u, then incrementing
                    # the bin boundary for the bin that contains u.
                    pos=vert_pos[u]
                    bin_start=bin_boundaries[core[u]]
                    vert_pos[u]=bin_start
                    vert_pos[verts[bin_start]]=pos
                    verts[bin_start],verts[pos]=verts[pos],verts[bin_start]
                    bin_boundaries[core[u]]+=1
                    core[u] -= 1

        if k is not None:
            return verts, []

        if with_labels:
            return core
        else:
            return core.values()

    def modular_decomposition(self):
        r"""
        Returns the modular decomposition of the current graph.

        .. NOTE::

            In order to use this method you must install the
            ``modular_decomposition`` optional package. See
            :mod:`sage.misc.package`.

        Crash course on modular decomposition:

        A module `M` of a graph `G` is a proper subset of its vertices
        such that for all `u \in V(G)-M, v,w\in M` the relation `u
        \sim v \Leftrightarrow u \sim w` holds, where `\sim` denotes
        the adjacency relation in `G`. Equivalently, `M \subset V(G)`
        is a module if all its vertices have the same adjacency
        relations with each vertex outside of the module (vertex by
        vertex).

        Hence, for a set like a module, it is very easy to encode the
        information of the adjacencies between the vertices inside and
        outside the module -- we can actually add a new vertex `v_M`
        to our graph representing our module `M`, and let `v_M` be
        adjacent to `u\in V(G)-M` if and only if some `v\in M` (and
        hence all the vertices contained in the module) is adjacent to
        `u`. We can now independently (and recursively) study the
        structure of our module `M` and the new graph `G-M+\{v_M\}`,
        without any loss of information.

        Here are two very simple modules :

            * A connected component `C` (or the union of some --but
              not all-- of them) of a disconnected graph `G`, for
              instance, is a module, as no vertex of `C` has a
              neighbor outside of it.

            * An anticomponent `C` (or the union of some --but not
              all-- of them) of an non-anticonnected graph `G`, for
              the same reason (it is just the complement of the
              previous graph !).

        These modules being of special interest, the disjoint union of
        graphs is called a Parallel composition, and the complement of
        a disjoint union is called a Parallel composition. A graph
        whose only modules are singletons is called Prime.

        For more information on modular decomposition, in particular
        for an explanation of the terms "Parallel," "Prime" and
        "Serie," see the `Wikipedia article on modular decomposition
        <http://en.wikipedia.org/wiki/Modular_decomposition>`_.

        You may also be interested in the survey from Michel Habib and
        Christophe Paul entitled "A survey on Algorithmic aspects of
        modular decomposition" [HabPau10]_.

        OUTPUT:

        A pair of two values (recursively encoding the decomposition) :

            * The type of the current module :

                * ``"Parallel"``
                * ``"Prime"``
                * ``"Serie"``

            * The list of submodules (as list of pairs ``(type, list)``,
              recursively...) or the vertex's name if the module is a
              singleton.

        EXAMPLES:

        The Bull Graph is prime::

            sage: graphs.BullGraph().modular_decomposition() # optional -- modular_decomposition
            ('Prime', [3, 4, 0, 1, 2])

        The Petersen Graph too::

            sage: graphs.PetersenGraph().modular_decomposition() # optional -- modular_decomposition
            ('Prime', [2, 6, 3, 9, 7, 8, 0, 1, 5, 4])

        This a clique on 5 vertices with 2 pendant edges, though, has a more
        interesting decomposition ::

            sage: g = graphs.CompleteGraph(5)
            sage: g.add_edge(0,5)
            sage: g.add_edge(0,6)
            sage: g.modular_decomposition() # optional -- modular_decomposition
            ('Serie', [0, ('Parallel', [5, ('Serie', [1, 4, 3, 2]), 6])])

        ALGORITHM:

        This function uses a C implementation of a 2-step algorithm
        implemented by Fabien de Montgolfier [FMDec]_ :

            * Computation of a factorizing permutation [HabibViennot1999]_.

            * Computation of the tree itself [CapHabMont02]_.

        .. SEEALSO::

            - :meth:`is_prime` -- Tests whether a graph is prime.

        REFERENCE:

        .. [FMDec] Fabien de Montgolfier
          http://www.liafa.jussieu.fr/~fm/algos/index.html

        .. [HabibViennot1999] Michel Habib, Christiphe Paul, Laurent Viennot
          Partition refinement techniques: An interesting algorithmic tool kit
          International Journal of Foundations of Computer Science
          vol. 10 n2 pp.147--170, 1999

        .. [CapHabMont02] C. Capelle, M. Habib et F. de Montgolfier
          Graph decomposition and Factorising Permutations
          Discrete Mathematics and Theoretical Computer Sciences, vol 5 no. 1 , 2002.

        .. [HabPau10] Michel Habib and Christophe Paul
          A survey of the algorithmic aspects of modular decomposition
          Computer Science Review
          vol 4, number 1, pages 41--59, 2010
          http://www.lirmm.fr/~paul/md-survey.pdf
        """
        try:
            from sage.graphs.modular_decomposition import modular_decomposition
        except ImportError:
            raise RuntimeError("In order to use this method you must "
                               "install the modular_decomposition package")

        self._scream_if_not_simple()
        from sage.misc.stopgap import stopgap
        stopgap("Graph.modular_decomposition is known to return wrong results",13744)

        D = modular_decomposition(self)

        id_label = dict(enumerate(self.vertices()))

        relabel = lambda x : (x[0], [relabel(_) for _ in x[1]]) if isinstance(x,tuple) else id_label[x]

        return relabel(D)

    def is_prime(self):
        r"""
        Tests whether the current graph is prime.

        A graph is prime if all its modules are trivial (i.e. empty, all of the
        graph or singletons) -- see :meth:`modular_decomposition`.

        .. NOTE::

            In order to use this method you must install the
            ``modular_decomposition`` optional package. See
            :mod:`sage.misc.package`.

        EXAMPLE:

        The Petersen Graph and the Bull Graph are both prime::

            sage: graphs.PetersenGraph().is_prime() # optional - modular_decomposition
            True
            sage: graphs.BullGraph().is_prime()     # optional - modular_decomposition
            True

        Though quite obviously, the disjoint union of them is not::

            sage: (graphs.PetersenGraph() + graphs.BullGraph()).is_prime() # optional - modular_decomposition
            False
        """

        D = self.modular_decomposition()

        return D[0] == "Prime" and len(D[1]) == self.order()

    def _gomory_hu_tree(self, vertices, method="FF"):
        r"""
        Returns a Gomory-Hu tree associated to self.

        This function is the private counterpart of ``gomory_hu_tree()``,
        with the difference that it has an optional argument
        needed for recursive computations, which the user is not
        interested in defining himself.

        See the documentation of ``gomory_hu_tree()`` for more information.

        INPUT:

        - ``vertices`` - a set of "real" vertices, as opposed to the
          fakes one introduced during the computations. This variable is
          useful for the algorithm and for recursion purposes.

        - ``method`` -- There are currently two different
          implementations of this method :

              * If ``method = "FF"`` (default), a Python
                implementation of the Ford-Fulkerson algorithm is
                used.

              * If ``method = "LP"``, the flow problem is solved using
                Linear Programming.

        EXAMPLE:

        This function is actually tested in ``gomory_hu_tree()``, this
        example is only present to have a doctest coverage of 100%.

            sage: g = graphs.PetersenGraph()
            sage: t = g._gomory_hu_tree(frozenset(g.vertices()))
        """
        self._scream_if_not_simple()

        # Small case, not really a problem ;-)
        if len(vertices) == 1:
            g = Graph()
            g.add_vertices(vertices)
            return g

        # Take any two vertices (u,v)
        it = vertices.__iter__()
        u,v = next(it),next(it)

        # Compute a uv min-edge-cut.
        #
        # The graph is split into U,V with u \in U and v\in V.
        flow,edges,[U,V] = self.edge_cut(u, v, use_edge_labels=True, vertices=True, method=method)

        # One graph for each part of the previous one
        gU,gV = self.subgraph(U), self.subgraph(V)

        # A fake vertex fU (resp. fV) to represent U (resp. V)
        fU = frozenset(U)
        fV = frozenset(V)

        # Each edge (uu,vv) with uu \in U and vv\in V yields:
        # - an edge (uu,fV) in gU
        # - an edge (vv,fU) in gV
        #
        # If the same edge is added several times their capacities add up.

        from sage.rings.real_mpfr import RR
        for uu,vv,capacity in edges:
            capacity = capacity if capacity in RR else 1

            # Assume uu is in gU
            if uu in V:
                uu,vv = vv,uu

            # Create the new edges if necessary
            if not gU.has_edge(uu, fV):
                gU.add_edge(uu, fV, 0)
            if not gV.has_edge(vv, fU):
                gV.add_edge(vv, fU, 0)

            # update the capacities
            gU.set_edge_label(uu, fV, gU.edge_label(uu, fV) + capacity)
            gV.set_edge_label(vv, fU, gV.edge_label(vv, fU) + capacity)

        # Recursion on each side
        gU_tree = gU._gomory_hu_tree(vertices & frozenset(gU), method=method)
        gV_tree = gV._gomory_hu_tree(vertices & frozenset(gV), method=method)

        # Union of the two partial trees
        g = gU_tree.union(gV_tree)

        # An edge to connect them, with the appropriate label
        g.add_edge(u, v, flow)

        return g

    def gomory_hu_tree(self, method="FF"):
        r"""
        Returns a Gomory-Hu tree of self.

        Given a tree `T` with labeled edges representing capacities, it is very
        easy to determine the maximum flow between any pair of vertices :
        it is the minimal label on the edges of the unique path between them.

        Given a graph `G`, a Gomory-Hu tree `T` of `G` is a tree
        with the same set of vertices, and such that the maximum flow
        between any two vertices is the same in `G` as in `T`. See the
        `Wikipedia article on Gomory-Hu tree <http://en.wikipedia.org/wiki/Gomory%E2%80%93Hu_tree>`_.
        Note that, in general, a graph admits more than one Gomory-Hu tree.

        See also 15.4 (Gomory-Hu trees) from [SchrijverCombOpt]_.

        INPUT:

        - ``method`` -- There are currently two different
          implementations of this method :

              * If ``method = "FF"`` (default), a Python
                implementation of the Ford-Fulkerson algorithm is
                used.

              * If ``method = "LP"``, the flow problems are solved
                using Linear Programming.

        OUTPUT:

        A graph with labeled edges

        EXAMPLE:

        Taking the Petersen graph::

            sage: g = graphs.PetersenGraph()
            sage: t = g.gomory_hu_tree()

        Obviously, this graph is a tree::

            sage: t.is_tree()
            True

        Note that if the original graph is not connected, then the
        Gomory-Hu tree is in fact a forest::

            sage: (2*g).gomory_hu_tree().is_forest()
            True
            sage: (2*g).gomory_hu_tree().is_connected()
            False

        On the other hand, such a tree has lost nothing of the initial
        graph connectedness::

            sage: all([ t.flow(u,v) == g.flow(u,v) for u,v in Subsets( g.vertices(), 2 ) ])
            True

        Just to make sure, we can check that the same is true for two vertices
        in a random graph::

            sage: g = graphs.RandomGNP(20,.3)
            sage: t = g.gomory_hu_tree()
            sage: g.flow(0,1) == t.flow(0,1)
            True

        And also the min cut::

            sage: g.edge_connectivity() == min(t.edge_labels())
            True

        TESTS:

        :trac:`16475`::

            sage: G = graphs.PetersenGraph()
            sage: for u, v in [(0, 1), (0, 4), (0, 5), (1, 2), (1, 6), (3, 4), (5, 7), (5, 8)]:
            ....:     G.set_edge_label(u, v, 2)
            sage: T = G.gomory_hu_tree()
            sage: from itertools import combinations
            sage: for u,v in combinations(G,2):
            ....:     assert T.flow(u,v,use_edge_labels=True) == G.flow(u,v,use_edge_labels=True)
        """
        if not self.is_connected():
            g = Graph()
            for cc in self.connected_components_subgraphs():
                g = g.union(cc._gomory_hu_tree(frozenset(cc.vertices()),method=method))
        else:
            g = self._gomory_hu_tree(frozenset(self.vertices()),method=method)

        if self.get_pos() is not None:
            g.set_pos(dict(self.get_pos()))
        return g

    def two_factor_petersen(self):
        r"""
        Returns a decomposition of the graph into 2-factors.

        Petersen's 2-factor decomposition theorem asserts that any
        `2r`-regular graph `G` can be decomposed into 2-factors.
        Equivalently, it means that the edges of any `2r`-regular
        graphs can be partitionned in `r` sets `C_1,\dots,C_r` such
        that for all `i`, the set `C_i` is a disjoint union of cycles
        ( a 2-regular graph ).

        As any graph of maximal degree `\Delta` can be completed into
        a regular graph of degree `2\lceil\frac\Delta 2\rceil`, this
        result also means that the edges of any graph of degree `\Delta`
        can be partitionned in `r=2\lceil\frac\Delta 2\rceil` sets
        `C_1,\dots,C_r` such that for all `i`, the set `C_i` is a
        graph of maximal degree `2` ( a disjoint union of paths
        and cycles ).

        EXAMPLE:

        The Complete Graph on `7` vertices is a `6`-regular graph, so it can
        be edge-partitionned into `2`-regular graphs::

            sage: g = graphs.CompleteGraph(7)
            sage: classes = g.two_factor_petersen()
            sage: for c in classes:
            ...     gg = Graph()
            ...     gg.add_edges(c)
            ...     print max(gg.degree())<=2
            True
            True
            True
            sage: Set(set(classes[0]) | set(classes[1]) | set(classes[2])).cardinality() == g.size()
            True

        ::

            sage: g = graphs.CirculantGraph(24, [7, 11])
            sage: cl = g.two_factor_petersen()
            sage: g.plot(edge_colors={'black':cl[0], 'red':cl[1]})
            Graphics object consisting of 73 graphics primitives

        """
        self._scream_if_not_simple()
        d = self.eulerian_orientation()

        # This new graph is bipartite, and built the following way :
        #
        # To each vertex v of the digraph are associated two vertices,
        # a sink (-1,v) and a source (1,v)
        # Any edge (u,v) in the digraph is then added as ((-1,u),(1,v))

        from sage.graphs.graph import Graph
        g = Graph()
        g.add_edges([((-1,u),(1,v)) for (u,v) in d.edge_iterator(labels=None)])

        # This new bipartite graph is now edge_colored
        from sage.graphs.graph_coloring import edge_coloring
        classes = edge_coloring(g)

        # The edges in the classes are of the form ((-1,u),(1,v))
        # and have to be translated back to (u,v)
        classes_b = []
        for c in classes:
            classes_b.append([(u,v) for ((uu,u),(vv,v)) in c])

        return classes_b

    def kirchhoff_symanzik_polynomial(self, name='t'):
        """
        Return the Kirchhoff-Symanzik polynomial of a graph.

        This is a polynomial in variables `t_e` (each of them representing an
        edge of the graph `G`) defined as a sum over all spanning trees:

        .. MATH::

            \Psi_G(t) = \sum_{T\subseteq V\\atop{\\text{a spanning tree}}} \prod_{e \\not\in E(T)} t_e

        This is also called the first Symanzik polynomial or the Kirchhoff
        polynomial.

        INPUT:

        - ``name``: name of the variables (default: ``'t'``)

        OUTPUT:

        - a polynomial with integer coefficients

        ALGORITHM:

            This is computed here using a determinant, as explained in Section
            3.1 of [Marcolli2009]_.

            As an intermediate step, one computes a cycle basis `\mathcal C` of
            `G` and a rectangular `|\mathcal C| \\times |E(G)|` matrix with
            entries in `\{-1,0,1\}`, which describes which edge belong to which
            cycle of `\mathcal C` and their respective orientations.

            More precisely, after fixing an arbitrary orientation for each edge
            `e\in E(G)` and each cycle `C\in\mathcal C`, one gets a sign for
            every incident pair (edge, cycle) which is `1` if the orientation
            coincide and `-1` otherwise.

        EXAMPLES:

        For the cycle of length 5::

            sage: G = graphs.CycleGraph(5)
            sage: G.kirchhoff_symanzik_polynomial()
            t0 + t1 + t2 + t3 + t4

        One can use another letter for variables::

            sage: G.kirchhoff_symanzik_polynomial(name='u')
            u0 + u1 + u2 + u3 + u4

        For the 'coffee bean' graph::

            sage: G = Graph([(0,1,'a'),(0,1,'b'),(0,1,'c')],multiedges=True)
            sage: G.kirchhoff_symanzik_polynomial()
            t0*t1 + t0*t2 + t1*t2

        For the 'parachute' graph::

            sage: G = Graph([(0,2,'a'),(0,2,'b'),(0,1,'c'),(1,2,'d')], multiedges=True)
            sage: G.kirchhoff_symanzik_polynomial()
            t0*t1 + t0*t2 + t1*t2 + t1*t3 + t2*t3

        For the complete graph with 4 vertices::

            sage: G = graphs.CompleteGraph(4)
            sage: G.kirchhoff_symanzik_polynomial()
            t0*t1*t3 + t0*t2*t3 + t1*t2*t3 + t0*t1*t4 + t0*t2*t4 + t1*t2*t4
            + t1*t3*t4 + t2*t3*t4 + t0*t1*t5 + t0*t2*t5 + t1*t2*t5 + t0*t3*t5
            + t2*t3*t5 + t0*t4*t5 + t1*t4*t5 + t3*t4*t5

        REFERENCES:

        .. [Marcolli2009] Matilde Marcolli, Feynman Motives, Chapter 3,
           Feynman integrals and algebraic varieties,
           http://www.its.caltech.edu/~matilde/LectureN3.pdf

        .. [Brown2011] Francis Brown, Multiple zeta values and periods: From
           moduli spaces to Feynman integrals, in Contemporary Mathematics vol
           539
        """
        from sage.matrix.constructor import matrix
        from sage.rings.integer_ring import ZZ
        from sage.rings.polynomial.polynomial_ring_constructor import PolynomialRing

        edges = self.edges()
        cycles = self.cycle_basis(output='edge')

        edge2int = {e: j for j, e in enumerate(edges)}
        circuit_mtrx = matrix(ZZ, self.size(), len(cycles))
        for i, cycle in enumerate(cycles):
            for edge in cycle:
                if edge in edges:
                    circuit_mtrx[edge2int[edge], i] = +1
                else:
                    circuit_mtrx[edge2int[(edge[1], edge[0], edge[2])], i] = -1

        D = matrix.diagonal(PolynomialRing(ZZ, name, self.size()).gens())
        return (circuit_mtrx.transpose() * D * circuit_mtrx).determinant()

    def ihara_zeta_function_inverse(self):
        """
        Compute the inverse of the Ihara zeta function of the graph

        This is a polynomial in one variable with integer coefficients. The
        Ihara zeta function itself is the inverse of this polynomial.

        See :wikipedia:`Ihara zeta function`

        ALGORITHM:

        This is computed here using the determinant of a square matrix
        of size twice the number of edges, related to the adjacency
        matrix of the line graph, see for example Proposition 9
        in [ScottStorm]_.

        EXAMPLES::

            sage: G = graphs.CompleteGraph(4)
            sage: factor(G.ihara_zeta_function_inverse())
            (2*t - 1) * (t + 1)^2 * (t - 1)^3 * (2*t^2 + t + 1)^3

            sage: G = graphs.CompleteGraph(5)
            sage: factor(G.ihara_zeta_function_inverse())
            (-1) * (3*t - 1) * (t + 1)^5 * (t - 1)^6 * (3*t^2 + t + 1)^4

            sage: G = graphs.PetersenGraph()
            sage: factor(G.ihara_zeta_function_inverse())
            (-1) * (2*t - 1) * (t + 1)^5 * (t - 1)^6 * (2*t^2 + 2*t + 1)^4
            * (2*t^2 - t + 1)^5

            sage: G = graphs.RandomTree(10)
            sage: G.ihara_zeta_function_inverse()
            1

        REFERENCES:

        .. [HST] Matthew D. Horton, H. M. Stark, and Audrey A. Terras,
           What are zeta functions of graphs and what are they good for?
           in Quantum graphs and their applications, 173-189,
           Contemp. Math., Vol. 415

        .. [Terras] Audrey Terras, Zeta functions of graphs: a stroll through
           the garden, Cambridge Studies in Advanced Mathematics, Vol. 128

        .. [ScottStorm] Geoffrey Scott and Christopher Storm, The coefficients
           of the Ihara zeta function, Involve (http://msp.org/involve/2008/1-2/involve-v1-n2-p08-p.pdf)
        """
        from sage.matrix.constructor import matrix
        from sage.rings.polynomial.polynomial_ring_constructor import PolynomialRing

        ring = PolynomialRing(ZZ, 't')
        t = ring.gen()

        N = self.size()

        labeled_g = DiGraph()
        labeled_g.add_edges([(u, v, i) for i, (u, v) in
                             enumerate(self.edges(labels=False))])
        labeled_g.add_edges([(v, u, i + N) for i, (u, v) in
                             enumerate(self.edges(labels=False))])

        M = matrix(ring, 2 * N, 2 * N, ring.one())
        for u, v, i in labeled_g.edges():
            for vv, ww, j in labeled_g.outgoing_edges(v):
                M[i, j] += -t
            M[i, (i + N) % (2 * N)] += t  # fixing the 2-cycles

        return M.determinant()

# Aliases to functions defined in Cython modules
import types

import sage.graphs.weakly_chordal
Graph.is_long_hole_free = types.MethodType(sage.graphs.weakly_chordal.is_long_hole_free, None, Graph)
Graph.is_long_antihole_free = types.MethodType(sage.graphs.weakly_chordal.is_long_antihole_free, None, Graph)
Graph.is_weakly_chordal = types.MethodType(sage.graphs.weakly_chordal.is_weakly_chordal, None, Graph)

import sage.graphs.asteroidal_triples
Graph.is_asteroidal_triple_free = types.MethodType(sage.graphs.asteroidal_triples.is_asteroidal_triple_free, None, Graph)

import sage.graphs.chrompoly
Graph.chromatic_polynomial = types.MethodType(sage.graphs.chrompoly.chromatic_polynomial, None, Graph)

import sage.graphs.graph_decompositions.rankwidth
Graph.rank_decomposition = types.MethodType(sage.graphs.graph_decompositions.rankwidth.rank_decomposition, None, Graph)

import sage.graphs.matchpoly
Graph.matching_polynomial = types.MethodType(sage.graphs.matchpoly.matching_polynomial, None, Graph)

import sage.graphs.cliquer
Graph.cliques_maximum = types.MethodType(sage.graphs.cliquer.all_max_clique, None, Graph)

import sage.graphs.spanning_tree
Graph.random_spanning_tree = types.MethodType(sage.graphs.spanning_tree.random_spanning_tree, None, Graph)

import sage.graphs.graph_decompositions.graph_products
Graph.is_cartesian_product = types.MethodType(sage.graphs.graph_decompositions.graph_products.is_cartesian_product, None, Graph)

import sage.graphs.distances_all_pairs
Graph.is_distance_regular = types.MethodType(sage.graphs.distances_all_pairs.is_distance_regular, None, Graph)

import sage.graphs.base.static_dense_graph
Graph.is_strongly_regular = types.MethodType(sage.graphs.base.static_dense_graph.is_strongly_regular, None, Graph)

# From Python modules
import sage.graphs.line_graph
Graph.is_line_graph = sage.graphs.line_graph.is_line_graph

from sage.graphs.tutte_polynomial import tutte_polynomial
Graph.tutte_polynomial = tutte_polynomial

from sage.graphs.lovasz_theta import lovasz_theta
Graph.lovasz_theta = lovasz_theta<|MERGE_RESOLUTION|>--- conflicted
+++ resolved
@@ -632,11 +632,7 @@
 
       #.  A Sage adjacency matrix or incidence matrix
 
-<<<<<<< HEAD
-      #.  A Sage Seidel adjacency matrix
-=======
       #.  A Sage :meth:`Seidel adjacency matrix <seidel_adjacency_matrix>`
->>>>>>> 86bf5b8f
 
       #.  A pygraphviz graph
 
@@ -688,11 +684,7 @@
 
        -  ``'seidel_adjacency_matrix'`` - a symmetric Sage matrix M
           with 0s on the  diagonal, and the other entries -1 or 1, 
-<<<<<<< HEAD
-          M[i,j]=-1 indicating that (i,j) is an edge, otherwise M[i,j]=1.
-=======
           `M[i,j]=-1` indicating that {i,j} is an edge, otherwise `M[i,j]=1`.
->>>>>>> 86bf5b8f
 
        -  ``'incidence_matrix'`` - a Sage matrix, with one
           column C for each edge, where if C represents {i, j}, C[i] is -1
@@ -5020,17 +5012,6 @@
         """
         Returns the Seidel adjacency matrix of self.
 
-<<<<<<< HEAD
-        Returns the Seidel adjacency matrix of the graph. 
-        For `A` the (ordinary) adjacency matrix of ``self``, 
-        i.e. :meth:`GenericGraph.adjacency_matrix`, 
-        `I` the identity matrix, and `J` the all-1 matrix 
-        is given by `J-I-2A`. It is closely related to twographs, 
-        see :meth:`twograph`.
-
-        The matrix returned is over the integers. If a different ring is
-        desired, use either the change_ring function or the matrix
-=======
         Returns `J-I-2A`, for `A` the (ordinary)
         :meth:`adjacency matrix <GenericGraph.adjacency_matrix>` of ``self``,
         `I` the identity matrix, and `J` the all-1 matrix.
@@ -5038,7 +5019,6 @@
 
         The matrix returned is over the integers. If a different ring is
         desired, use either :meth:`sage.matrix.change_ring` method or :func:`matrix`
->>>>>>> 86bf5b8f
         function.
 
         INPUT:
@@ -5088,30 +5068,17 @@
             True
         """
         from itertools import product
-<<<<<<< HEAD
-        from copy import deepcopy
-        H = deepcopy(self)
-=======
         H = copy(self)
->>>>>>> 86bf5b8f
         H.add_edges(product(s, set(self).difference(s)))
         H.delete_edges(self.edge_boundary(s))
         return H
 
     def twograph(self):
-<<<<<<< HEAD
-        """
-        Returns the two-graph of self
-
-        Returns the two-graph with the triples
-        `T=\{t \in \binom {V}{3} : | \binom {t}{2} \cap E | odd \}`
-=======
         r"""
         Returns the two-graph of self
 
         Returns the :class:`two-graph <sage.combinat.designs.twographs.TwoGraph>` with the triples
         `T=\{t \in \binom {V}{3} : \left| \binom {t}{2} \cap E \right| odd \}`
->>>>>>> 86bf5b8f
         where `V` and `E` are vertices and edges of self, respectively.
 
 
@@ -5140,11 +5107,7 @@
         """
         Returns the descendant graph w.r.t. vertex v of two-graph of self
 
-<<<<<<< HEAD
-        self.twograph().descendant(v) without constructing the intermediate two-graph.
-=======
         :meth:`sage.combinat.designs.twographs.TwoGraph.descendant(v)` of :meth:`twograph()`, without constructing the intermediate two-graph.
->>>>>>> 86bf5b8f
 
         EXAMPLES:
  
@@ -5166,17 +5129,10 @@
         Nv = self.neighbors(v)
         NonNv = filter(lambda x: not x in Nv and x != v, self.vertices())
         return Graph([Nv+NonNv, lambda i, j: 
-<<<<<<< HEAD
-                        (i in NonNv and j in NonNv    and     i in self.neighbors(j)) or
-                        (i in Nv    and j in Nv       and     i in self.neighbors(j)) or
-                        (i in Nv    and j in NonNv    and not i in self.neighbors(j)) or
-                        (j in Nv    and i in NonNv    and not i in self.neighbors(j))])
-=======
                         (i in NonNv and j in NonNv    and     self.has_edge(i,j)) or
                         (i in Nv    and j in Nv       and     self.has_edge(i,j)) or
                         (i in Nv    and j in NonNv    and not self.has_edge(i,j)) or
                         (j in Nv    and i in NonNv    and not self.has_edge(i,j))])
->>>>>>> 86bf5b8f
 
     ### Visualization
 
