--- conflicted
+++ resolved
@@ -697,14 +697,8 @@
     We check that the generated graph contains a cycle of order `n`::
 
         sage: G = graphs.RandomNewmanWattsStrogatz(7, 2, 0.2)
-<<<<<<< HEAD
-        sage: G.order(), G.size()
-        (7, 9)                      # 64-bit
-        (7, 10)                     # 32-bit
-=======
         sage: G.order()
         7
->>>>>>> f770315d
         sage: C7 = graphs.CycleGraph(7)
         sage: G.subgraph_search(C7)
         Subgraph of (): Graph on 7 vertices
