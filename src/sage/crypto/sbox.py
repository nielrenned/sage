r"""
S-Boxes and Their Algebraic Representations
"""
from __future__ import print_function, division
from six.moves import range
from six import integer_types

from sage.combinat.integer_vector import IntegerVectors
from sage.crypto.boolean_function import BooleanFunction
from sage.matrix.constructor import Matrix
from sage.misc.cachefunc import cached_method
from sage.misc.functional import is_even
from sage.misc.misc_c import prod as mul
from sage.modules.free_module_element import vector
from sage.rings.finite_rings.element_base import is_FiniteFieldElement
from sage.rings.finite_rings.finite_field_constructor import FiniteField as GF
from sage.rings.ideal import FieldIdeal, Ideal
from sage.rings.integer_ring import ZZ
from sage.rings.integer import Integer
from sage.rings.polynomial.polynomial_ring_constructor import PolynomialRing
from sage.structure.sage_object import SageObject

from sage.misc.superseded import deprecated_function_alias

class SBox(SageObject):
    r"""
    A substitution box or S-box is one of the basic components of
    symmetric key cryptography. In general, an S-box takes ``m`` input
    bits and transforms them into ``n`` output bits. This is called an
    ``mxn`` S-box and is often implemented as a lookup table. These
    S-boxes are carefully chosen to resist linear and differential
    cryptanalysis [He2002]_.

    This module implements an S-box class which allows an algebraic
    treatment and determine various cryptographic properties.

    EXAMPLES:

    We consider the S-box of the block cipher PRESENT [BKLPPRSV2007]_::

        sage: from sage.crypto.sbox import SBox
        sage: S = SBox(12,5,6,11,9,0,10,13,3,14,15,8,4,7,1,2); S
        (12, 5, 6, 11, 9, 0, 10, 13, 3, 14, 15, 8, 4, 7, 1, 2)
        sage: S(1)
        5

    Note that by default bits are interpreted in big endian
    order. This is not consistent with the rest of Sage, which has a
    strong bias towards little endian, but is consistent with most
    cryptographic literature::

        sage: S([0,0,0,1])
        [0, 1, 0, 1]

        sage: S = SBox(12,5,6,11,9,0,10,13,3,14,15,8,4,7,1,2, big_endian=False)
        sage: S(1)
        5
        sage: S([0,0,0,1])
        [1, 1, 0, 0]


    Now we construct an ``SBox`` object for the 4-bit small scale AES
    S-Box (cf. :mod:`sage.crypto.mq.sr`)::

        sage: sr = mq.SR(1,1,1,4, allow_zero_inversions=True)
        sage: S = SBox([sr.sub_byte(e) for e in list(sr.k)])
        sage: S
        (6, 5, 2, 9, 4, 7, 3, 12, 14, 15, 10, 0, 8, 1, 13, 11)

    AUTHORS:

    - Rusydi H. Makarim (2016-03-31) : added more functions to determine related cryptographic properties
    - Yann Laigle-Chapuy (2009-07-01): improve linear and difference matrix computation
    - Martin R. Albrecht (2008-03-12): initial implementation

    REFERENCES:

    - [He2002]_

    - [BKLPPRSV2007]_

    - [CDL2015]_
    """

    def __init__(self, *args,  **kwargs):
        """
        Construct a substitution box (S-box) for a given lookup table
        `S`.

        INPUT:

        - ``S`` - a finite iterable defining the S-box with integer or
          finite field elements

        - ``big_endian`` - controls whether bits shall be ordered in
          big endian order (default: ``True``)

        EXAMPLES:

        We construct a 3-bit S-box where e.g. the bits (0,0,1) are
        mapped to (1,1,1).::

            sage: from sage.crypto.sbox import SBox
            sage: S = SBox(7,6,0,4,2,5,1,3); S
            (7, 6, 0, 4, 2, 5, 1, 3)

            sage: S(0)
            7

        TESTS::

            sage: from sage.crypto.sbox import SBox
            sage: S = SBox()
            Traceback (most recent call last):
            ...
            TypeError: No lookup table provided.
            sage: S = SBox(1, 2, 3)
            Traceback (most recent call last):
            ...
            TypeError: Lookup table length is not a power of 2.
            sage: S = SBox(5, 6, 0, 3, 4, 2, 1, 2)
            sage: S.n
            3
        """
        if "S" in kwargs:
            S = kwargs["S"]
        elif len(args) == 1:
            S = args[0]
        elif len(args) > 1:
            S = args
        else:
            raise TypeError("No lookup table provided.")

        _S = []
        for e in S:
            if is_FiniteFieldElement(e):
                e = e.polynomial().change_ring(ZZ).subs( e.parent().characteristic() )
            _S.append(e)
        S = _S

        if not ZZ(len(S)).is_power_of(2):
            raise TypeError("Lookup table length is not a power of 2.")
        self._S = S

        self.m = ZZ(len(S)).exact_log(2)
        self.n = ZZ(max(S)).nbits()
        self._F = GF(2)
        self._big_endian = kwargs.get("big_endian",True)

        self.differential_uniformity = self.maximal_difference_probability_absolute

    def _repr_(self):
        """
        EXAMPLES::

            sage: from sage.crypto.sbox import SBox
            sage: SBox(7,6,0,4,2,5,1,3) #indirect doctest
            (7, 6, 0, 4, 2, 5, 1, 3)
        """
        return "(" + ", ".join(map(str,list(self))) + ")"

    def __len__(self):
        """
        Return the length of input bit strings.

        EXAMPLES::

            sage: from sage.crypto.sbox import SBox
            sage: len(SBox(7,6,0,4,2,5,1,3))
            3
        """
        return self.m

    def __eq__(self, other):
        """
        S-boxes are considered to be equal if all construction
        parameters match.

        EXAMPLES::

            sage: from sage.crypto.sbox import SBox
            sage: S = SBox(7,6,0,4,2,5,1,3)
            sage: loads(dumps(S)) == S
            True
        """
        return (self._S, self._big_endian) == (other._S, self._big_endian)

    def __ne__(self, other):
        """
        S-boxes are considered to be equal if all construction
        parameters match.

        EXAMPLES::

            sage: from sage.crypto.sbox import SBox
            sage: S = SBox(7,6,0,4,2,5,1,3)
            sage: S != S
            False
        """
        return not self.__eq__(other)

    def to_bits(self, x, n=None):
        """
        Return bitstring of length ``n`` for integer ``x``. The
        returned bitstring is guaranteed to have length ``n``.

        INPUT:

        - ``x`` - an integer

        - ``n`` - bit length (optional)

        EXAMPLES::

            sage: from sage.crypto.sbox import SBox
            sage: S = SBox(7,6,0,4,2,5,1,3)
            sage: S.to_bits(6)
            [1, 1, 0]

            sage: S.to_bits( S(6) )
            [0, 0, 1]

            sage: S( S.to_bits( 6 ) )
            [0, 0, 1]
        """
        if n is None and self.input_size() == self.output_size():
            n = self.output_size()

        if self._big_endian:
            swp = lambda x: list(reversed(x))
        else:
            swp = lambda x: x
        return swp(self._rpad([self._F(_) for _ in ZZ(x).digits(2)], n))

    def from_bits(self, x, n=None):
        """
        Return integer for bitstring ``x`` of length ``n``.

        INPUT:

        - ``x`` - a bitstring

        - ``n`` - bit length (optional)

        EXAMPLES::

            sage: from sage.crypto.sbox import SBox
            sage: S = SBox(7,6,0,4,2,5,1,3)
            sage: S.from_bits( [1,1,0])
            6

            sage: S( S.from_bits( [1,1,0] ) )
            1
            sage: S.from_bits( S( [1,1,0] ) )
            1
        """
        if n is None and self.input_size() == self.output_size():
            n = self.input_size()

        if self._big_endian:
            swp = lambda x: list(reversed(x))
        else:
            swp = lambda x: x

        return ZZ( [ZZ(_) for _ in self._rpad(swp(x), n)], 2)

    def _rpad(self,x, n=None):
        """
        Right pads ``x`` such that ``len(x) == n``.

        EXAMPLES::

            sage: from sage.crypto.sbox import SBox
            sage: S = SBox(7,6,0,4,2,5,1,3)
            sage: S._rpad([1,1])
            [1, 1, 0]
        """
        if n is None and self.input_size() == self.output_size():
            n = self.output_size()
        return  x + [self._F(0)]*(n-len(x))

    def __call__(self, X):
        r"""
        Apply substitution to ``X``.

        If ``X`` is a list, it is interpreted as a sequence of bits
        depending on the bit order of this S-box.

        INPUT:

        - ``X`` - either an integer, a tuple of `\GF{2}` elements of
          length ``len(self)`` or a finite field element in
          `\GF{2^n}`. As a last resort this function tries to convert
          ``X`` to an integer.

        EXAMPLES::

            sage: from sage.crypto.sbox import SBox
            sage: S = SBox([7,6,0,4,2,5,1,3])
            sage: S(7)
            3

            sage: S((0,2,3))
            [0, 1, 1]

            sage: S[0]
            7

            sage: S[(0,0,1)]
            [1, 1, 0]

            sage: k.<a> = GF(2^3)
            sage: S(a^2)
            a

            sage: S(QQ(3))
            4

            sage: S([1]*10^6)
            Traceback (most recent call last):
            ...
            TypeError: Cannot apply SBox to provided element.

            sage: S(1/2)
            Traceback (most recent call last):
            ...
            TypeError: Cannot apply SBox to 1/2.

            sage: S = SBox(3, 0, 1, 3, 1, 0, 2, 2)
            sage: S(0)
            3
            sage: S([0,0,0])
            [1, 1]
        """
        if isinstance(X, integer_types + (Integer,)):
            return self._S[ZZ(X)]

        try:
            from sage.modules.free_module_element import vector
            K = X.parent()
            if K.order() == 2**self.output_size():
                X = vector(X)
            else:
                raise TypeError
            if not self._big_endian:
                X = list(reversed(X))
            else:
                X = list(X)
            X = ZZ([ZZ(_) for _ in X], 2)
            out =  self.to_bits(self._S[X], self.output_size())
            if self._big_endian:
                out = list(reversed(out))
            return K(vector(GF(2),out))
        except (AttributeError, TypeError):
            pass

        try:
            if len(X) == self.input_size():
                if self._big_endian:
                    X = list(reversed(X))
                X = ZZ([ZZ(_) for _ in X], 2)
                out =  self._S[X]
                return self.to_bits(out,self.output_size())
        except TypeError:
            pass

        try:
            return self._S[ZZ(X)]
        except TypeError:
            pass

        if len(str(X)) > 50:
            raise TypeError("Cannot apply SBox to provided element.")
        else:
            raise TypeError("Cannot apply SBox to %s."%(X,))

    def __getitem__(self, X):
        """
        See  :meth:`SBox.__call__`.

        EXAMPLES::

            sage: from sage.crypto.sbox import SBox
            sage: S = SBox([7,6,0,4,2,5,1,3])
            sage: S[7]
            3
        """
        return self(X)

    def input_size(self):
        """
        Return the input size of this S-Box.

        EXAMPLES::

            sage: from sage.crypto.sbox import SBox
            sage: S = SBox([0, 3, 2, 1, 1, 3, 2, 0])
            sage: S.input_size()
            3
        """
        return self.m

    def output_size(self):
        """
        Return the output size of this S-Box.

        EXAMPLES::

            sage: from sage.crypto.sbox import SBox
            sage: S = SBox([0, 3, 2, 1, 1, 3, 2, 0])
            sage: S.output_size()
            2
        """
        return self.n

    def is_permutation(self):
        r"""
        Return ``True`` if this S-Box is a permutation.

        EXAMPLES::

            sage: from sage.crypto.sbox import SBox
            sage: S = SBox(7,6,0,4,2,5,1,3)
            sage: S.is_permutation()
            True

            sage: S = SBox(3,2,0,0,2,1,1,3)
            sage: S.is_permutation()
            False
        """
        if self.input_size() != self.output_size():
            return False
        m = self.input_size()
        return len(set([self(i) for i in range(2**m)])) == 2**m

    def __iter__(self):
        """
        EXAMPLES::

            sage: from sage.crypto.sbox import SBox
            sage: S = SBox(7,6,0,4,2,5,1,3)
            sage: [e for e in S]
            [7, 6, 0, 4, 2, 5, 1, 3]
        """
        for i in range(2**self.input_size()):
            yield self(i)

    @cached_method
    def difference_distribution_table(self):
        """
        Return difference distribution table (DDT) ``A`` for this S-box.

        The rows of ``A`` encode the differences ``Delta I`` of the
        input and the columns encode the difference ``Delta O`` for
        the output. The bits are ordered according to the endianess of
        this S-box. The value at ``A[Delta I,Delta O]`` encodes how
        often ``Delta O`` is the actual output difference given
        ``Delta I`` as input difference.

        See [He2002]_ for an introduction to differential
        cryptanalysis.

        EXAMPLES::

            sage: from sage.crypto.sbox import SBox
            sage: S = SBox(7,6,0,4,2,5,1,3)
            sage: S.difference_distribution_table()
            [8 0 0 0 0 0 0 0]
            [0 2 2 0 2 0 0 2]
            [0 0 2 2 0 0 2 2]
            [0 2 0 2 2 0 2 0]
            [0 2 0 2 0 2 0 2]
            [0 0 2 2 2 2 0 0]
            [0 2 2 0 0 2 2 0]
            [0 0 0 0 2 2 2 2]
        """
        m = self.input_size()
        n = self.output_size()

        nrows = 1<<m
        ncols = 1<<n

        A = Matrix(ZZ, nrows, ncols)

        for i in range(nrows):
            si = self(i)
            for di in range(nrows):
                A[ di , si^self(i^di)] += 1
        A.set_immutable()

        return A

    difference_distribution_matrix = deprecated_function_alias(25708, difference_distribution_table)

    def maximal_difference_probability_absolute(self):
        """
        Return the difference probability of the difference with the
        highest probability in absolute terms, i.e. how often it
        occurs in total.

        Equivalently, this is equal to the differential uniformity
        of this S-Box.

        EXAMPLES::

            sage: from sage.crypto.sbox import SBox
            sage: S = SBox(7,6,0,4,2,5,1,3)
            sage: S.maximal_difference_probability_absolute()
            2

        .. note::

          This code is mainly called internally.
        """
        A = self.difference_distribution_table().__copy__()
        A[0,0] = 0
        return max(map(abs, A.list()))

    def maximal_difference_probability(self):
        r"""
        Return the difference probability of the difference with the
        highest probability in the range between 0.0 and 1.0
        indicating 0\% or 100\% respectively.

        EXAMPLES::

            sage: from sage.crypto.sbox import SBox
            sage: S = SBox(7,6,0,4,2,5,1,3)
            sage: S.maximal_difference_probability()
            0.25
        """
        return self.maximal_difference_probability_absolute()/(2.0**self.output_size())

    @cached_method
    def linear_approximation_table(self, scale="absolute_bias"):
        r"""
        Return linear approximation table (LAT) `A` for this S-box.

        The entry `A[\alpha,\beta]` corresponds to the probability
        `Pr[\alpha\cdot x = \beta\cdot S(x)]`, where `S` is this S-box
        mapping `n`-bit inputs to `m`-bit outputs.
        There are three typical notations for this probability used in
        the literature:

        - `Pr[\alpha\cdot x = \beta\cdot S(x)] = 1/2 + e(\alpha, \beta)`,
          where `e(\alpha, \beta)` is called the bias,
        - `2\cdot Pr[\alpha\cdot x = \beta\cdot S(x)] = 1 + c(\alpha, \beta)`,
          where `c(\alpha, \beta) = 2\cdot e(\alpha, \beta)` is the correlation, and
        - `2^{(m+1)}\cdot Pr[\alpha\cdot x = \beta\cdot S(x)] = 2^m + \hat{S}(\alpha,
          \beta)`, where `\hat{S}(\alpha, \beta)` is the Fourier coefficient of S.

        See [He2002]_ for an introduction to linear cryptanalysis.

        INPUT:

        - ``scale`` - string to choose the scaling for the LAT, one of
            - "bias": elements are `e(\alpha, \beta)`
            - "correlation": elements are `c(\alpha, \beta)`
            - "absolute_bias": elements are `2^m\cdot e(\alpha, \beta)` (default)
            - "fourier_coefficient": elements are `\hat{S}(\alpha, \beta)`

        EXAMPLES::

            sage: from sage.crypto.sbox import SBox
            sage: S = SBox(7,6,0,4,2,5,1,3)
            sage: lat_abs_bias = S.linear_approximation_table()
            sage: lat_abs_bias
            [ 4  0  0  0  0  0  0  0]
            [ 0  0  0  0  2  2  2 -2]
            [ 0  0 -2 -2 -2  2  0  0]
            [ 0  0 -2  2  0  0 -2 -2]
            [ 0  2  0  2 -2  0  2  0]
            [ 0 -2  0  2  0  2  0  2]
            [ 0 -2 -2  0  0 -2  2  0]
            [ 0 -2  2  0 -2  0  0 -2]

            sage: lat_abs_bias/(1<<S.m) == S.linear_approximation_table(scale="bias")
            True

            sage: lat_abs_bias/(1<<(S.m-1)) == S.linear_approximation_table(scale="correlation")
            True

            sage: lat_abs_bias*2 == S.linear_approximation_table(scale="fourier_coefficient")
            True

        According to this table the first bit of the input is equal
        to the third bit of the output 6 out of 8 times::

            sage: for i in srange(8): print(S.to_bits(i)[0] == S.to_bits(S(i))[2])
            False
            True
            True
            True
            False
            True
            True
            True
        """
        m = self.input_size()
        n = self.output_size()

        nrows = 1<<m
        ncols = 1<<n

        scale_factor = 1
        if (scale is None) or (scale == "absolute_bias"):
            scale_factor = 2
        elif scale == "bias":
            scale_factor = 1<<(m+1)
        elif scale == "correlation":
            scale_factor = 1<<m
        elif scale == "fourier_coefficient":
            pass
        else:
            raise ValueError("no such scaling for the LAM: %s" % scale)

        L = [self.component_function(i).walsh_hadamard_transform() for i in range(ncols)]

        A = Matrix(ZZ, ncols, nrows, L)
        A = A.transpose()/scale_factor
        A.set_immutable()

        return A

    linear_approximation_matrix = deprecated_function_alias(25708, linear_approximation_table)

    def maximal_linear_bias_absolute(self):
        """
        Return maximal linear bias, i.e. how often the linear
        approximation with the highest bias is true or false minus
        `2^{n-1}`.

        EXAMPLES::

            sage: from sage.crypto.sbox import SBox
            sage: S = SBox(7,6,0,4,2,5,1,3)
            sage: S.maximal_linear_bias_absolute()
            2
        """
        A = self.linear_approximation_table().__copy__()
        A[0,0] = 0
        return max(map(abs, A.list()))

    def maximal_linear_bias_relative(self):
        """
        Return maximal bias of all linear approximations of this
        S-box.

        EXAMPLES::

            sage: from sage.crypto.sbox import SBox
            sage: S = SBox(7,6,0,4,2,5,1,3)
            sage: S.maximal_linear_bias_relative()
            0.25
        """
        return self.maximal_linear_bias_absolute()/(2.0**self.input_size())

    def ring(self):
        """
        Create, return and cache a polynomial ring for S-box
        polynomials.

        EXAMPLES::

            sage: from sage.crypto.sbox import SBox
            sage: S = SBox(7,6,0,4,2,5,1,3)
            sage: S.ring()
            Multivariate Polynomial Ring in x0, x1, x2, y0, y1, y2 over Finite Field of size 2
        """
        try:
            return self._ring
        except AttributeError:
            pass

        m = self.input_size()
        n = self.output_size()

        X = range(m)
        Y = range(n)
        self._ring = PolynomialRing(self._F, m+n, ["x%d"%i for i in X] + ["y%d"%i for i in Y])
        return self._ring

    def solutions(self, X=None, Y=None):
        """
        Return a dictionary of solutions to this S-box.

        INPUT:

        - ``X`` - input variables (default: ``None``)

        - ``Y`` - output variables (default: ``None``)

        EXAMPLES::

            sage: from sage.crypto.sbox import SBox
            sage: S = SBox([7,6,0,4,2,5,1,3])
            sage: F = S.polynomials()
            sage: s = S.solutions()
            sage: any(f.subs(_s) for f in F for _s in s)
            False
        """
        if X is None and Y is None:
            P = self.ring()
            gens = P.gens()
        else:
            P = X[0].parent()
            gens = X + Y

        m = self.input_size()
        n = self.output_size()

        solutions = []
        for i in range(1<<m):
            solution = self.to_bits(i, m) + self(self.to_bits(i, m))
            solutions.append(dict(zip(gens, solution)))

        return solutions

    def polynomials(self, X=None, Y=None, degree=2, groebner=False):
        """
        Return a list of polynomials satisfying this S-box.

        First, a simple linear fitting is performed for the given
        ``degree`` (cf. for example [BC2003]_). If ``groebner=True`` a
        Groebner basis is also computed for the result of that
        process.

        INPUT:

        - ``X`` - input variables

        - ``Y`` - output variables

        - ``degree`` - integer > 0 (default: ``2``)

        - ``groebner`` - calculate a reduced Groebner basis of the
          spanning polynomials to obtain more polynomials (default:
          ``False``)

        EXAMPLES::

            sage: from sage.crypto.sbox import SBox
            sage: S = SBox(7,6,0,4,2,5,1,3)
            sage: P = S.ring()

        By default, this method returns an indirect representation::

            sage: S.polynomials()
            [x0*x2 + x1 + y1 + 1,
             x0*x1 + x1 + x2 + y0 + y1 + y2 + 1,
             x0*y1 + x0 + x2 + y0 + y2,
             x0*y0 + x0*y2 + x1 + x2 + y0 + y1 + y2 + 1,
             x1*x2 + x0 + x1 + x2 + y2 + 1,
             x0*y0 + x1*y0 + x0 + x2 + y1 + y2,
             x0*y0 + x1*y1 + x1 + y1 + 1,
             x1*y2 + x1 + x2 + y0 + y1 + y2 + 1,
             x0*y0 + x2*y0 + x1 + x2 + y1 + 1,
             x2*y1 + x0 + y1 + y2,
             x2*y2 + x1 + y1 + 1,
             y0*y1 + x0 + x2 + y0 + y1 + y2,
             y0*y2 + x1 + x2 + y0 + y1 + 1,
             y1*y2 + x2 + y0]

        We can get a direct representation by computing a
        lexicographical Groebner basis with respect to the right
        variable ordering, i.e. a variable ordering where the output
        bits are greater than the input bits::

            sage: P.<y0,y1,y2,x0,x1,x2> = PolynomialRing(GF(2),6,order='lex')
            sage: S.polynomials([x0,x1,x2],[y0,y1,y2], groebner=True)
            [y0 + x0*x1 + x0*x2 + x0 + x1*x2 + x1 + 1,
             y1 + x0*x2 + x1 + 1,
             y2 + x0 + x1*x2 + x1 + x2 + 1]
        """
        def nterms(nvars, deg):
            """
            Return the number of monomials possible up to a given
            degree.

            INPUT:

            - ``nvars`` - number of variables

            - ``deg`` - degree

            TESTS::

                sage: from sage.crypto.sbox import SBox
                sage: S = SBox(7,6,0,4,2,5,1,3)
                sage: F = S.polynomials(degree=3) # indirect doctest
            """
            total = 1
            divisor = 1
            var_choices = 1

            for d in range(1, deg+1):
                var_choices *= (nvars - d + 1)
                divisor *= d
                total += var_choices/divisor
            return total

        m = self.input_size()
        n = self.output_size()
        F = self._F

        if X is None and Y is None:
            P = self.ring()
            X = P.gens()[:m]
            Y = P.gens()[m:]
        else:
            P = X[0].parent()

        gens = X + Y

        bits = []
        for i in range(1<<m):
            bits.append(self.to_bits(i, m) + self(self.to_bits(i, m)))

        ncols = (1<<m) + 1

        A = Matrix(P, nterms(m + n, degree), ncols)

        exponents = []
        for d in range(degree+1):
            exponents += IntegerVectors(d, max_length=m+n, min_length=m+n, min_part=0, max_part=1).list()

        row = 0
        for exponent in exponents:
            A[row,ncols-1] = mul([gens[i]**exponent[i] for i in range(len(exponent))])
            for col in range(1<<m):
                A[row,col] = mul([bits[col][i] for i in range(len(exponent)) if exponent[i]])
            row +=1

        for c in range(ncols):
            A[0,c] = 1

        RR = A.echelon_form(algorithm='row_reduction')

        # extract spanning stet
        gens = (RR.column(ncols-1)[1<<m:]).list()

        if not groebner:
            return gens

        FI = set(FieldIdeal(P).gens())
        I = Ideal(gens + list(FI))
        gb = I.groebner_basis()

        gens = []
        for f in gb:
            if f not in FI: # filter out field equations
                gens.append(f)
        return gens

    def interpolation_polynomial(self, k=None):
        r"""
        Return a univariate polynomial over an extension field
        representing this S-box.

        If ``m`` is the input length of this S-box then the extension
        field is of degree ``m``.

        If the output length does not match the input length then a
        ``TypeError`` is raised.

        INPUT:

        - ``k`` - an instance of `\GF{2^m}` (default: ``None``)

        EXAMPLES::

            sage: from sage.crypto.sbox import SBox
            sage: S = SBox(7,6,0,4,2,5,1,3)
            sage: f = S.interpolation_polynomial()
            sage: f
            x^6 + a*x^5 + (a + 1)*x^4 + (a^2 + a + 1)*x^3
              + (a^2 + 1)*x^2 + (a + 1)*x + a^2 + a + 1

            sage: a = f.base_ring().gen()

            sage: f(0), S(0)
            (a^2 + a + 1, 7)

            sage: f(a^2 + 1), S(5)
            (a^2 + 1, 5)
        """
        if self.input_size() != self.output_size():
            raise TypeError("Lagrange interpolation only supported if self.input_size() == self.output_size().")

        if k is None:
            k = GF(2**self.input_size(),'a')
        l = []
        m = self.input_size()
        for i in range(2**m):
            i = self.to_bits(i, self.input_size())
            o = self(i)
            if self._big_endian:
                i = reversed(i)
                o = reversed(o)
            l.append( (k(vector(i)), k(vector(o))) )

        P = PolynomialRing(k,'x')
        return P.lagrange_polynomial(l)

    def cnf(self, xi=None, yi=None, format=None):
        """
        Return a representation of this S-Box in conjunctive normal
        form.

        This function examines the truth tables for each output bit of
        the S-Box and thus has complexity `n * 2^m` for an ``m x n``
        S-Box.

        INPUT:

        - ``xi`` - indices for the input variables (default: ``1...m``)

        - ``yi`` - indices for the output variables (default: ``m+1 ... m+n``)

        - ``format`` - output format, see below (default: ``None``)

        FORMATS:

        - ``None`` - return a list of tuples of integers where each
          tuple represents a clause, the absolute value of an integer
          represents a variable and the sign of an integer indicates
          inversion.

        - ``symbolic`` - a string that can be parsed by the
          ``SymbolicLogic`` package.

        - ``dimacs`` - a string in DIMACS format which is the gold
          standard for SAT-solver input (cf. http://www.satlib.org/).

        - ``dimacs_headless`` - a string in DIMACS format, but without
          the header. This is useful for concatenation of outputs.

        EXAMPLES:

        We give a very small example to explain the output format::

            sage: from sage.crypto.sbox import SBox
            sage: S = SBox(1,2,0,3); S
            (1, 2, 0, 3)
            sage: cnf = S.cnf(); cnf
            [(1, 2, -3),  (1, 2, 4),
             (1, -2, 3),  (1, -2, -4),
             (-1, 2, -3), (-1, 2, -4),
             (-1, -2, 3), (-1, -2, 4)]

        This output completely describes the S-Box. For instance, we
        can check that ``S([0,1]) -> [1,0]`` satisfies every clause if
        the first input bit corresponds to the index ``1`` and the
        last output bit corresponds to the index ``3`` in the
        output.

        We can convert this representation to the DIMACS format::

            sage: print(S.cnf(format='dimacs'))
            p cnf 4 8
            1 2 -3 0
            1 2 4 0
            1 -2 3 0
            1 -2 -4 0
            -1 2 -3 0
            -1 2 -4 0
            -1 -2 3 0
            -1 -2 4 0

        For concatenation we can strip the header::

            sage: print(S.cnf(format='dimacs_headless'))
            1 2 -3 0
            1 2 4 0
            1 -2 3 0
            1 -2 -4 0
            -1 2 -3 0
            -1 2 -4 0
            -1 -2 3 0
            -1 -2 4 0

        This might be helpful in combination with the ``xi`` and
        ``yi`` parameter to assign indices manually::

            sage: print(S.cnf(xi=[10,20],yi=[30,40], format='dimacs_headless'))
            10 20 -30 0
            10 20 40 0
            10 -20 30 0
            10 -20 -40 0
            -10 20 -30 0
            -10 20 -40 0
            -10 -20 30 0
            -10 -20 40 0

        We can also return a string which is parse-able by the
        ``SymbolicLogic`` package::

            sage: log = SymbolicLogic()
            sage: s = log.statement(S.cnf(format='symbolic'))
            sage: log.truthtable(s)[1:]
            [['False', 'False', 'False', 'False', 'False'],
             ['False', 'False', 'False', 'True', 'False'],
             ['False', 'False', 'True', 'False', 'False'],
             ['False', 'False', 'True', 'True', 'True'],
             ['False', 'True', 'False', 'False', 'True'],
             ['False', 'True', 'False', 'True', 'True'],
             ['False', 'True', 'True', 'False', 'True'],
             ['False', 'True', 'True', 'True', 'True'],
             ['True', 'False', 'False', 'False', 'True'],
             ['True', 'False', 'False', 'True', 'True'],
             ['True', 'False', 'True', 'False', 'True'],
             ['True', 'False', 'True', 'True', 'True'],
             ['True', 'True', 'False', 'False', 'True'],
             ['True', 'True', 'False', 'True', 'True'],
             ['True', 'True', 'True', 'False', 'True'],
             ['True', 'True', 'True', 'True', 'True']]


        This function respects endianness of the S-Box::

            sage: S = SBox(1,2,0,3, big_endian=False); S
            (1, 2, 0, 3)
            sage: cnf = S.cnf(); cnf
            [(1, 2, -4), (1, 2, 3),
             (-1, 2, 4), (-1, 2, -3),
             (1, -2, -4), (1, -2, -3),
             (-1, -2, 4), (-1, -2, 3)]

        S-Boxes with m!=n also work:

            sage: o = list(range(8)) + list(range(8))
            sage: shuffle(o)
            sage: S = SBox(o)
            sage: S.is_permutation()
            False

            sage: len(S.cnf()) == 3*2^4
            True


        TESTS:

            sage: from sage.crypto.sbox import SBox
            sage: S = SBox(1,2,0,3, big_endian=False)
            sage: S.cnf([1000,1001,1002], [2000,2001,2002])
            Traceback (most recent call last):
            ...
            TypeError: first arg required to have length 2, got 3 instead.
        """
        m, n = self.input_size(), self.output_size()

        if xi is None:
            xi = [i+1 for i in range(m)]

        if yi is None:
            yi = [m+i+1 for i in range(n)]

        if len(xi) != m:
            raise TypeError("first arg required to have length %d, got %d instead."%(m,len(xi)))

        if len(yi) != n:
            raise TypeError("second arg required to have length %d, got %d instead."%(n,len(yi)))

        output_bits = range(n)
        if not self._big_endian:
            output_bits = list(reversed(output_bits))

        C = [] # the set of clauses
        for e in range(2**m):
            x = self.to_bits(e, m)
            y = self(x) # evaluate at x
            for output_bit in output_bits: # consider each bit
                clause = [(-1)**(int(v)) * i for v,i in zip(x, xi)]
                clause.append( (-1)**(1-int(y[output_bit])) *  yi[output_bit] )
                C.append(tuple(clause))

        if format is None:
            return C
        elif format == 'symbolic':
            gd = self.ring().gens()
            formula = []
            for clause in C:
                clause = "|".join([str(gd[abs(v)-1]).replace("-","~") for v in clause])
                formula.append("("+clause+")")
            return " & ".join(formula)

        elif format.startswith('dimacs'):
            if format == "dimacs_headless":
                header = ""
            else:
                header = "p cnf %d %d\n"%(m+n,len(C))
            values = " 0\n".join([" ".join(map(str,line)) for line in C])
            return header + values + " 0\n"
        else:
            raise ValueError("Format '%s' not supported."%(format,))

    def component_function(self, b):
        r"""
        Return a Boolean function corresponding to the component function
        `b \cdot S(x)`.

        If `S` is an `m \times n` S-Box, then `b \in \GF{2}^n` and
        `\cdot` denotes dot product of two vectors.

        INPUT:

        - ``b`` -- either an integer or a tuple of `\GF{2}` elements of
          length ``self.output_size()``

        EXAMPLES::

            sage: from sage.crypto.sbox import SBox
            sage: S = SBox([7,6,0,4,2,5,1,3])
            sage: f3 = S.component_function(3)
            sage: f3.algebraic_normal_form()
            x0*x1 + x0*x2 + x0 + x2

            sage: f5 = S.component_function([1, 0, 1])
            sage: f5.algebraic_normal_form()
            x0*x2 + x0 + x1*x2
        """
        m = self.input_size()
        n = self.output_size()
        ret = BooleanFunction(m)

        if isinstance(b, integer_types + (Integer,)):
            b = vector(GF(2), self.to_bits(b, n))
        elif len(b) == n:
            b = vector(GF(2), b)
        else:
            raise TypeError("cannot compute component function using parameter %s"%(b,))

        for x in range(1<<m):
            ret[x] = bool(b.dot_product(vector(GF(2), self.to_bits(self(x), n))))
        return ret

    def nonlinearity(self):
        """
        Return the nonlinearity of this S-Box.

        The nonlinearity of an S-Box is defined as the minimum nonlinearity
        of all its component functions.

        EXAMPLES::

            sage: from sage.crypto.sbox import SBox
            sage: S = mq.SR(1,4,4,8).sbox()
            sage: S.nonlinearity()
            112
        """
        m = self.input_size()
        return (1 << (m-1)) - self.maximal_linear_bias_absolute()

    def linearity(self):
        """
        Return the linearity of this S-Box.

        EXAMPLES::

            sage: from sage.crypto.sbox import SBox
            sage: S = mq.SR(1, 4, 4, 8).sbox()
            sage: S.linearity()
            32
        """
        return self.maximal_linear_bias_absolute() << 1

    def is_apn(self):
        r"""
        Return ``True`` if this S-Box is an almost perfect nonlinear (APN)
        function.

        An `m \times m` S-Box `S` is called almost perfect nonlinear if for
        every nonzero `\alpha \in \GF{2}^m` and every
        `\beta \in \GF{2}^m`, the equation
        `S(x) \oplus S(x \oplus \alpha) = \beta` has 0 or 2 solutions.
        Equivalently, the differential uniformity of `S` is equal to 2.

        EXAMPLES::

            sage: from sage.crypto.sbox import SBox
            sage: S = SBox([0,1,3,6,7,4,5,2])
            sage: S.is_apn()
            True
            sage: S.differential_uniformity()
            2
        """
        if self.input_size() != self.output_size():
            raise TypeError("APN function is only defined for self.input_size() == self.output_size()")
        return self.differential_uniformity() == 2

    def differential_branch_number(self):
        r"""
        Return differential branch number of this S-Box.

        The differential branch number of an S-Box `S` is defined as

        .. MATH::

            \min_{v, w \neq v} \{ \mathrm{wt}(v \oplus w) + \mathrm{wt}(S(v) \oplus S(w)) \}

        where `\mathrm{wt}(x)` denotes the Hamming weight of vector `x`.

        EXAMPLES::

            sage: from sage.crypto.sbox import SBox
            sage: S = SBox([12,5,6,11,9,0,10,13,3,14,15,8,4,7,1,2])
            sage: S.differential_branch_number()
            3
        """
        m = self.input_size()
        n = self.output_size()
        ret = (1<<m) + (1<<n)

        for a in range(1<<m):
            for b in range(1<<n):
                if (a != b):
                    x = a ^ b
                    y = self(a) ^ self(b)
                    w = ZZ(x).popcount() + ZZ(y).popcount()
                    if w < ret:
                        ret = w
        return ret

    def linear_branch_number(self):
        r"""
        Return linear branch number of this S-Box.

        The linear branch number of an S-Box `S` is defined as

        .. MATH::

            \min_{\substack{\alpha \neq 0, \beta \\ \mathrm{LAM}(\alpha, \beta) \neq 0}}
                \{ \mathrm{wt}(\alpha) + \mathrm{wt}(\beta) \}

        where `\mathrm{LAM}(\alpha, \beta)` is the entry at row `\alpha` and
        column `\beta` of linear approximation matrix correspond to this
        S-Box. The `\mathrm{wt}(x)` denotes the Hamming weight of `x`.

        EXAMPLES::

            sage: from sage.crypto.sbox import SBox
            sage: S = SBox([12,5,6,11,9,0,10,13,3,14,15,8,4,7,1,2])
            sage: S.linear_branch_number()
            2
        """
        m = self.input_size()
        n = self.output_size()
        ret = (1<<m) + (1<<n)
        lat = self.linear_approximation_table()

        for a in range(1, 1<<m):
            for b in range(1<<n):
                if lat[a,b] != 0:
                    w = ZZ(a).popcount() + ZZ(b).popcount()
                    if w < ret:
                        ret = w
        return ret

    @cached_method
    def autocorrelation_table(self):
        r"""
        Return the autocorrelation table corresponding to this S-Box.

        for an `m \times n` S-Box `S`, its autocorrelation table entry at
        row `a \in \GF{2}^m` and column `b \in \GF{2}^n`
        (considering their integer representation) is defined as:

        .. MATH::

            \sum_{x \in \GF{2}^m} (-1)^{b \cdot S(x) \oplus b \cdot S(x \oplus a)}

        Equivalently, the columns `b` of autocorrelation table correspond to
        the autocorrelation spectrum of component function `b \cdot S(x)`.

        EXAMPLES::

            sage: from sage.crypto.sbox import SBox
            sage: S = SBox(7,6,0,4,2,5,1,3)
            sage: S.autocorrelation_table()
            [ 8  8  8  8  8  8  8  8]
            [ 8  0  0  0  0  0  0 -8]
            [ 8  0 -8  0  0  0  0  0]
            [ 8  0  0  0  0 -8  0  0]
            [ 8 -8  0  0  0  0  0  0]
            [ 8  0  0  0  0  0 -8  0]
            [ 8  0  0 -8  0  0  0  0]
            [ 8  0  0  0 -8  0  0  0]
        """
        from sage.combinat.matrices.hadamard_matrix import hadamard_matrix

<<<<<<< HEAD
        n = self.n
        A = self.difference_distribution_table() * hadamard_matrix(1<<n)
=======
        n = self.output_size()
        A = self.difference_distribution_matrix() * hadamard_matrix(1<<n)
>>>>>>> 6bccacc6
        A.set_immutable()

        return A

    autocorrelation_matrix = deprecated_function_alias(25708, autocorrelation_table)

    @cached_method
    def boomerang_connectivity_table(self):
        r"""
        Return the boomerang connectivity table (BCT) for this S-Box.

        Boomerang connectivity matrix of an invertible `m \times m`
        S-Box `S` is an `2^m \times 2^m` matrix with entry at row
        `\Delta_i \in \mathbb{F}_2^m` and column `\Delta_o \in \mathbb{F}_2^m`
        equal to

        .. MATH::

            |\{ x \in \mathbb{F}_2^m | S^{-1}( S(x) \oplus \Delta_o) \oplus
               S^{-1}( S(x \oplus \Delta_i) \oplus \Delta_o) = \Delta_i\}|.

        For more results concering boomerang connectivity matrix, see [CHPSS18]_ .

        EXAMPLES::

            sage: from sage.crypto.sboxes import PRESENT
            sage: PRESENT.boomerang_connectivity_table()
            [16 16 16 16 16 16 16 16 16 16 16 16 16 16 16 16]
            [16  0  4  4  0 16  4  4  4  4  0  0  4  4  0  0]
            [16  0  0  6  0  4  6  0  0  0  2  0  2  2  2  0]
            [16  2  0  6  2  4  4  2  0  0  2  2  0  0  0  0]
            [16  0  0  0  0  4  2  2  0  6  2  0  6  0  2  0]
            [16  2  0  0  2  4  0  0  0  6  2  2  4  2  0  0]
            [16  4  2  0  4  0  2  0  2  0  0  4  2  0  4  8]
            [16  4  2  0  4  0  2  0  2  0  0  4  2  0  4  8]
            [16  4  0  2  4  0  0  2  0  2  0  4  0  2  4  8]
            [16  4  2  0  4  0  2  0  2  0  0  4  2  0  4  8]
            [16  0  2  2  0  4  0  0  6  0  2  0  0  6  2  0]
            [16  2  0  0  2  4  0  0  4  2  2  2  0  6  0  0]
            [16  0  6  0  0  4  0  6  2  2  2  0  0  0  2  0]
            [16  2  4  2  2  4  0  6  0  0  2  2  0  0  0  0]
            [16  0  2  2  0  0  2  2  2  2  0  0  2  2  0  0]
            [16  8  0  0  8  0  0  0  0  0  0  8  0  0  8 16]
        """
        Si = self.inverse()

        m = self.input_size()
        n = self.output_size()

        nrows = 1 << m
        ncols = 1 << n

        A = Matrix(ZZ, nrows, ncols)

        for x in range(nrows):
            for di in range(nrows):
                for do in range(ncols):
                    l = Si( self(x) ^ do )
                    r = Si( self(x ^ di) ^ do )
                    if (l ^ r == di):
                        A[di, do] += 1

        A.set_immutable()
        return A

    boomerang_connectivity_matrix = deprecated_function_alias(25708, boomerang_connectivity_table)


    def linear_structures(self):
        r"""
        Return a list of 3-valued tuple `(b, \alpha, c)` such that `\alpha` is
        a `c`-linear structure of the component function `b \cdot S(x)`.

        A Boolean function `f : \GF{2}^m \mapsto \GF{2}` is said
        to have a `c`-linear structure if there exists a nonzero `\alpha` such
        that `f(x) \oplus f(x \oplus \alpha)` is a constant function `c`.

        An `m \times n` S-Box `S` has a linear structure if there exists a
        component function `b \cdot S(x)` that has a linear structure.

        The three valued tuple `(b, \alpha, c)` shows that `\alpha` is a
        `c`-linear structure of the component function `b \cdot S(x)`. This
        implies that for all output differences `\beta` of the S-Box
        correspond to input difference `\alpha`, we have `b \cdot \beta = c`.

        .. SEEALSO::

            :meth:`is_linear_structure`,
            :meth:`has_linear_structure`.

        EXAMPLES::

            sage: from sage.crypto.sbox import SBox
            sage: S = SBox([0,1,3,6,7,4,5,2])
            sage: S.linear_structures()
            [(1, 1, 1), (2, 2, 1), (3, 3, 1), (4, 4, 1), (5, 5, 1), (6, 6, 1), (7, 7, 1)]
        """
<<<<<<< HEAD
        n = self.n
        m = self.m
        act = self.autocorrelation_table()
=======
        n = self.output_size()
        m = self.input_size()
        act = self.autocorrelation_matrix()
>>>>>>> 6bccacc6
        ret = []

        for j in range(1, 1<<n):
            for i in range(1, 1<<m):
                if (abs(act[i,j]) == (1<<m)):
                    c = ((1 - (act[i][j] >> m)) >> 1)
                    ret.append((j, i, c))
        return ret

    def has_linear_structure(self):
        """
        Return ``True`` if there exists a nonzero component function of this
        S-Box that has a linear structure.

        .. SEEALSO::

            :meth:`is_linear_structure`,
            :meth:`linear_structures`.

        EXAMPLES::

            sage: from sage.crypto.sbox import SBox
            sage: S = SBox(12,5,6,11,9,0,10,13,3,14,15,8,4,7,1,2)
            sage: S.has_linear_structure()
            True
        """
        return any(self.component_function(i).has_linear_structure() for i in range(1, 1<<self.output_size()))

    def is_linear_structure(self, a, b):
        r"""
        Return ``True`` if `a` is a linear structure of the component function
        `b \cdot S(x)` where S is this `m \times n` S-Box.

        INPUT:

        - ``a`` -- either an integer or a tuple of `\GF{2}` elements of
          length equal to the input size of SBox
        - ``b`` -- either an integer or a tuple of `\GF{2}` elements of
          length equal to the output size of SBox

        .. SEEALSO::

            :meth:`linear_structures`,
            :meth:`has_linear_structure`.

        EXAMPLES::

            sage: from sage.crypto.sbox import SBox
            sage: S = SBox(12,5,6,11,9,0,10,13,3,14,15,8,4,7,1,2)
            sage: S.component_function(1).autocorrelation()
            (16, -16, 0, 0, 0, 0, 0, 0, -16, 16, 0, 0, 0, 0, 0, 0)
            sage: S.is_linear_structure(1, 1)
            True
            sage: S.is_linear_structure([1, 0, 0, 1], [0, 0, 0, 1])
            True
            sage: S.is_linear_structure([0, 1, 1, 1], 1)
            False
        """
        return self.component_function(b).is_linear_structure(a)

    def max_degree(self):
        """
        Return the maximal algebraic degree of all its component functions.

        EXAMPLES::

            sage: from sage.crypto.sbox import SBox
            sage: S = SBox([12,5,6,11,9,0,10,13,3,14,15,8,4,7,1,2])
            sage: S.max_degree()
            3
        """
        n = self.output_size()
        ret = 0

        for i in range(n):
            deg_Si = self.component_function(1<<i).algebraic_degree()
            if deg_Si > ret:
                ret = deg_Si
        return ret

    def min_degree(self):
        """
        Return the minimal algebraic degree of all its component functions.

        EXAMPLES::

            sage: from sage.crypto.sbox import SBox
            sage: S = SBox([12,5,6,11,9,0,10,13,3,14,15,8,4,7,1,2])
            sage: S.min_degree()
            2
        """
        n = self.output_size()
        ret = self.input_size()

        for b in range(1, 1<<n):
            deg_bS = self.component_function(b).algebraic_degree()
            if deg_bS < ret:
                ret = deg_bS
        return ret

    def is_balanced(self):
        r"""
        Return ``True`` if this S-Box is balanced.

        An S-Box is balanced if all its component functions are balanced.

        EXAMPLES::

            sage: from sage.crypto.sbox import SBox
            sage: S = SBox([12,5,6,11,9,0,10,13,3,14,15,8,4,7,1,2])
            sage: S.is_balanced()
            True
        """
        n = self.output_size()

        for b in range(1, 1<<n):
            bS = self.component_function(b)
            if not bS.is_balanced():
                return False
        return True

    def is_almost_bent(self):
        r"""
        Return ``True`` if this S-Box is an almost bent (AB) function.

        An `m \times m` S-Box `S`, for `m` odd, is called almost bent if its
        nonlinearity is equal to `2^{m-1} - 2^{(m-1)/2}`.

        EXAMPLES::

            sage: from sage.crypto.sbox import SBox
            sage: S = SBox([0,1,3,6,7,4,5,2])
            sage: S.is_almost_bent()
            True
        """
        if self.input_size() != self.output_size():
            raise TypeError("almost bent function only exists for self.input_size() == self.output_size()")

        m = self.input_size()

        if is_even(m):
            return False

        return self.nonlinearity() == 2**(m-1) - 2**((m-1)//2)

    def fixed_points(self):
        """
        Return a list of all fixed points of this S-Box.

        EXAMPLES::

            sage: from sage.crypto.sbox import SBox
            sage: S = SBox([0,1,3,6,7,4,5,2])
            sage: S.fixed_points()
            [0, 1]
        """
        m = self.input_size()
        return [i for i in range(1<<m) if i == self(i)]

    def inverse(self):
        """
        Return the inverse of this S-Box.

        Note that the S-Box must be invertible, otherwise it will raise
        a ``TypeError``.

        EXAMPLES::

            sage: from sage.crypto.sbox import SBox
            sage: S = SBox([0, 1, 3, 6, 7, 4, 5, 2])
            sage: Sinv = S.inverse()
            sage: [Sinv(S(i)) for i in range(8)]
            [0, 1, 2, 3, 4, 5, 6, 7]
        """
        if not self.is_permutation():
            raise TypeError("S-Box must be a permutation")

        m = self.input_size()
        L = [self(i) for i in range(1<<m)]
        return SBox([L.index(i) for i in range(1<<m)], big_endian=self._big_endian)

    def is_monomial_function(self):
        r"""
        Return ``True`` if this S-Box is a monomial/power function.

        EXAMPLES::

            sage: from sage.crypto.sbox import SBox
            sage: S = SBox([0,1,3,6,7,4,5,2])
            sage: S.is_monomial_function()
            False
            sage: S.interpolation_polynomial()
            (a + 1)*x^6 + (a^2 + a + 1)*x^5 + (a^2 + 1)*x^3

            sage: S = SBox(0,1,5,6,7,2,3,4)
            sage: S.is_monomial_function()
            True
            sage: S.interpolation_polynomial()
            x^6
        """
        return self.interpolation_polynomial().is_monomial()

    def is_plateaued(self):
        r"""
        Return ``True`` if this S-Box is plateaued, i.e. for all nonzero
        `b \in \mathbb{F}_2^n` the Boolean function `b \cdot S(x)`
        is plateaued.

        EXAMPLES::

            sage: from sage.crypto.sbox import SBox
            sage: S = SBox(0, 3, 1, 2, 4, 6, 7, 5)
            sage: S.is_plateaued()
            True
        """
        n = self.output_size()

        for b in range(1, 1<<n):
            bS = self.component_function(b)
            if not bS.is_plateaued():
                return False
        return True

    def is_bent(self):
        r"""
        Return ``True`` if this S-Box is bent, i.e. its nonlinearity
        is equal to `2^{m-1} - 2^{m/2 - 1}` where `m` is the input size
        of the S-Box.

        EXAMPLES::

            sage: from sage.crypto.sbox import SBox
            sage: R.<x> = GF(2**2, 'a')[]
            sage: base = R.base_ring()
            sage: a = base.gen()
            sage: G = a * x^2 + 1
            sage: S = SBox([G(x * y**(14)) for x in sorted(base) for y in sorted(base)])
            sage: S.is_bent()
            True
            sage: S.nonlinearity()
            6
            sage: S.linear_approximation_table()
            [ 8 -2  2 -2]
            [ 0 -2  2 -2]
            [ 0 -2  2 -2]
            [ 0 -2  2 -2]
            [ 0 -2  2 -2]
            [ 0 -2 -2  2]
            [ 0  2  2  2]
            [ 0  2 -2 -2]
            [ 0 -2  2 -2]
            [ 0  2 -2 -2]
            [ 0 -2 -2  2]
            [ 0  2  2  2]
            [ 0 -2  2 -2]
            [ 0  2  2  2]
            [ 0  2 -2 -2]
            [ 0 -2 -2  2]
        """
        m = self.input_size()
        n = self.output_size()

        if not is_even(m) or n > m//2:
            return False

        return self.nonlinearity() == 2**(m-1) - 2**(m//2 - 1)

    def is_involution(self):
        r"""
        Return ``True`` if this S-Box is an involution, i.e. the inverse S-Box
        is equal itself.

        EXAMPLES::

            sage: from sage.crypto.sbox import SBox
            sage: S = SBox([x**254 for x in sorted(GF(2**8))])
            sage: S.is_involution()
            True
        """
        return self == self.inverse()


def feistel_construction(*args):
    r"""
    Return an S-Box constructed by Feistel structure using smaller S-Boxes in
    ``args``. The number of round in the construction is equal to the number of
    S-Boxes provided as input. For more results concerning the differential
    uniformity and the nonlinearity of S-Boxes constructed by Feistel structures
    see [CDL2015]_ .

    INPUT:

    - ``args`` - a finite iterable SBox objects

    EXAMPLES:

    Suppose we construct an `8 \times 8` S-Box with 3-round Feistel construction
    from the S-Box of PRESENT::

        sage: from sage.crypto.sbox import SBox
        sage: s = SBox(12,5,6,11,9,0,10,13,3,14,15,8,4,7,1,2)
        sage: from sage.crypto.sbox import feistel_construction
        sage: S = feistel_construction(s, s, s)

    The properties of the constructed S-Box can be easily examined::

        sage: S.nonlinearity()
        96
        sage: S.differential_branch_number()
        2
        sage: S.linear_branch_number()
        2
    """
    if len(args) == 1:
        if isinstance(args[0], SBox):
            sboxes = [args[0]]
        else:
            sboxes = args[0]
    elif len(args) > 1:
        sboxes = args
    else:
        raise TypeError("No input provided")

    for sb in sboxes:
        if not isinstance(sb, SBox):
            raise TypeError("All input must be an instance of SBox object")

    b = sboxes[0].m
    m = 2*b

    def substitute(x):
        mask = (1<<b) - 1
        xl = (x>>b) & mask
        xr = x & mask
        for sb in sboxes:
            xl, xr = sb(xl) ^ xr, xl
        return (xl<<b) | xr

    return SBox([substitute(i) for i in range(1<<m)])

def misty_construction(*args):
    r"""
    Return an S-Box constructed by MISTY structure using smaller S-Boxes in
    ``args``. The number of round in the construction is equal to the number of
    S-Boxes provided as input. For further result related to the nonlinearity
    and differential uniformity of the constructed S-Box one may consult [CDL2015]_.

    INPUT:

    - ``args`` - a finite iterable SBox objects

    EXAMPLES:

    We construct an `8 \times 8` S-Box using 3-round MISTY structure with the following
    `4 \times 4` S-Boxes `S1, S2, S3` (see Example 2 in [CDL2015]_)::

        sage: from sage.crypto.sbox import SBox
        sage: S1 = SBox([0x4,0x0,0x1,0xF,0x2,0xB,0x6,0x7,0x3,0x9,0xA,0x5,0xC,0xD,0xE,0x8])
        sage: S2 = SBox([0x0,0x0,0x0,0x1,0x0,0xA,0x8,0x3,0x0,0x8,0x2,0xB,0x4,0x6,0xE,0xD])
        sage: S3 = SBox([0x0,0x7,0xB,0xD,0x4,0x1,0xB,0xF,0x1,0x2,0xC,0xE,0xD,0xC,0x5,0x5])
        sage: from sage.crypto.sbox import misty_construction
        sage: S = misty_construction(S1, S2, S3)
        sage: S.differential_uniformity()
        8
        sage: S.linearity()
        64
    """
    if len(args) == 1:
        if isinstance(args[0], SBox):
            sboxes = [args[0]]
        else:
            sboxes = args[0]
    elif len(args) > 1:
        sboxes = args
    else:
        raise TypeError("No input provided")

    for sb in sboxes:
        if not isinstance(sb, SBox):
            raise TypeError("All input must be an instance of SBox object")

    b = sboxes[0].m
    m = 2*b

    def substitute(x):
        mask = (1<<b) - 1
        xl = (x>>b) & mask
        xr = x & mask
        for sb in sboxes:
            xl, xr = sb(xr) ^ xl, xl
        return (xl<<b) | xr

    return SBox([substitute(i) for i in range(1<<m)])<|MERGE_RESOLUTION|>--- conflicted
+++ resolved
@@ -1288,13 +1288,8 @@
         """
         from sage.combinat.matrices.hadamard_matrix import hadamard_matrix
 
-<<<<<<< HEAD
-        n = self.n
+        n = self.output_size()
         A = self.difference_distribution_table() * hadamard_matrix(1<<n)
-=======
-        n = self.output_size()
-        A = self.difference_distribution_matrix() * hadamard_matrix(1<<n)
->>>>>>> 6bccacc6
         A.set_immutable()
 
         return A
@@ -1392,15 +1387,9 @@
             sage: S.linear_structures()
             [(1, 1, 1), (2, 2, 1), (3, 3, 1), (4, 4, 1), (5, 5, 1), (6, 6, 1), (7, 7, 1)]
         """
-<<<<<<< HEAD
-        n = self.n
-        m = self.m
-        act = self.autocorrelation_table()
-=======
         n = self.output_size()
         m = self.input_size()
-        act = self.autocorrelation_matrix()
->>>>>>> 6bccacc6
+        act = self.autocorrelation_table()
         ret = []
 
         for j in range(1, 1<<n):
