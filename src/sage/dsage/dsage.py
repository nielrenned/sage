--- conflicted
+++ resolved
@@ -118,13 +118,8 @@
         r"""
         Run the Distributed SAGE server.
 
-<<<<<<< HEAD
-        Doing dsage.server() will spawn a server process which listens by
-        default on port 8081.
-=======
         Doing \code{dsage.server()} will spawn a server process which
         listens by default on port 8081.
->>>>>>> 0315ce9c
 
         INPUT:
             blocking -- boolean (default: True) -- if False the dsage
