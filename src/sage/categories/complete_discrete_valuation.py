--- conflicted
+++ resolved
@@ -15,77 +15,6 @@
 from sage.categories.category_singleton import Category_singleton
 from .discrete_valuation import DiscreteValuationRings, DiscreteValuationFields
 #from sage.misc.cachefunc import cached_method
-
-
-<<<<<<< HEAD
-def smith_normal_form(M, transformation):
-    """
-    Helper method for the computation of the Smith normal form.
-
-    Avoids duplication of code.
-    """
-    n = M.nrows()
-    m = M.ncols()
-    S = M.parent()(M.list())
-    smith = M.parent()(0)
-    R = M.base_ring()
-    if transformation:
-        from sage.matrix.special import identity_matrix
-        left = identity_matrix(R,n)
-        right = identity_matrix(R,m)
-    else:
-        left = right = None
-    val = -Infinity
-    for piv in range(min(n,m)):
-        curval = Infinity
-        pivi = pivj = piv
-        for i in range(piv,n):
-            for j in range(piv,m):
-                v = S[i,j].valuation()
-                if v < curval:
-                    pivi = i; pivj = j
-                    curval = v
-                    if v == val: break
-            else:
-                continue
-            break
-        val = curval
-
-        if S[pivi,pivj] == 0:
-            if curval is Infinity:
-                break
-            else:
-                raise PrecisionError("Not enough precision to compute Smith normal form")
-
-        S.swap_rows(pivi,piv)
-        S.swap_columns(pivj,piv)
-        if transformation:
-            left.swap_rows(pivi,piv)
-            right.swap_columns(pivj,piv)
-
-        smith[piv,piv] = R(1) << curval
-        inv = ~(S[piv,piv] >> curval)
-        for i in range(piv+1,n):
-            scalar = -inv * (S[i,piv] >> curval)
-            scalar = scalar.lift_to_maximal_precision()
-            S.add_multiple_of_row(i,piv,scalar,piv+1)
-            if transformation:
-                left.add_multiple_of_row(i,piv,scalar)
-        if transformation:
-            left.rescale_row(piv,inv)
-            for j in range(piv+1,m):
-                scalar = -inv * (S[piv,j] >> curval)
-                scalar = scalar.lift_to_maximal_precision()
-                right.add_multiple_of_column(j,piv,scalar)
-
-    if transformation:
-        prec = min([ x.precision_absolute() for x in M.list() ])
-        if prec is not Infinity:
-            prec -= curval
-        left = left.apply_map(lambda x: x.add_bigoh(prec))
-        return smith, left, right
-    else:
-        return smith
 
 
 def determinant(M):
@@ -141,9 +70,6 @@
     return (sign*det).add_bigoh(valdet+relprec)
 
 
-
-=======
->>>>>>> 1fd67fe2
 class CompleteDiscreteValuationRings(Category_singleton):
     """
     The category of complete discrete valuation rings
