r"""
Quantum Group Representations

AUTHORS:

- Travis Scrimshaw (2018): initial version
"""

#*****************************************************************************
#       Copyright (C) 2018 Travis Scrimshaw <tcscrims at gmail.com>
#
# This program is free software: you can redistribute it and/or modify
# it under the terms of the GNU General Public License as published by
# the Free Software Foundation, either version 2 of the License, or
# (at your option) any later version.
#                  http://www.gnu.org/licenses/
#*****************************************************************************

from __future__ import absolute_import

from sage.misc.abstract_method import abstract_method
from sage.misc.cachefunc import cached_method
from sage.categories.modules import Modules
from sage.categories.category_types import Category_module
from sage.categories.category_with_axiom import CategoryWithAxiom_over_base_ring
from sage.categories.tensor import tensor, TensorProductsCategory

class QuantumGroupRepresentations(Category_module):
    """
    The category of quantum group representations.
    """
    @cached_method
    def super_categories(self):
        """
        Return the super categories of ``self``.

        EXAMPLES::

            sage: from sage.categories.quantum_group_representations import QuantumGroupRepresentations
            sage: QuantumGroupRepresentations(ZZ['q'].fraction_field()).super_categories()
            [Category of vector spaces over
             Fraction Field of Univariate Polynomial Ring in q over Integer Ring]
        """
        return [Modules(self.base_ring())]

    def example(self):
        """
        Return an example of a quantum group representation as per
        :meth:`Category.example <sage.categories.category.Category.example>`.

        EXAMPLES::

            sage: from sage.categories.quantum_group_representations import QuantumGroupRepresentations
            sage: Cat = QuantumGroupRepresentations(ZZ['q'].fraction_field())
            sage: Cat.example()
            V((2, 1, 0))
        """
        from sage.algebras.quantum_groups.representations import AdjointRepresentation
        from sage.combinat.crystals.tensor_product import CrystalOfTableaux
        T = CrystalOfTableaux(['A',2], shape=[2,1])
        return AdjointRepresentation(self.base_ring(), T)

    class WithBasis(CategoryWithAxiom_over_base_ring):
        """
        The category of quantum group representations with a
        distinguished basis.
        """
        class TensorProducts(TensorProductsCategory):
            """
            The category of quantum group representations with a
            distinguished basis constructed by tensor product of
            quantum group representations with a distinguished basis.
            """
            @cached_method
            def extra_super_categories(self):
                """
                EXAMPLES::

                    sage: from sage.categories.quantum_group_representations import QuantumGroupRepresentations
                    sage: Cat = QuantumGroupRepresentations(ZZ['q'].fraction_field())
                    sage: Cat.WithBasis().TensorProducts().extra_super_categories()
                    [Category of quantum group representations with basis over
                     Fraction Field of Univariate Polynomial Ring in q over Integer Ring]
                """
                return [self.base_category()]

            class ParentMethods:
                def e_on_basis(self, i, b):
                    r"""
                    Return the action of `e_i` on the basis element
                    indexed by ``b``.

                    INPUT:

                    - ``i`` -- an element of the index set
                    - ``b`` -- an element of basis keys

                    EXAMPLES::

                        sage: from sage.algebras.quantum_groups.representations import \
                        ....:  MinusculeRepresentation, AdjointRepresentation
                        sage: R = ZZ['q'].fraction_field()
                        sage: CM = crystals.Tableaux(['D',4], shape=[1])
                        sage: VM = MinusculeRepresentation(R, CM)
                        sage: CA = crystals.Tableaux(['D',4], shape=[1,1])
                        sage: VA = AdjointRepresentation(R, CA)
                        sage: v = tensor([VM.an_element(), VA.an_element()]); v
                        4*B[[[1]]] # B[[[1], [2]]] + 4*B[[[1]]] # B[[[1], [3]]]
                         + 6*B[[[1]]] # B[[[2], [3]]] + 4*B[[[2]]] # B[[[1], [2]]]
                         + 4*B[[[2]]] # B[[[1], [3]]] + 6*B[[[2]]] # B[[[2], [3]]]
                         + 6*B[[[3]]] # B[[[1], [2]]] + 6*B[[[3]]] # B[[[1], [3]]]
                         + 9*B[[[3]]] # B[[[2], [3]]]
                        sage: v.e(1)  # indirect doctest
                        4*B[[[1]]] # B[[[1], [2]]]
                         + ((4*q+6)/q)*B[[[1]]] # B[[[1], [3]]]
                         + 6*B[[[1]]] # B[[[2], [3]]]
                         + 6*q*B[[[2]]] # B[[[1], [3]]]
                         + 9*B[[[3]]] # B[[[1], [3]]]
                        sage: v.e(2)  # indirect doctest
                        4*B[[[1]]] # B[[[1], [2]]]
                         + ((6*q+4)/q)*B[[[2]]] # B[[[1], [2]]]
                         + 6*B[[[2]]] # B[[[1], [3]]]
                         + 9*B[[[2]]] # B[[[2], [3]]]
                         + 6*q*B[[[3]]] # B[[[1], [2]]]
                        sage: v.e(3)  # indirect doctest
                        0
                        sage: v.e(4)  # indirect doctest
                        0
                    """
                    K_elt = [self._sets[k].K_on_basis(i, elt, -1) for k,elt in enumerate(b)]
                    mon = [self._sets[k].monomial(elt) for k,elt in enumerate(b)]
                    t = self.tensor_constructor(self._sets)
                    ret = self.zero()
                    for k,elt in enumerate(b):
                        ret += t(*(K_elt[:k] + [self._sets[k].e_on_basis(i, elt)] + mon[k+1:]))
                    return ret

                def f_on_basis(self, i, b):
                    r"""
                    Return the action of `f_i` on the basis element
                    indexed by ``b``.

                    INPUT:

                    - ``i`` -- an element of the index set
                    - ``b`` -- an element of basis keys

                    EXAMPLES::

                        sage: from sage.algebras.quantum_groups.representations import \
                        ....:  MinusculeRepresentation, AdjointRepresentation
                        sage: R = ZZ['q'].fraction_field()
                        sage: KM = crystals.KirillovReshetikhin(['B',3,1], 3,1)
                        sage: VM = MinusculeRepresentation(R, KM)
                        sage: KA = crystals.KirillovReshetikhin(['B',3,1], 2,1)
                        sage: VA = AdjointRepresentation(R, KA)
                        sage: v = tensor([VM.an_element(), VA.an_element()]); v
                        4*B[[+++, []]] # B[[]] + 4*B[[+++, []]] # B[[[1], [2]]]
                         + 6*B[[+++, []]] # B[[[1], [3]]] + 4*B[[++-, []]] # B[[]]
                         + 4*B[[++-, []]] # B[[[1], [2]]]
                         + 6*B[[++-, []]] # B[[[1], [3]]] + 6*B[[+-+, []]] # B[[]]
                         + 6*B[[+-+, []]] # B[[[1], [2]]]
                         + 9*B[[+-+, []]] # B[[[1], [3]]]
                        sage: v.f(0)  # indirect doctest
                        ((4*q^4+4)/q^2)*B[[+++, []]] # B[[[1], [2]]]
                         + ((4*q^4+4)/q^2)*B[[++-, []]] # B[[[1], [2]]]
                         + ((6*q^4+6)/q^2)*B[[+-+, []]] # B[[[1], [2]]]
                        sage: v.f(1)  # indirect doctest
                        6*B[[+++, []]] # B[[[2], [3]]]
                         + 6*B[[++-, []]] # B[[[2], [3]]]
                         + 9*B[[+-+, []]] # B[[[2], [3]]]
                         + 6*B[[-++, []]] # B[[]]
                         + 6*B[[-++, []]] # B[[[1], [2]]]
                         + 9*q^2*B[[-++, []]] # B[[[1], [3]]]
                        sage: v.f(2)  # indirect doctest
                        4*B[[+++, []]] # B[[[1], [3]]]
                         + 4*B[[++-, []]] # B[[[1], [3]]]
                         + 4*B[[+-+, []]] # B[[]]
                         + 4*q^2*B[[+-+, []]] # B[[[1], [2]]]
                         + ((6*q^2+6)/q^2)*B[[+-+, []]] # B[[[1], [3]]]
                        sage: v.f(3)  # indirect doctest
                        6*B[[+++, []]] # B[[[1], [0]]]
                         + 4*B[[++-, []]] # B[[]]
                         + 4*B[[++-, []]] # B[[[1], [2]]]
                         + 6*q^2*B[[++-, []]] # B[[[1], [3]]]
                         + 6*B[[++-, []]] # B[[[1], [0]]]
                         + 9*B[[+-+, []]] # B[[[1], [0]]]
                         + 6*B[[+--, []]] # B[[]]
                         + 6*B[[+--, []]] # B[[[1], [2]]]
                         + 9*q^2*B[[+--, []]] # B[[[1], [3]]]
                    """
                    K_elt = [self._sets[k].K_on_basis(i, elt, 1) for k,elt in enumerate(b)]
                    mon = [self._sets[k].monomial(elt) for k,elt in enumerate(b)]
                    t = self.tensor_constructor(self._sets)
                    ret = self.zero()
                    for k,elt in enumerate(b):
                        ret += t(*(mon[:k] + [self._sets[k].f_on_basis(i, elt)] + K_elt[k+1:]))
                    return ret

                def K_on_basis(self, i, b, power=1):
                    r"""
                    Return the action of `K_i` on the basis element indexed by ``b``
                    to the power ``power``.

                    INPUT:

                    - ``i`` -- an element of the index set
                    - ``b`` -- an element of basis keys
                    - ``power`` -- (default: 1) the power of `K_i`

                    EXAMPLES::

                        sage: from sage.algebras.quantum_groups.representations import \
                        ....:  MinusculeRepresentation, AdjointRepresentation
                        sage: R = ZZ['q'].fraction_field()
                        sage: CM = crystals.Tableaux(['A',2], shape=[1])
                        sage: VM = MinusculeRepresentation(R, CM)
                        sage: CA = crystals.Tableaux(['A',2], shape=[2,1])
                        sage: VA = AdjointRepresentation(R, CA)
                        sage: v = tensor([sum(VM.basis()), VA.module_generator()]); v
                        B[[[1]]] # B[[[1, 1], [2]]]
                         + B[[[2]]] # B[[[1, 1], [2]]]
                         + B[[[3]]] # B[[[1, 1], [2]]]
                        sage: v.K(1)  # indirect doctest
                        q^2*B[[[1]]] # B[[[1, 1], [2]]]
                         + B[[[2]]] # B[[[1, 1], [2]]]
                         + q*B[[[3]]] # B[[[1, 1], [2]]]
                        sage: v.K(2, -1)  # indirect doctest
                        1/q*B[[[1]]] # B[[[1, 1], [2]]]
                         + 1/q^2*B[[[2]]] # B[[[1, 1], [2]]]
                         + B[[[3]]] # B[[[1, 1], [2]]]
                    """
                    t = self.tensor_constructor(self._sets)
                    return t(*[self._sets[k].K_on_basis(i, elt, power)
                               for k,elt in enumerate(b)])

        class ParentMethods:
            def tensor(*factors):
                """
                Return the tensor product of ``self`` with the
                representations ``factors``.

                EXAMPLES::

                    sage: from sage.algebras.quantum_groups.representations import \
                    ....:  MinusculeRepresentation, AdjointRepresentation
                    sage: R = ZZ['q'].fraction_field()
                    sage: CM = crystals.Tableaux(['D',4], shape=[1])
                    sage: CA = crystals.Tableaux(['D',4], shape=[1,1])
                    sage: V = MinusculeRepresentation(R, CM)
                    sage: V.tensor(V, V)
                    V((1, 0, 0, 0)) # V((1, 0, 0, 0)) # V((1, 0, 0, 0))
                    sage: A = MinusculeRepresentation(R, CA)
                    sage: V.tensor(A)
                    V((1, 0, 0, 0)) # V((1, 1, 0, 0))
                    sage: B = crystals.Tableaux(['A',2], shape=[1])
                    sage: W = MinusculeRepresentation(R, B)
                    sage: tensor([W,V])
                    Traceback (most recent call last):
                    ...
                    ValueError: all factors must be of the same Cartan type
                    sage: tensor([V,A,W])
                    Traceback (most recent call last):
                    ...
                    ValueError: all factors must be of the same Cartan type
                """
                cartan_type = factors[0].cartan_type()
                if any(V.cartan_type() != cartan_type for V in factors):
                    raise ValueError("all factors must be of the same Cartan type")
                return factors[0].__class__.Tensor(factors, category=tensor.category_from_parents(factors))

        class ElementMethods:
            def e(self, i):
                r"""
                Return the action of `e_i` on ``self``.

                INPUT:

                - ``i`` -- an element of the index set

                EXAMPLES::

                    sage: from sage.algebras.quantum_groups.representations import AdjointRepresentation
                    sage: C = crystals.Tableaux(['G',2], shape=[1,1])
                    sage: R = ZZ['q'].fraction_field()
                    sage: V = AdjointRepresentation(R, C)
                    sage: v = V.an_element(); v
                    2*B[[[1], [2]]] + 2*B[[[1], [3]]] + 3*B[[[2], [3]]]
                    sage: v.e(1)
                    ((3*q^4+3*q^2+3)/q^2)*B[[[1], [3]]]
                    sage: v.e(2)
                    2*B[[[1], [2]]]
                """
                F = self.parent()
                mc = self.monomial_coefficients(copy=False)
                return F.linear_combination((F.e_on_basis(i, m), c)
                                            for m, c in mc.items())

            def f(self, i):
                r"""
                Return the action of `f_i` on ``self``.

                INPUT:

                - ``i`` -- an element of the index set

                EXAMPLES::

                    sage: from sage.algebras.quantum_groups.representations import AdjointRepresentation
                    sage: K = crystals.KirillovReshetikhin(['D',4,1], 2,1)
                    sage: R = ZZ['q'].fraction_field()
                    sage: V = AdjointRepresentation(R, K)
                    sage: v = V.an_element(); v
                    2*B[[]] + 2*B[[[1], [2]]] + 3*B[[[1], [3]]]
                    sage: v.f(0)
                    ((2*q^2+2)/q)*B[[[1], [2]]]
                    sage: v.f(1)
                    3*B[[[2], [3]]]
                    sage: v.f(2)
                    2*B[[[1], [3]]]
                    sage: v.f(3)
                    3*B[[[1], [4]]]
                    sage: v.f(4)
                    3*B[[[1], [-4]]]
                """
                F = self.parent()
                mc = self.monomial_coefficients(copy=False)
                return F.linear_combination((F.f_on_basis(i, m), c)
                                            for m, c in mc.items())

            def K(self, i, power=1):
                r"""
                Return the action of `K_i` on ``self`` to the power ``power``.

                INPUT:

                - ``i`` -- an element of the index set
                - ``power`` -- (default: 1) the power of `K_i`

                EXAMPLES::

                    sage: from sage.algebras.quantum_groups.representations import AdjointRepresentation
                    sage: K = crystals.KirillovReshetikhin(['D',4,2], 1,1)
                    sage: R = ZZ['q'].fraction_field()
                    sage: V = AdjointRepresentation(R, K)
                    sage: v = V.an_element(); v
                    2*B[[]] + 2*B[[[1]]] + 3*B[[[2]]]
                    sage: v.K(0)
                    2*B[[]] + 2/q^2*B[[[1]]] + 3*B[[[2]]]
                    sage: v.K(1)
                    2*B[[]] + 2*q^2*B[[[1]]] + 3/q^2*B[[[2]]]
                    sage: v.K(1, 2)
                    2*B[[]] + 2*q^4*B[[[1]]] + 3/q^4*B[[[2]]]
                    sage: v.K(1, -1)
                    2*B[[]] + 2/q^2*B[[[1]]] + 3*q^2*B[[[2]]]
                """
                F = self.parent()
                mc = self.monomial_coefficients(copy=False)
                return F.linear_combination((F.K_on_basis(i, m, power), c)
<<<<<<< HEAD
                                             for m, c in mc.items() )
=======
                                            for m, c in mc.items())
>>>>>>> 13a28097

    class TensorProducts(TensorProductsCategory):
        """
        The category of quantum group representations constructed
        by tensor product of quantum group representations.

        .. WARNING::

            We use the reversed coproduct in order to match the
            tensor product rule on crystals.
        """
        @cached_method
        def extra_super_categories(self):
            """
            EXAMPLES::

                sage: from sage.categories.quantum_group_representations import QuantumGroupRepresentations
                sage: Cat = QuantumGroupRepresentations(ZZ['q'].fraction_field())
                sage: Cat.TensorProducts().extra_super_categories()
                [Category of quantum group representations over
                 Fraction Field of Univariate Polynomial Ring in q over Integer Ring]
            """
            return [self.base_category()]

        class ParentMethods:
            def cartan_type(self):
                """
                Return the Cartan type of ``self``.

                EXAMPLES::

                    sage: from sage.algebras.quantum_groups.representations import MinusculeRepresentation
                    sage: C = crystals.Tableaux(['C',2], shape=[1])
                    sage: R = ZZ['q'].fraction_field()
                    sage: V = MinusculeRepresentation(R, C)
                    sage: T = tensor([V,V])
                    sage: T.cartan_type()
                    ['C', 2]
                """
                return self._sets[0].cartan_type()

    class ParentMethods:
        def _test_representation(self, tester=None, **options):
            """
            Test the quantum group relations on ``self``.

            .. SEEALSO:: :class:`TestSuite`

            EXAMPLES::

                sage: from sage.algebras.quantum_groups.representations import \
                ....:  MinusculeRepresentation, AdjointRepresentation
                sage: C = crystals.Tableaux(['G',2], shape=[1,1])
                sage: R = ZZ['q'].fraction_field()
                sage: V = AdjointRepresentation(R, C)
                sage: V._test_representation()

            We verify that ``C`` does not define a minuscule
            representation::

                sage: M = MinusculeRepresentation(R, C)
                sage: M._test_representation()
                Traceback (most recent call last):
                ...
                AssertionError: [e,f] = (K-K^-1)/(q_i-q_i^-1) -- i: 1 j: 1
            """
            tester = self._tester(**options)
            ct = self.cartan_type()
            d = ct.symmetrizer()
            I = ct.index_set()
            A = ct.cartan_matrix()
            al = ct.root_system().weight_lattice().simple_roots()
            ac = ct.root_system().weight_lattice().simple_coroots()
            q = self.q()
            from sage.algebras.quantum_groups.q_numbers import q_factorial
            def apply_e(d, elt):
                for i in d:
                    elt = elt.e(i)
                return elt

            def apply_f(d, elt):
                for i in d:
                    elt = elt.f(i)
                return elt

            count = 0
            for x in self.basis():
                for i in I:
                    for j in I:
                        tester.assertEqual(x.K(j,-1).f(i).K(j,1),
                                           q**-(al[i].scalar(ac[j]) * d[j]) * x.f(i),
                                           "KfK^-1 -- i: {}, j: {}".format(i,j))
                        tester.assertEqual(x.K(j,-1).e(i).K(j,1),
                                           q**(al[i].scalar(ac[j]) * d[j]) * x.e(i),
                                           "KeK^-1 -- i: {}, j: {}".format(i,j))
                        if i == j:
                            tester.assertEqual(x.f(i).e(i) - x.e(i).f(i),
                                               (x.K(i,1) - x.K(i,-1)) / (q**d[i] - q**(-d[i])),
                                               "[e,f] = (K-K^-1)/(q_i-q_i^-1) -- i: {} j: {}".format(i, j))
                            continue
                        tester.assertEqual(x.f(j).e(i) - x.e(i).f(j), 0,
                                           "[e,f] = 0 -- i: {} j: {}".format(i, j))
                        # Check quantum Serre
                        aij = A[I.index(i),I.index(j)]
                        tester.assertEqual(0,
                                           sum((-1)**n
                                               * q_factorial(1-aij, q**d[i])
                                               / (q_factorial(n, q**d[i])
                                                  * q_factorial(1-aij-n, q**d[i]))
                                               * apply_e([i]*(1-aij-n) + [j] + [i]*n, x)
                                               for n in range(1-aij+1)),
                                           "quantum Serre e -- i: {}, j: {}".format(i,j))
                        tester.assertEqual(0,
                                           sum((-1)**n
                                               * q_factorial(1-aij, q**d[i])
                                               / (q_factorial(n, q**d[i])
                                                  * q_factorial(1-aij-n, q**d[i]))
                                               * apply_f([i]*(1-aij-n) + [j] + [i]*n, x)
                                               for n in range(1-aij+1)),
                                           "quantum Serre f -- i: {}, j: {}".format(i,j))
                count += 1
                if count > tester._max_runs:
                    return

        @abstract_method
        def cartan_type(self):
            """
            Return the Cartan type of ``self``.

            EXAMPLES::

                sage: from sage.algebras.quantum_groups.representations import MinusculeRepresentation
                sage: C = crystals.Tableaux(['C',4], shape=[1])
                sage: R = ZZ['q'].fraction_field()
                sage: V = MinusculeRepresentation(R, C)
                sage: V.cartan_type()
                ['C', 4]
            """

        @cached_method
        def index_set(self):
            """
            Return the index set of ``self``.

            EXAMPLES::

                sage: from sage.algebras.quantum_groups.representations import MinusculeRepresentation
                sage: C = crystals.Tableaux(['C',4], shape=[1])
                sage: R = ZZ['q'].fraction_field()
                sage: V = MinusculeRepresentation(R, C)
                sage: V.index_set()
                (1, 2, 3, 4)
            """
            return self.cartan_type().index_set()

        def q(self):
            r"""
            Return the quantum parameter `q` of ``self``.

            EXAMPLES::

                sage: from sage.algebras.quantum_groups.representations import MinusculeRepresentation
                sage: C = crystals.Tableaux(['C',4], shape=[1])
                sage: R = ZZ['q'].fraction_field()
                sage: V = MinusculeRepresentation(R, C)
                sage: V.q()
                q
            """
            return self._q
<|MERGE_RESOLUTION|>--- conflicted
+++ resolved
@@ -357,11 +357,7 @@
                 F = self.parent()
                 mc = self.monomial_coefficients(copy=False)
                 return F.linear_combination((F.K_on_basis(i, m, power), c)
-<<<<<<< HEAD
-                                             for m, c in mc.items() )
-=======
-                                            for m, c in mc.items())
->>>>>>> 13a28097
+                                             for m, c in mc.items())
 
     class TensorProducts(TensorProductsCategory):
         """
