r"""
Symbolic Computation.

AUTHORS:
    Bobby Moretti and William Stein: 2006--2007

The \sage calculus module is loosely based on the \sage Enhahcement Proposal
found at: http://www.sagemath.org:9001/CalculusSEP.

EXAMPLES:

    The basic units of the calculus package are symbolic expressions
    which are elements of the symbolic expression ring (SR). There are
    many subclasses of SymbolicExpression. The most basic of these is
    the formal indeterminate class, SymbolicVariable. To create a
    SymbolicVariable object in \sage, use the var() method, whose
    argument is the text of that variable.  Note that \sage is
    intelligent about {\LaTeX}ing variable names.

        sage: x1 = var('x1'); x1
        x1
        sage: latex(x1)
        x_{1}
        sage: theta = var('theta'); theta
        theta
        sage: latex(theta)
        \theta

    \sage predefines upper and lowercase letters as global
    indeterminates. Thus the following works:
        sage: x^2
        x^2
        sage: type(x)
        <class 'sage.calculus.calculus.SymbolicVariable'>

    More complicated expressions in SAGE can be built up using
    ordinary arithmetic. The following are valid, and follow the rules
    of Python arithmetic: (The '=' operator represents assignment, and
    not equality)
        sage: var('x,y,z')
        (x, y, z)
        sage: f = x + y + z/(2*sin(y*z/55))
        sage: g = f^f; g
        (z/(2*sin(y*z/55)) + y + x)^(z/(2*sin(y*z/55)) + y + x)

    Differentiation and integration are available, but behind the
    scenes through maxima:

        sage: f = sin(x)/cos(2*y)
        sage: f.derivative(y)
        2*sin(x)*sin(2*y)/cos(2*y)^2
        sage: g = f.integral(x); g
        -cos(x)/cos(2*y)

    Note that these methods require an explicit variable name. If none
    is given, \sage will try to find one for you.
        sage: f = sin(x); f.derivative()
        cos(x)

    However when this is ambiguous, \sage will raise an exception:
        sage: f = sin(x+y); f.derivative()
        Traceback (most recent call last):
        ...
        ValueError: must supply an explicit variable for an expression containing more than one variable

    Substitution works similarly. We can substitute with a python dict:
        sage: f = sin(x*y - z)
        sage: f({x: var('t'), y: z})
        sin(t*z - z)

    Also we can substitute with keywords:
        sage: f = sin(x*y - z)
        sage: f(x = t, y = z)
        sin(t*z - z)

    If there is no ambiguity of variable names, we don't have to specify them:
        sage: f = sin(x)
        sage: f(y)
        sin(y)
        sage: f(pi)
        0

    However if there is ambiguity, we must explicitly state what
    variables we're substituting for:

        sage: f = sin(2*pi*x/y)
        sage: f(4)
        sin(8*pi/y)

    We can also make CallableSymbolicExpressions, which is a SymbolicExpression
    that are functions of variables in a fixed order. Each
    SymbolicExpression has a function() method used to create a
    CallableSymbolicExpression.

        sage: u = log((2-x)/(y+5))
        sage: f = u.function(x, y); f
        (x, y) |--> log((2 - x)/(y + 5))

    There is an easier way of creating a CallableSymbolicExpression, which
    relies on the \sage preparser.

        sage: f(x,y) = log(x)*cos(y); f
        (x, y) |--> log(x)*cos(y)

    Then we have fixed an order of variables and there is no ambiguity
    substituting or evaluating:

        sage: f(x,y) = log((2-x)/(y+5))
        sage: f(7,t)
        log(-5/(t + 5))

    Some further examples:

        sage: f = 5*sin(x)
        sage: f
        5*sin(x)
        sage: f(2)
        5*sin(2)
        sage: f(pi)
        0
        sage: float(f(pi))             # random low order bits
        6.1232339957367663e-16

COERCION EXAMPLES:

We coerce various symbolic expressions into the complex numbers:

    sage: CC(I)
    1.00000000000000*I
    sage: CC(2*I)
    2.00000000000000*I
    sage: ComplexField(200)(2*I)
    2.0000000000000000000000000000000000000000000000000000000000*I
    sage: ComplexField(200)(sin(I))
    1.1752011936438014568823818505956008151557179813340958702296*I
    sage: f = sin(I) + cos(I/2); f
    I*sinh(1) + cosh(1/2)
    sage: CC(f)
    1.12762596520638 + 1.17520119364380*I
    sage: ComplexField(200)(f)
    1.1276259652063807852262251614026720125478471180986674836290 + 1.1752011936438014568823818505956008151557179813340958702296*I
    sage: ComplexField(100)(f)
    1.1276259652063807852262251614 + 1.1752011936438014568823818506*I

We illustrate construction of an inverse sum where each denominator
has a new variable name:
    sage: f = sum(1/var('n%s'%i)^i for i in range(10))
    sage: print f
                 1     1     1     1     1     1     1     1    1
                --- + --- + --- + --- + --- + --- + --- + --- + -- + 1
                  9     8     7     6     5     4     3     2   n1
                n9    n8    n7    n6    n5    n4    n3    n2

Note that after calling var, the variables are immediately available for use:
    sage: (n1 + n2)^5
    (n2 + n1)^5

We can, of course, substitute:
    sage: print f(n9=9,n7=n6)
            1     1     1     1     1     1     1    1    387420490
           --- + --- + --- + --- + --- + --- + --- + -- + ---------
             8     6     7     5     4     3     2   n1   387420489
           n8    n6    n6    n5    n4    n3    n2

TESTS:
We test pickling:
    sage: f = -sqrt(pi)*(x^3 + sin(x/cos(y)))
    sage: bool(loads(dumps(f)) == f)
    True

Substitution:
    sage: f = x
    sage: f(x=5)
    5

The symbolic Calculus package uses its own copy of Maxima for
simplification, etc., which is separate from the default system-wide
version:
    sage: maxima.eval('[x,y]: [1,2]')
    '[1,2]'
    sage: maxima.eval('expand((x+y)^3)')
    '27'

If the copy of maxima used by the symbolic calculus package were
the same as the default one, then the following would return 27,
which would be very confusing indeed!
    sage: expand((x+y)^3)
    y^3 + 3*x*y^2 + 3*x^2*y + x^3

Set x to be 5 in maxima:
    sage: maxima('x: 5')
    5
    sage: maxima('x + x + %pi')
    %pi+10

This simplification is done using maxima (behind the scenes):
    sage: x + x + pi
    2*x + pi

Note that x is still x, since the maxima used by the calculus package
is different than the one in the interactive interpreter.

"""

import weakref

from sage.rings.all import (CommutativeRing, RealField, is_Polynomial,
                            is_MPolynomial, is_MPolynomialRing,
                            is_RealNumber, is_ComplexNumber, RR,
                            Integer, Rational, CC,
                            QuadDoubleElement,
                            PolynomialRing, ComplexField)

from sage.structure.element import RingElement, is_Element
from sage.structure.parent_base import ParentWithBase

import operator
from sage.misc.latex import latex, latex_varify
from sage.structure.sage_object import SageObject

from sage.interfaces.maxima import MaximaElement, Maxima

# The calculus package uses its own copy of maxima, which is
# separate from the default system-wide version.
maxima = Maxima()

from sage.misc.sage_eval import sage_eval

from sage.calculus.equations import SymbolicEquation
from sage.rings.real_mpfr import RealNumber
from sage.rings.complex_number import ComplexNumber
from sage.rings.real_double import RealDoubleElement
from sage.rings.complex_double import ComplexDoubleElement
from sage.rings.real_mpfi import RealIntervalFieldElement
from sage.rings.infinity import InfinityElement

from sage.libs.pari.gen import pari, PariError, gen as PariGen

from sage.rings.complex_double import ComplexDoubleElement

import sage.functions.constants

import math

is_simplified = False

infixops = {operator.add: '+',
            operator.sub: '-',
            operator.mul: '*',
            operator.div: '/',
            operator.pow: '^'}


def is_SymbolicExpression(x):
    """
    EXAMPLES:
        sage: is_SymbolicExpression(sin(x))
        True
        sage: is_SymbolicExpression(2/3)
        False
        sage: is_SymbolicExpression(sqrt(2))
        True
    """
    return isinstance(x, SymbolicExpression)

def is_SymbolicExpressionRing(x):
    """
    EXAMPLES:
        sage: is_SymbolicExpressionRing(QQ)
        False
        sage: is_SymbolicExpressionRing(SR)
        True
    """
    return isinstance(x, SymbolicExpressionRing_class)

cache = {}
class uniq(object):
    def __new__(cls):
        global cache
        if cache.has_key(cls):
            return cache[cls]
        O = object.__new__(cls)
        cache[cls] = O
        return O

class SymbolicExpressionRing_class(CommutativeRing):
    """
    The ring of all formal symbolic expressions.

    EXAMPLES:
        sage: SR
        Symbolic Ring
        sage: type(SR)
        <class 'sage.calculus.calculus.SymbolicExpressionRing_class'>
    """
    def __init__(self):
        self._default_precision = 53 # default precision bits
        ParentWithBase.__init__(self, RR)

    def __cmp__(self, other):
        return cmp(type(self), type(other))

    def __reduce__(self):
        return SymbolicExpressionRing, tuple([])

    def __call__(self, x):
        """
        Coerce x into the symbolic expression ring SR.

        EXAMPLES:
            sage: a = SR(-3/4); a
            -3/4
            sage: type(a)
            <class 'sage.calculus.calculus.SymbolicConstant'>
            sage: a.parent()
            Symbolic Ring

        If a is already in the symblic expression ring, coercing returns
        a itself (not a copy):
            sage: SR(a) is a
            True

        A Python complex number:
            sage: SR(complex(2,-3))
            2.00000000000000 - 3.00000000000000*I
        """
        if is_Element(x) and x.parent() is self:
            return x
        elif hasattr(x, '_symbolic_'):
            return x._symbolic_(self)
        return self._coerce_impl(x)

    def _coerce_impl(self, x):
        if isinstance(x, CallableSymbolicExpression):
            return x._expr
        elif isinstance(x, SymbolicExpression):
            return x
        elif isinstance(x, MaximaElement):
            return symbolic_expression_from_maxima_element(x)
        elif is_Polynomial(x) or is_MPolynomial(x):
            if x.base_ring() != self:  # would want coercion to go the other way
                return SymbolicPolynomial(x)
            else:
                raise TypeError, "Basering is Symbolic Ring, please coerce in the other direction."
        elif isinstance(x, (RealNumber,
                            RealDoubleElement,
                            RealIntervalFieldElement,
                            float,
                            sage.functions.constants.Constant,
                            Integer,
                            int,
                            Rational,
                            PariGen,
                            ComplexNumber,
                            ComplexDoubleElement,
                            QuadDoubleElement,
                            InfinityElement
                            )):
            return SymbolicConstant(x)
        elif isinstance(x, complex):
            return evaled_symbolic_expression_from_maxima_string('%s+%%i*%s'%(x.real,x.imag))
        else:
            raise TypeError, "cannot coerce type '%s' into a SymbolicExpression."%type(x)

    def _repr_(self):
        return 'Symbolic Ring'

    def _latex_(self):
        return 'SymbolicExpressionRing'

    def var(self, x):
        return var(x)

    def characteristic(self):
        return Integer(0)

    def _an_element_impl(self):
        return SymbolicVariable('_generic_variable_name_')

    def is_field(self):
        return True

    def is_exact(self):
        return False

# Define the unique symbolic expression ring.
SR = SymbolicExpressionRing_class()

# The factory function that returns the unique SR.
def SymbolicExpressionRing():
    """
    Return the symbolic expression ring.

    EXAMPLES:
        sage: SymbolicExpressionRing()
        Symbolic Ring
        sage: SymbolicExpressionRing() is SR
        True
    """
    return SR

class SymbolicExpression(RingElement):
    """
    A Symbolic Expression.

    EXAMPLES:
        Some types of SymbolicExpressions:

        sage: a = SR(2+2); a
        4
        sage: type(a)
        <class 'sage.calculus.calculus.SymbolicConstant'>

    """
    def __init__(self):
        RingElement.__init__(self, SR)
        if is_simplified:
            self._simp = self

    def __hash__(self):
        return hash(self._repr_(simplify=False))

    def __nonzero__(self):
        try:
            return self.__nonzero
        except AttributeError:
            ans = not bool(self == SR.zero_element())
            self.__nonzero = ans
        return ans

    def __str__(self):
        """
        Printing an object explicitly gives ASCII art:

        EXAMPLES:
            sage: var('x y')
            (x, y)
            sage: f = y^2/(y+1)^3 + x/(x-1)^3
            sage: f
            y^2/(y + 1)^3 + x/(x - 1)^3
            sage: print f
                                              2
                                             y          x
                                          -------- + --------
                                                 3          3
                                          (y + 1)    (x - 1)

        """
        return self.display2d(onscreen=False)

    def show(self):
        from sage.misc.functional import _do_show
        return _do_show(self)

    def display2d(self, onscreen=True):
        """
        Display self using ASCII art.

        INPUT:
            onscreen -- string (optional, default True) If True,
                displays; if False, returns string.

        EXAMPLES:
        We display a fraction:
            sage: var('x,y')
            (x, y)
            sage: f = (x^3+y)/(x+3*y^2+1); f
            (y + x^3)/(3*y^2 + x + 1)
            sage: print f
                                                     3
                                                y + x
                                             ------------
                                                2
                                             3 y  + x + 1

        Use onscreen=False to get the 2d string:
             sage: f.display2d(onscreen=False)
             '                                         3\r\n                                    y + x\r\n                                 ------------\r\n                                    2\r\n                                 3 y  + x + 1'

        ASCII art is really helps for the following integral:
            sage: f = integral(sin(x^2)); f
            sqrt(pi)*((sqrt(2)*I + sqrt(2))*erf((sqrt(2)*I + sqrt(2))*x/2) + (sqrt(2)*I - sqrt(2))*erf((sqrt(2)*I - sqrt(2))*x/2))/8
            sage: print f
                                                         (sqrt(2)  I + sqrt(2)) x
                   sqrt( pi) ((sqrt(2)  I + sqrt(2)) erf(------------------------)
                                                                    2
                                                               (sqrt(2)  I - sqrt(2)) x
                                  + (sqrt(2)  I - sqrt(2)) erf(------------------------))/8
                                                                          2
        """
        if not self.is_simplified():
            self = self.simplify()
        s = self._maxima_().display2d(onscreen=False)
        s = s.replace('%pi',' pi').replace('%i',' I').replace('%e', ' e')
        if onscreen:
            print s
        else:
            return s

    def is_simplified(self):
        return hasattr(self, '_simp') and self._simp is self

    def _declare_simplified(self):
        self._simp = self

    def hash(self):
        return hash(self._repr_(simplify=False))

    def plot(self, *args, **kwds):
        from sage.plot.plot import plot

        # see if the user passed a variable in.
        if kwds.has_key('param'):
            param = kwds['param']
        else:
            param = None
            for i in range(len(args)):
                if isinstance(args[i], SymbolicVariable):
                    param = args[i]
                    args = args[:i] + args[i+1:]
                    break

        F = self.simplify()
        if isinstance(F, Symbolic_object):
            if hasattr(F._obj, '__call__'):
                f = lambda x: F._obj(x)
            else:
                y = float(F._obj)
                f = lambda x: y

        elif param is None:
            if isinstance(self, CallableSymbolicExpression):
                A = self.arguments()
                if len(A) == 0:
                    raise ValueError, "function has no input arguments"
                else:
                    param = A[0]
                f = lambda x: self(x)
            else:
                A = self.variables()
                if len(A) == 0:
                    y = float(self)
                    f = lambda x: y
                else:
                    param = A[0]
                f = self.function(param)
        else:
            f = self.function(param)
        return plot(f, *args, **kwds)

    def __lt__(self, right):
        try:
            return SymbolicEquation(self, SR(right), operator.lt)
        except TypeError:
            return False

    def __le__(self, right):
        try:
            return SymbolicEquation(self, SR(right), operator.le)
        except TypeError:
            return False

    def __eq__(self, right):
        try:
            return SymbolicEquation(self, SR(right), operator.eq)
        except TypeError:
            return False

    def __ne__(self, right):
        try:
            return SymbolicEquation(self, SR(right), operator.ne)
        except TypeError:
            return False

    def __ge__(self, right):
        try:
            return SymbolicEquation(self, SR(right), operator.ge)
        except TypeError:
            return False

    def __gt__(self, right):
        try:
            return SymbolicEquation(self, SR(right), operator.gt)
        except TypeError:
            return False

    def __cmp__(self, right):
        """
        Compares self and right.

        This is by definition the comparison of the underlying Maxima
        objects.

        EXAMPLES:
        These two are equal:
            sage: cmp(e+e, e*2)
            0
        """
        return cmp(maxima(self), maxima(right))

    def _richcmp_(left, right, op):
        """
        TESTS:
            sage: 3 < x
            3 < x
            sage: 3 <= x
            3 <= x
            sage: 3 == x
            3 == x
            sage: 3 >= x
            3 >= x
            sage: 3 > x
            3 > x
        """
        if op == 0:  #<
            return left < right
        elif op == 2: #==
            return left == right
        elif op == 4: #>
            return left > right
        elif op == 1: #<=
            return left <= right
        elif op == 3: #!=
            return left != right
        elif op == 5: #>=
            return left >= right


    def _neg_(self):
        """
        Return the formal negative of self.

        EXAMPLES:
            sage: var('a,x,y')
            (a, x, y)
            sage: -a
            -a
            sage: -(x+y)
            -y - x
        """
        return SymbolicArithmetic([self], operator.neg)

    ##################################################################
    # Coercions to interfaces
    ##################################################################
    # The maxima one is special:
    def _maxima_(self, session=None):
        if session is None:
            return RingElement._maxima_(self, maxima)
        else:
            return RingElement._maxima_(self, session)

    def _maxima_init_(self):
        return self._repr_(simplify=False)


    # The others all go through _sys_init_, which is defined below,
    # and does all interfaces in a unified manner.

    def _axiom_init_(self):
        return self._sys_init_('axiom')

    def _gp_init_(self):
        return self._sys_init_('pari')   # yes, gp goes through pari

    def _maple_init_(self):
        return self._sys_init_('maple')

    def _magma_init_(self):
        return '"%s"'%self.str()

    def _kash_init_(self):
        return self._sys_init_('kash')

    def _macaulay2_init_(self):
        return self._sys_init_('macaulay2')

    def _mathematica_init_(self):
        return self._sys_init_('mathematica')

    def _octave_init_(self):
        return self._sys_init_('octave')

    def _pari_init_(self):
        return self._sys_init_('pari')

    def _sys_init_(self, system):
        return repr(self)

    ##################################################################
    # These systems have no symbolic or numerical capabilities at all,
    # really, so we always just coerce to a string
    ##################################################################
    def _gap_init_(self):
        """
        Conversion of symbolic object to GAP always results in a GAP string.

        EXAMPLES:
            sage: gap(e+pi^2 + x^3)
            "x^3 + pi^2 + e"
        """
        return '"%s"'%repr(self)

    def _singular_init_(self):
        """
        Conversion of symbolic object to Singular always results in a Singular string.

        EXAMPLES:
            sage: singular(e+pi^2 + x^3)
            x^3 + pi^2 + e
        """
        return '"%s"'%repr(self)

    ##################################################################
    # Non-canonical coercions to compiled built-in rings and fields
    ##################################################################
    def __int__(self):
        """
        EXAMPLES:
            sage: int(sin(2)*100)
            90
        """
        try:
            return int(repr(self))
        except (ValueError, TypeError):
            return int(float(self))

    def __long__(self):
        """
        EXAMPLES:
            sage: long(sin(2)*100)
            90L
        """
        return long(int(self))

    def numerical_approx(self, prec=None, digits=None):
        r"""
        Return a numerical approximation of self as either a real or
        complex number with at least the requested number of bits or
        digits of precision.

        NOTE: You can use \code{foo.n()} as a shortcut for
        \code{foo.numerical_approx()}.

        INPUT:
            prec -- an integer: the number of bits of precision
            digits -- an integer: digits of precision

        OUTPUT:
            A RealNumber or ComplexNumber approximation of self with
            prec bits of precision.

        EXAMPLES:
            sage: cos(3).numerical_approx()
            -0.989992496600445

        Use the n() shortcut:
            sage: cos(3).n()
            -0.989992496600445

        Higher precision:
            sage: cos(3).numerical_approx(200)
            -0.98999249660044545727157279473126130239367909661558832881409
            sage: numerical_approx(cos(3), digits=10)
            -0.9899924966
            sage: (i + 1).numerical_approx(32)
            1.00000000 + 1.00000000*I
            sage: (pi + e + sqrt(2)).numerical_approx(100)
            7.2740880444219335226246195788
        """
        if prec is None:
            if digits is None:
                prec = 53
            else:
                prec = int(digits * 3.4) + 2

        # make sure the field is of the right precision
        field = RealField(prec)

        try:
            approx = self._mpfr_(field)
        except TypeError:
            # try to return a complex result
            approx = self._complex_mpfr_field_(ComplexField(prec))

        return approx

    n = numerical_approx

    def _mpfr_(self, field):
        raise TypeError

    def _complex_mpfr_field_(self, field):
        raise TypeError

    def _complex_double_(self, C):
        raise TypeError

    def _real_double_(self, R):
        raise TypeError

    def _real_rqdf_(self, R):
        raise TypeError

    def _rational_(self):
        return Rational(repr(self))

    def __abs__(self):
        return abs_symbolic(self)

    def _integer_(self):
        """
        EXAMPLES:

        """
        return Integer(repr(self))

    def _add_(self, right):
        """
        EXAMPLES:
            sage: var('x,y')
            (x, y)
            sage: x + y
            y + x
            sage: x._add_(y)
            y + x
        """
        return SymbolicArithmetic([self, right], operator.add)

    def _sub_(self, right):
        """
        EXAMPLES:
            sage: var('x,y')
            (x, y)
            sage: x - y
            x - y
        """
        return SymbolicArithmetic([self, right], operator.sub)

    def _mul_(self, right):
        """
        EXAMPLES:
            sage: var('x,y')
            (x, y)
            sage: x * y
            x*y
        """
        return SymbolicArithmetic([self, right], operator.mul)

    def _div_(self, right):
        """
        EXAMPLES:
            sage: var('x,y')
            (x, y)
            sage: x / y
            x/y
        """
        return SymbolicArithmetic([self, right], operator.div)

    def __pow__(self, right):
        """
        EXAMPLES:
            sage: var('x,n')
            (x, n)
            sage: x^(n+1)
            x^(n + 1)
        """
        right = self.parent()(right)
        return SymbolicArithmetic([self, right], operator.pow)

    def variables(self, vars=tuple([])):
        """
        Return sorted list of variables that occur in the simplified
        form of self.

        OUTPUT:
            a Python set

        EXAMPLES:
            sage: var('x,n')
            (x, n)
            sage: f = x^(n+1) + sin(pi/19); f
            x^(n + 1) + sin(pi/19)
            sage: f.variables()
            (n, x)

            sage: a = e^x
            sage: a.variables()
            (x,)
        """
        return vars

    def _first_variable(self):
        try:
            return self.__first_variable
        except AttributeError:
            pass
        v = self.variables()
        if len(v) == 0:
            ans = var('x')
        else:
            ans = v[0]
        self.__first_variable = ans
        return ans

    def _has_op(self, operator):
        """
        Recursively searches for the given operator in a SymbolicExpression
        object.

        INPUT:
            operator: the operator to search for

        OUTPUT:
            True or False

        EXAMPLES:
            sage: f = 4*(x^2 - 3)
            sage: f._has_op(operator.sub)
            True
            sage: f._has_op(operator.div)
            False
        """

        # if we *are* the operator, then return true right away
        try:
            if operator is self._operator:
                return True
        except AttributeError:
            pass

        # now try to look at this guy's operands
        try:
            ops = self._operands
        # if we don't have an operands, then we can return false
        except AttributeError:
            return False
        for oprnd in ops:
            if oprnd._has_op(operator): return True
            else: pass
        # if we get to this point, neither of the operands have the required
        # operator
        return False


    def __call__(self, dict=None, **kwds):
<<<<<<< HEAD
        if 'substitute' in kwds and kwds['substitute'] is True:
            del kwds['substitute']
            return self.substitute(dict, **kwds)
        else:
            if len(self.variables()) > 0:
                return self.substitute(dict, **kwds)
            else:
                raise ValueError, "trying to substitute into a constant expression, use substitute=True if this is what you really want to do"

=======
        return self.substitute(dict, **kwds)
>>>>>>> eefad879

    def power_series(self, base_ring):
        """
        Return algebraic power series associated to this symbolic
        expression, which must be a polynomial in one variable, with
        coefficients coercible to the base ring.

        The power series is truncated one more than the degree.

        EXAMPLES:
            sage: theta = var('theta')
            sage: f = theta^3 + (1/3)*theta - 17/3
            sage: g = f.power_series(QQ); g
            -17/3 + 1/3*theta + theta^3 + O(theta^4)
            sage: g^3
            -4913/27 + 289/9*theta - 17/9*theta^2 + 2602/27*theta^3 + O(theta^4)
            sage: g.parent()
            Power Series Ring in theta over Rational Field
        """
        v = self.variables()
        if len(v) != 1:
            raise ValueError, "self must be a polynomial in one variable but it is in the variables %s"%tuple([v])
        f = self.polynomial(base_ring)
        from sage.rings.all import PowerSeriesRing
        R = PowerSeriesRing(base_ring, names=f.parent().variable_names())
        return R(f, f.degree()+1)

    def polynomial(self, base_ring):
        r"""
        Return self as an algebraic polynomial over the given base ring, if
        possible.

        The point of this function is that it converts purely symbolic
        polynomials into optimized algebraic polynomials over a given
        base ring.

        WARNING: This is different from \code{self.poly(x)} which is used
        to rewrite self as a polynomial in x.

        INPUT:
           base_ring -- a ring

        EXAMPLES:
            sage: f = x^2 -2/3*x + 1
            sage: f.polynomial(QQ)
            x^2 - 2/3*x + 1
            sage: f.polynomial(GF(19))
            x^2 + 12*x + 1

        Polynomials can be useful for getting the coefficients
        of an expression:
            sage: g = 6*x^2 - 5
            sage: g.coeffs()
            [[-5, 0], [6, 2]]
            sage: g.polynomial(QQ).list()
            [-5, 0, 6]
            sage: g.polynomial(QQ).dict()
            {0: -5, 2: 6}

            sage: f = x^2*e + x + pi/e
            sage: f.polynomial(RDF)
            2.71828182846*x^2 + 1.0*x + 1.15572734979
            sage: g = f.polynomial(RR); g
            2.71828182845905*x^2 + 1.00000000000000*x + 1.15572734979092
            sage: g.parent()
            Univariate Polynomial Ring in x over Real Field with 53 bits of precision
            sage: f.polynomial(RealField(100))
            2.7182818284590452353602874714*x^2 + 1.0000000000000000000000000000*x + 1.1557273497909217179100931833
            sage: f.polynomial(CDF)
            2.71828182846*x^2 + 1.0*x + 1.15572734979
            sage: f.polynomial(CC)
            2.71828182845905*x^2 + 1.00000000000000*x + 1.15572734979092

        We coerce a multivariate polynomial with complex symbolic coefficients:
            sage: x, y, n = var('x, y, n')
            sage: f = pi^3*x - y^2*e - I; f
            -1*e*y^2 + pi^3*x - I
            sage: f.polynomial(CDF)
            (-2.71828182846)*y^2 + 31.0062766803*x - 1.0*I
            sage: f.polynomial(CC)
            (-2.71828182845905)*y^2 + 31.0062766802998*x - 1.00000000000000*I
            sage: f.polynomial(ComplexField(70))
            (-2.7182818284590452354)*y^2 + 31.006276680299820175*x - 1.0000000000000000000*I

        Another polynomial:
            sage: f = sum((e*I)^n*x^n for n in range(5)); f
            e^4*x^4 - e^3*I*x^3 - e^2*x^2 + e*I*x + 1
            sage: f.polynomial(CDF)
            54.5981500331*x^4 + (-20.0855369232*I)*x^3 + (-7.38905609893)*x^2 + 2.71828182846*I*x + 1.0
            sage: f.polynomial(CC)
            54.5981500331442*x^4 + (-20.0855369231877*I)*x^3 + (-7.38905609893065)*x^2 + 2.71828182845905*I*x + 1.00000000000000

        A multivariate polynomial over a finite field:
            sage: f = (3*x^5 - 5*y^5)^7; f
            (3*x^5 - 5*y^5)^7
            sage: g = f.polynomial(GF(7)); g
            3*x^35 + 2*y^35
            sage: parent(g)
            Polynomial Ring in x, y over Finite Field of size 7
        """
        vars = self.variables()
        if len(vars) == 0:
            vars = ['x']
        R = PolynomialRing(base_ring, names=vars)
        G = R.gens()
        V = R.variable_names()
        return self.substitute_over_ring(
             dict([(var(V[i]),G[i]) for i in range(len(G))]), ring=R)

    def _polynomial_(self, R):
        """
        Coerce this symbolic expression to a polynomial in R.

        EXAMPLES:
            sage: var('x,y,z,w')
            (x, y, z, w)

            sage: R = QQ[x,y,z]
            sage: R(x^2 + y)
            x^2 + y
            sage: R = QQ[w]
            sage: R(w^3 + w + 1)
            w^3 + w + 1
            sage: R = GF(7)[z]
            sage: R(z^3 + 10*z)
            z^3 + 3*z

        NOTE: If the base ring of the polynomial ring is the symbolic
        ring, then a constant polynomial is always returned.
            sage: R = SR[x]
            sage: a = R(sqrt(2) + x^3 + y)
            sage: a
            y + x^3 + sqrt(2)
            sage: type(a)
            <type 'sage.rings.polynomial.polynomial_element.Polynomial_generic_dense'>
            sage: a.degree()
            0

        We coerce to a double precision complex polynomial ring:
            sage: f = e*x^3 + pi*y^3 + sqrt(2) + I; f
            pi*y^3 + e*x^3 + I + sqrt(2)
            sage: R = CDF[x,y]
            sage: R(f)
            2.71828182846*x^3 + 3.14159265359*y^3 + 1.41421356237 + 1.0*I

        We coerce to a higher-precision polynomial ring
            sage: R = ComplexField(100)[x,y]
            sage: R(f)
            2.7182818284590452353602874714*x^3 + 3.1415926535897932384626433833*y^3 + 1.4142135623730950066967437806 + 1.0000000000000000000000000000*I

        """
        vars = self.variables()
        B = R.base_ring()
        if B == SR:
            if is_MPolynomialRing(R):
                return R({tuple([0]*R.ngens()):self})
            else:
                return R([self])
        G = R.gens()
        sub = []
        for v in vars:
            r = repr(v)
            for g in G:
                if repr(g) == r:
                    sub.append((v,g))
        if len(sub) == 0:
            try:
                return R(B(self))
            except TypeError:
                if len(vars) == 1:
                    sub = [(vars[0], G[0])]
                else:
                    raise
        return self.substitute_over_ring(dict(sub), ring=R)

    def function(self, *args):
        """
        Return a CallableSymbolicExpression, fixing a variable order
        to be the order of args.

        EXAMPLES:
        We will use several symbolic variables in the examples below:
           sage: var('x, y, z, t, a, w, n')
           (x, y, z, t, a, w, n)

           sage: u = sin(x) + x*cos(y)
           sage: g = u.function(x,y)
           sage: g(x,y)
           x*cos(y) + sin(x)
           sage: g(t,z)
           t*cos(z) + sin(t)
           sage: g(x^2, x^y)
           x^2*cos(x^y) + sin(x^2)

            sage: f = (x^2 + sin(a*w)).function(a,x,w); f
            (a, x, w) |--> x^2 + sin(a*w)
            sage: f(1,2,3)
            sin(3) + 4

        Using the function method we can obtain the above function f,
        but viewed as a function of different variables:
            sage: h = f.function(w,a); h
            (w, a) |--> x^2 + sin(a*w)

        This notation also works:
            sage: h(w,a) = f
            sage: h
            (w, a) |--> x^2 + sin(a*w)

        You can even make a symbolic expression $f$ into a function by
        writing \code{f(x,y) = f}:
            sage: f = x^n + y^n; f
            y^n + x^n
            sage: f(x,y) = f
            sage: f
            (x, y) |--> y^n + x^n
            sage: f(2,3)
            3^n + 2^n
        """
        R = CallableSymbolicExpressionRing(args)
        return R(self)


    ###################################################################
    # derivative
    ###################################################################
    def derivative(self, *args):
        """
        Returns the derivative of itself. If self has exactly one variable, then
        it differentiates with respect to that variable. If there is more than one
        variable in the expression, then you must explicitly supply a variable.
        If you supply a variable $x$ followed by a number $n$, then it will
        differentiate with respect to $n$ times with respect to $n$.

        You may supply more than one variable. Each variable may optionally be
        followed by a positive integer. Then SAGE will differentiate with
        respect to the first variable $n$ times, where $n$ is the number
        immediately following the variable in the parameter list. If the
        variable is not followed by an integer, then SAGE will differentiate
        once. Then SAGE will differentiate by the second variables, and if that
        is followed by a number $m$, it will differentiate $m$ times, and so on.

        EXAMPLES:
            sage: h = sin(x)/cos(x)
            sage: diff(h,x,x,x)
            6*sin(x)^4/cos(x)^4 + 8*sin(x)^2/cos(x)^2 + 2
            sage: diff(h,x,3)
            6*sin(x)^4/cos(x)^4 + 8*sin(x)^2/cos(x)^2 + 2

            sage: var('x, y')
            (x, y)
            sage: u = (sin(x) + cos(y))*(cos(x) - sin(y))
            sage: diff(u,x,y)
            sin(x)*sin(y) - cos(x)*cos(y)
            sage: f = ((x^2+1)/(x^2-1))^(1/4)
            sage: g = diff(f, x); g # this is a complex expression
            x/(2*(x^2 - 1)^(1/4)*(x^2 + 1)^(3/4)) - x*(x^2 + 1)^(1/4)/(2*(x^2 - 1)^(5/4))
            sage: g.simplify_rational()
            -x/((x^2 - 1)^(5/4)*(x^2 + 1)^(3/4))

            sage: f = y^(sin(x))
            sage: diff(f, x)
            cos(x)*y^sin(x)*log(y)

            sage: g(x) = sqrt(5-2*x)
            sage: g_3 = diff(g, x, 3); g_3(2)
            -3

            sage: f = x*e^(-x)
            sage: diff(f, 100)
            x*e^(-x) - 100*e^(-x)

            sage: g = 1/(sqrt((x^2-1)*(x+5)^6))
            sage: diff(g, x)
            -3/((x + 5)^3*sqrt(x^2 - 1)*abs(x + 5)) - x/((x^2 - 1)^(3/2)*abs(x + 5)^3)
        """
        # check each time
        s = ""
        # see if we can implicitly supply a variable name
        try:
            a = args[0]
        except IndexError:
            # if there were NO arguments, try assuming
            a = 1
        if a is None or isinstance(a, (int, long, Integer)):
            vars = self.variables()
            if len(vars) == 1:
                s = "%s, %s" % (vars[0], a)
            else:
                raise ValueError, "must supply an explicit variable for an " +\
                                "expression containing more than one variable"
        for i in range(len(args)):
            if isinstance(args[i], SymbolicVariable):
                s = s + '%s, ' %repr(args[i])
                # check to see if this is followed by an integer
                try:
                    if isinstance(args[i+1], (int, long, Integer)):
                        s = s + '%s, ' %repr(args[i+1])
                    else:
                        s = s + '1, '
                except IndexError:
                    s = s + '1'
            elif isinstance(args[i], (int, long, Integer)):
                if args[i] == 0:
                    return self
                if args[i] < 0:
                    raise ValueError, "cannot take negative derivative"
            else:
                raise TypeError, "arguments must be integers or " +\
                                 "SymbolicVariable objects"

        try:
            if s[-2] == ',':
                s = s[:-2]
        except IndexError:
            pass
        t = maxima('diff(%s, %s)'%(self._maxima_().name(), s))
        f = self.parent()(t)
        return f

    differentiate = derivative
    diff = derivative


    ###################################################################
    # Taylor series
    ###################################################################
    def taylor(self, v, a, n):
        """
        Expands self in a truncated Taylor or Laurent series in the
        variable v around the point a, containing terms through $(x - a)^n$.

        INPUT:
            v -- variable
            a -- number
            n -- integer

        EXAMPLES:
            sage: var('a, x, z')
            (a, x, z)
            sage: taylor(a*log(z), z, 2, 3)
            log(2)*a + a*(z - 2)/2 - a*(z - 2)^2/8 + a*(z - 2)^3/24
            sage: taylor(sqrt (sin(x) + a*x + 1), x, 0, 3)
            1 + (a + 1)*x/2 - (a^2 + 2*a + 1)*x^2/8 + (3*a^3 + 9*a^2 + 9*a - 1)*x^3/48
            sage: taylor (sqrt (x + 1), x, 0, 5)
            1 + x/2 - x^2/8 + x^3/16 - 5*x^4/128 + 7*x^5/256
            sage: taylor (1/log (x + 1), x, 0, 3)
            1/x + 1/2 - x/12 + x^2/24 - 19*x^3/720
            sage: taylor (cos(x) - sec(x), x, 0, 5)
            -x^2 - x^4/6
            sage: taylor ((cos(x) - sec(x))^3, x, 0, 9)
            -x^6 - x^8/2
            sage: taylor (1/(cos(x) - sec(x))^3, x, 0, 5)
            -1/x^6 + 1/(2*x^4) + 11/(120*x^2) - 347/15120 - 6767*x^2/604800 - 15377*x^4/7983360
        """
        v = var(v)
        l = self._maxima_().taylor(v, SR(a), Integer(n))
        return self.parent()(l)

    ###################################################################
    # limits
    ###################################################################
    def limit(self, dir=None, taylor=False, **argv):
        r"""
        Return the limit as the variable v approaches a from the
        given direction.

        \begin{verbatim}
        expr.limit(x = a)
        expr.limit(x = a, dir='above')
        \end{verbatim}

        INPUT:
            dir -- (default: None); dir may have the value `plus' (or 'above')
                   for a limit from above, `minus' (or 'below') for a limit from
                   below, or may be omitted (implying a two-sided
                   limit is to be computed).
            taylor -- (default: False); if True, use Taylor series, which
                   allows more integrals to be computed (but may also crash
                   in some obscure cases due to bugs in Maxima).
            **argv -- 1 named parameter

        NOTE: Output it may also use `und' (undefined), `ind'
        (indefinite but bounded), and `infinity' (complex infinity).

        EXAMPLES:
            sage: f = (1+1/x)^x
            sage: f.limit(x = oo)
            e
            sage: f.limit(x = 5)
            7776/3125
            sage: f.limit(x = 1.2)
            2.069615754672029
            sage: f.limit(x = I, taylor=True)
            (1 - I)^I
            sage: f(1.2)
            2.069615754672029
            sage: f(I)
            (1 - I)^I
            sage: CDF(f(I))
            2.06287223508 + 0.74500706218*I
            sage: CDF(f.limit(x = I))
            2.06287223508 + 0.74500706218*I

        More examples:
            sage: limit(x*log(x), x = 0, dir='above')
            0
            sage: lim((x+1)^(1/x),x = 0)
            e
            sage: lim(e^x/x, x = oo)
            +Infinity
            sage: lim(e^x/x, x = -oo)
            0
            sage: lim(-e^x/x, x = oo)
            -Infinity
            sage: lim((cos(x))/(x^2), x = 0)
            +Infinity
            sage: lim(sqrt(x^2+1) - x, x = oo)
            0
            sage: lim(x^2/(sec(x)-1), x=0)
            2
            sage: lim(cos(x)/(cos(x)-1), x=0)
            -Infinity
            sage: lim(x*sin(1/x), x=0)
            0

            Traceback (most recent call last):
            ...
            TypeError: Computation failed since Maxima requested additional constraints (use assume):
            Is  x  positive or negative?

            sage: f = log(log(x))/log(x)
            sage: forget(); assume(x<-2); lim(f, x=0, taylor=True)
            und

        Here ind means "indefinite but bounded":
            sage: lim(sin(1/x), x = 0)
            ind
        """
        if len(argv) != 1:
            raise ValueError, "call the limit function like this, e.g. limit(expr, x=2)."
        else:
            k = argv.keys()[0]
            v = var(k, create=False)
            a = argv[k]
        if dir is None:
            if taylor:
                l = self._maxima_().tlimit(v, a)
            else:
                l = self._maxima_().limit(v, a)
        elif dir == 'plus' or dir == 'above':
            if taylor:
                l = self._maxima_().tlimit(v, a, 'plus')
            else:
                l = self._maxima_().limit(v, a, 'plus')
        elif dir == 'minus' or dir == 'below':
            if taylor:
                l = self._maxima_().tlimit(v, a, 'minus')
            else:
                l = self._maxima_().limit(v, a, 'minus')
        else:
            raise ValueError, "dir must be one of 'plus' or 'minus'"
        return self.parent()(l)

    ###################################################################
    # Laplace transform
    ###################################################################
    def laplace(self, t, s):
        r"""
        Attempts to compute and return the Laplace transform of self
        with respect to the variable t and transform parameter s.  If
        Laplace cannot find a solution, a formal function is returned.

        The function that is returned maybe be viewed as a function of s.

        DEFINITION:
        The Laplace transform of a function $f(t)$, defined for all
        real numbers $t \geq 0$, is the function $F(s)$ defined by
        $$
             F(s) = \int_{0}^{\infty} e^{-st} f(t) dt.
        $$

        EXAMPLES:
        We compute a few Laplace transforms:
            sage: var('x, s, z, t, t0')
            (x, s, z, t, t0)
            sage: sin(x).laplace(x, s)
            1/(s^2 + 1)
            sage: (z + exp(x)).laplace(x, s)
            z/s + 1/(s - 1)
            sage: log(t/t0).laplace(t, s)
            (-log(t0) - log(s) - euler_gamma)/s

        We do a formal calculation:
            sage: f = function('f', x)
            sage: g = f.diff(x); g
            diff(f(x), x, 1)
            sage: g.laplace(x, s)
            s*laplace(f(x), x, s) - f(0)

        EXAMPLE: A BATTLE BETWEEN the X-women and the Y-men (by David Joyner):
        Solve
        $$
          x' = -16y, x(0)=270,  y' = -x + 1, y(0) = 90.
        $$
        This models a fight between two sides, the "X-women"
        and the "Y-men", where the X-women have 270 initially and
        the Y-men have 90, but the Y-men are better at fighting,
        because of the higher factor of "-16" vs "-1", and also get
        an occasional reinforcement, because of the "+1" term.

            sage: var('t')
            t
            sage: t = var('t')
            sage: x = function('x', t)
            sage: y = function('y', t)
            sage: de1 = x.diff(t) + 16*y
            sage: de2 = y.diff(t) + x - 1
            sage: de1.laplace(t, s)
            16*laplace(y(t), t, s) + s*laplace(x(t), t, s) - x(0)
            sage: de2.laplace(t, s)
            s*laplace(y(t), t, s) + laplace(x(t), t, s) - 1/s - y(0)

        Next we form the augmented matrix of the above system:
            sage: A = matrix([[s, 16, 270],[1, s, 90+1/s]])
            sage: E = A.echelon_form()
            sage: xt = E[0,2].inverse_laplace(s,t)
            sage: yt = E[1,2].inverse_laplace(s,t)
            sage: print xt
				4 t	    - 4 t
			   91  e      629  e
        		 - -------- + ----------- + 1
			      2		   2
            sage: print yt
				 4 t	     - 4 t
			    91  e      629  e
        		    -------- + -----------
			       8	    8
            sage: p1 = plot(xt,0,1/2,rgbcolor=(1,0,0))
            sage: p2 = plot(yt,0,1/2,rgbcolor=(0,1,0))
            sage: (p1+p2).save()
        """
        return self.parent()(self._maxima_().laplace(var(t), var(s)))

    def inverse_laplace(self, t, s):
        r"""
        Attempts to compute the inverse Laplace transform of self with
        respect to the variable t and transform parameter s.  If
        Laplace cannot find a solution, a formal function is returned.

        The function that is returned maybe be viewed as a function of s.


        DEFINITION:
        The inverse Laplace transform of a function $F(s)$,
        is the function $f(t)$ defined by
        $$
             F(s) = \frac{1}{2\pi i} \int_{\gamma-i\infty}^{\gamma + i\infty} e^{st} F(s) dt,
        $$
        where $\gamma$ is chosen so that the contour path of
        integration is in the region of convergence of $F(s)$.

        EXAMPLES:
            sage: var('w, m')
            (w, m)
            sage: f = (1/(w^2+10)).inverse_laplace(w, m); f
            sin(sqrt(10)*m)/sqrt(10)
            sage: laplace(f, m, w)
            1/(w^2 + 10)
        """
        return self.parent()(self._maxima_().ilt(var(t), var(s)))


    ###################################################################
    # a default variable, for convenience.
    ###################################################################
    def default_variable(self):
        vars = self.variables()
        if len(vars) < 1:
            return var('x')
        else:
            return vars[0]

    ###################################################################
    # integration
    ###################################################################
    def integral(self, v=None, a=None, b=None):
        """
        Returns the indefinite integral with respect to the variable
        $v$, ignoring the constant of integration. Or, if endpoints
        $a$ and $b$ are specified, returns the definite integral over
        the interval $[a, b]$.

        If \code{self} has only one variable, then it returns the
        integral with respect to that variable.

        INPUT:
            v -- (optional) a variable or variable name
            a -- (optional) lower endpoint of definite integral
            b -- (optional) upper endpoint of definite integral


        EXAMPLES:
            sage: h = sin(x)/(cos(x))^2
            sage: h.integral(x)
            1/cos(x)

            sage: f = x^2/(x+1)^3
            sage: f.integral()
            log(x + 1) + (4*x + 3)/(2*x^2 + 4*x + 2)

            sage: f = x*cos(x^2)
            sage: f.integral(x, 0, sqrt(pi))
            0
            sage: f.integral(a=-pi, b=pi)
            0

            sage: f(x) = sin(x)
            sage: f.integral(x, 0, pi/2)
            1

        Constraints are sometimes needed:
            sage: var('x, n')
            (x, n)
            sage: integral(x^n,x)
            Traceback (most recent call last):
            ...
            TypeError: Computation failed since Maxima requested additional constraints (use assume):
            Is  n+1  zero or nonzero?
            sage: assume(n > 0)
            sage: integral(x^n,x)
            x^(n + 1)/(n + 1)
            sage: forget()

        NOTE: Above, putting assume(n == -1) does not yield the right behavior.
        Directly in maxima, doing

        The examples in the Maxima documentation:
            sage: var('x, y, z, b')
            (x, y, z, b)
            sage: integral(sin(x)^3)
            cos(x)^3/3 - cos(x)
            sage: integral(x/sqrt(b^2-x^2))
            x*log(2*sqrt(b^2 - x^2) + 2*b)
            sage: integral(x/sqrt(b^2-x^2), x)
            -sqrt(b^2 - x^2)
            sage: integral(cos(x)^2 * exp(x), x, 0, pi)
            3*e^pi/5 - 3/5
            sage: integral(x^2 * exp(-x^2), x, -oo, oo)
            sqrt(pi)/2

        We integrate the same function in both Mathematica and SAGE (via Maxima):
            sage: f = sin(x^2) + y^z
            sage: g = mathematica(f)                           # optional  -- requires mathematica
            sage: print g                                      # optional
                      z        2
                     y  + Sin[x ]
            sage: print g.Integrate(x)                         # optional
                        z        Pi                2
                     x y  + Sqrt[--] FresnelS[Sqrt[--] x]
                                 2                 Pi
            sage: print f.integral(x)
                  z                                         (sqrt(2)  I + sqrt(2)) x
               x y  + sqrt( pi) ((sqrt(2)  I + sqrt(2)) erf(------------------------)
                                                                       2
                                                           (sqrt(2)  I - sqrt(2)) x
                              + (sqrt(2)  I - sqrt(2)) erf(------------------------))/8
                                                                      2

        We integrate the above function in maple now:
            sage: g = maple(f); g                             # optional -- requires maple
            sin(x^2)+y^z
            sage: g.integrate(x)                              # optional -- requires maple
            1/2*2^(1/2)*Pi^(1/2)*FresnelS(2^(1/2)/Pi^(1/2)*x)+y^z*x

        We next integrate a function with no closed form integral.  Notice that
        the answer comes back as an expression that contains an integral itself.
            sage: A = integral(1/ ((x-4) * (x^3+2*x+1)), x); A
            log(x - 4)/73 - integrate((x^2 + 4*x + 18)/(x^3 + 2*x + 1), x)/73
            sage: print A
                                     /  2
                                     [ x  + 4 x + 18
                                     I ------------- dx
                                     ]  3
                        log(x - 4)   / x  + 2 x + 1
                        ---------- - ------------------
                            73               73

        ALIASES:
            integral() and integrate() are the same.

        """

        if v is None:
            v = self.default_variable()

        if not isinstance(v, SymbolicVariable):
            v = var(repr(v))
            #raise TypeError, 'must integrate with respect to a variable'
        if (a is None and (not b is None)) or (b is None and (not a is None)):
            raise TypeError, 'only one endpoint given'
        if a is None:
            return self.parent()(self._maxima_().integrate(v))
        else:
            return self.parent()(self._maxima_().integrate(v, a, b))

    integrate = integral

    def nintegral(self, x, a, b,
                  desired_relative_error='1e-8',
                  maximum_num_subintervals=200):
        r"""
        Return a numerical approximation to the integral of self from
        a to b.

        INPUT:
            x -- variable to integrate with respect to
            a -- lower endpoint of integration
            b -- upper endpoint of integration
            desired_relative_error -- (default: '1e-8') the desired
                 relative error
            maximum_num_subintervals -- (default: 200) maxima number
                 of subintervals

        OUTPUT:
            -- float: approximation to the integral
            -- float: estimated absolute error of the approximation
            -- the number of integrand evaluations
            -- an error code:
                  0 -- no problems were encountered
                  1 -- too many subintervals were done
                  2 -- excessive roundoff error
                  3 -- extremely bad integrand behavior
                  4 -- failed to converge
                  5 -- integral is probably divergent or slowly convergent
                  6 -- the input is invalid

        ALIAS:
            nintegrate is the same as nintegral

        REMARK:
            There is also a function \code{numerical_integral} that implements
            numerical integration using the GSL C library.  It is potentially
            much faster and applies to arbitrary user defined functions.

        EXAMPLES:
            sage: f(x) = exp(-sqrt(x))
            sage: f.nintegral(x, 0, 1)
            (0.52848223531423055, 4.1633141378838452e-11, 231, 0)

        We can also use the \code{numerical_integral} function, which calls
        the GSL C library.
            sage: numerical_integral(f, 0, 1)       # random low-order bits
            (0.52848223225314706, 6.8392846084921134e-07)
        """
        v = self._maxima_().quad_qags(var(x),
                                      a, b, desired_relative_error,
                                      maximum_num_subintervals)
        return float(v[0]), float(v[1]), Integer(v[2]), Integer(v[3])

    nintegrate = nintegral


    ###################################################################
    # Manipulating epxressions
    ###################################################################
    def coeff(self, x, n=1):
        """
        Returns the coefficient of $x^n$ in self.

        INPUT:
            x -- variable, function, expression, etc.
            n -- integer, default 1.

        Sometimes it may be necessary to expand or factor first, since
        this is not done automatically.

        EXAMPLES:
            sage: var('a, x, y, z')
            (a, x, y, z)
            sage: f = (a*sqrt(2))*x^2 + sin(y)*x^(1/2) + z^z
            sage: f.coeff(sin(y))
            sqrt(x)
            sage: f.coeff(x^2)
            sqrt(2)*a
            sage: f.coeff(x^(1/2))
            sin(y)
            sage: f.coeff(1)
            0
            sage: f.coeff(x, 0)
            z^z
        """
        return self.parent()(self._maxima_().coeff(x, n))

    def coeffs(self, x=None):
        """
        Coefficients of self as a polynomial in x.

        INPUT:
            x -- optional variable
        OUTPUT:
            list of pairs [expr, n], where expr is a symbolic expression and n is a power.

        EXAMPLES:
            sage: var('x, y, a')
            (x, y, a)
            sage: p = x^3 - (x-3)*(x^2+x) + 1
            sage: p.coeffs()
            [[1, 0], [3, 1], [2, 2]]
            sage: p = expand((x-a*sqrt(2))^2 + x + 1); p
            x^2 - 2*sqrt(2)*a*x + x + 2*a^2 + 1
            sage: p.coeffs(a)
            [[x^2 + x + 1, 0], [-2*sqrt(2)*x, 1], [2, 2]]
            sage: p.coeffs(x)
            [[2*a^2 + 1, 0], [1 - 2*sqrt(2)*a, 1], [1, 2]]

        A polynomial with wacky exponents:
            sage: p = (17/3*a)*x^(3/2) + x*y + 1/x + x^x
            sage: p.coeffs(x)
            [[1, -1], [x^x, 0], [y, 1], [17*a/3, 3/2]]
        """
        f = self._maxima_()
        P = f.parent()
        P._eval_line('load(coeflist)')
        if x is None:
            x = self.default_variable()
        x = var(x)
        G = f.coeffs(x)
        S = symbolic_expression_from_maxima_string(repr(G))
        return S[1:]

    def poly(self, x=None):
        r"""
        Express self as a polynomial in x.  Is self is not a polynomial
        in x, then some coefficients may be functions of x.

        WARNING: This is different from \code{self.polynomial()} which
        returns a SAGE polynomial over a given base ring.

        EXAMPLES:
            sage: var('a, x')
            (a, x)
            sage: p = expand((x-a*sqrt(2))^2 + x + 1); p
            x^2 - 2*sqrt(2)*a*x + x + 2*a^2 + 1
            sage: p.poly(a)
            (x^2 + x + 1)*1 + -2*sqrt(2)*x*a + 2*a^2
            sage: bool(expand(p.poly(a)) == p)
            True
            sage: p.poly(x)
            (2*a^2 + 1)*1 + (1 - 2*sqrt(2)*a)*x + 1*x^2
        """
        f = self._maxima_()
        P = f.parent()
        P._eval_line('load(coeflist)')
        if x is None:
            x = self.default_variable()
        x = var(x)
        G = f.coeffs(x)
        ans = None
        for i in range(1, len(G)):
            Z = G[i]
            coeff = SR(Z[0])
            n = SR(Z[1])
            if repr(coeff) != '0':
                if repr(n) == '0':
                    xpow = SR(1)
                elif repr(n) == '1':
                    xpow = x
                else:
                    xpow = x**n
                if ans is None:
                    ans = coeff*xpow
                else:
                    ans += coeff*xpow
        ans._declare_simplified()
        return ans

    def combine(self):
        """
        Simplifies self by combining all terms with the same
        denominator into a single term.

        EXAMPLES:
            sage: var('x, y, a, b, c')
            (x, y, a, b, c)
            sage: f = x*(x-1)/(x^2 - 7) + y^2/(x^2-7) + 1/(x+1) + b/a + c/a
            sage: print f
                                     2
                                    y      (x - 1) x     1     c   b
                                  ------ + --------- + ----- + - + -
                                   2         2         x + 1   a   a
                                  x  - 7    x  - 7
            sage: print f.combine()
                                     2
                                    y  + (x - 1) x     1     c + b
                                    -------------- + ----- + -----
                                         2           x + 1     a
                                        x  - 7
        """
        return self.parent()(self._maxima_().combine())

    def numerator(self):
        """
        EXAMPLES:
            sage: var('a,x,y')
            (a, x, y)
            sage: f = x*(x-a)/((x^2 - y)*(x-a))
            sage: print f
                                                  x
                                                ------
                                                 2
                                                x  - y
            sage: f.numerator()
            x
            sage: f.denominator()
            x^2 - y
        """
        return self.parent()(self._maxima_().num())

    def denominator(self):
        """
        EXAMPLES:
            sage: var('x, y, z, theta')
            (x, y, z, theta)
            sage: f = (sqrt(x) + sqrt(y) + sqrt(z))/(x^10 - y^10 - sqrt(theta))
            sage: print f
                                      sqrt(z) + sqrt(y) + sqrt(x)
                                      ---------------------------
                                          10    10
                                       - y   + x   - sqrt(theta)
            sage: f.denominator()
            -y^10 + x^10 - sqrt(theta)
        """
        return self.parent()(self._maxima_().denom())

    def factor_list(self, dontfactor=[]):
        """
        Returns a list of the factors of self, as computed by the
        factor command.

        INPUT:
            self -- a symbolic expression
            dontfactor -- see docs for self.factor.

        REMARK: If you already have a factored expression and just
        want to get at the individual factors, use self._factor_list()
        instead.

        EXAMPLES:
            sage: var('x, y, z')
            (x, y, z)
            sage: f = x^3-y^3
            sage: f.factor()
            -(y - x)*(y^2 + x*y + x^2)

        Notice that the -1 factor is separated out:
            sage: f.factor_list()
            [(-1, 1), (y - x, 1), (y^2 + x*y + x^2, 1)]

        We factor a fairly straightforward expression:
            sage: factor(-8*y - 4*x + z^2*(2*y + x)).factor_list()
            [(2*y + x, 1), (z - 2, 1), (z + 2, 1)]

        This function also works for quotients:
            sage: f = -1 - 2*x - x^2 + y^2 + 2*x*y^2 + x^2*y^2
            sage: g = f/(36*(1 + 2*y + y^2)); g
            (x^2*y^2 + 2*x*y^2 + y^2 - x^2 - 2*x - 1)/(36*(y^2 + 2*y + 1))
            sage: g.factor(dontfactor=[x])
            (x^2 + 2*x + 1)*(y - 1)/(36*(y + 1))
            sage: g.factor_list(dontfactor=[x])
            [(x^2 + 2*x + 1, 1), (y - 1, 1), (36, -1), (y + 1, -1)]

        An example, where one of the exponents is not an integer.
            sage: var('x, u, v')
            (x, u, v)
            sage: f = expand((2*u*v^2-v^2-4*u^3)^2 * (-u)^3 * (x-sin(x))^3)
            sage: f.factor()
            u^3*(2*u*v^2 - v^2 - 4*u^3)^2*(sin(x) - x)^3
            sage: g = f.factor_list(); g
            [(u, 3), (2*u*v^2 - v^2 - 4*u^3, 2), (sin(x) - x, 3)]

        This example also illustrates that the exponents do not have
        to be integers.
            sage: f = x^(2*sin(x)) * (x-1)^(sqrt(2)*x); f
            (x - 1)^(sqrt(2)*x)*x^(2*sin(x))
            sage: f.factor_list()
            [(x - 1, sqrt(2)*x), (x, 2*sin(x))]
        """
        return self.factor(dontfactor=dontfactor)._factor_list()

    def _factor_list(self):
        if isinstance(self, SymbolicArithmetic):
            if self._operator == operator.mul:
                left, right = self._operands
                return left._factor_list() + right._factor_list()
            elif self._operator == operator.pow:
                left, right = self._operands
                return [(left, right)]
            elif self._operator == operator.div:
                left, right = self._operands
                return left._factor_list() + \
                       [(x,-y) for x, y in right._factor_list()]
            elif self._operator == operator.neg:
                expr = self._operands[0]
                v = expr._factor_list()
                return [(SR(-1),SR(1))] + v
        return [(self, 1)]


    ###################################################################
    # solve
    ###################################################################
    def roots(self, x=None):
        r"""
        Returns the roots of self, with multiplicities.

        INPUT:
            x -- variable to view the function in terms of
                   (use default variable if not given)
        OUTPUT:
            list of pairs (root, multiplicity)

        If there are infinitely many roots, e.g., a function
        like sin(x), only one is returned.

        EXAMPLES:
            sage: var('x, a')
            (x, a)

        A simple example:
            sage: ((x^2-1)^2).roots()
            [(-1, 2), (1, 2)]

        A complicated example.
            sage: f = expand((x^2 - 1)^3*(x^2 + 1)*(x-a)); f
            x^9 - a*x^8 - 2*x^7 + 2*a*x^6 + 2*x^3 - 2*a*x^2 - x + a

        The default variable is a, since it is the first in alphabetical order:
            sage: f.roots()
            [(x, 1)]

        As a polynomial in a, x is indeed a root:
            sage: f.poly(a)
            (x^9 - 2*x^7 + 2*x^3 - x)*1 + (-x^8 + 2*x^6 - 2*x^2 + 1)*a
            sage: f(a=x)
            0

        The roots in terms of x are what we expect:
            sage: f.roots(x)
            [(a, 1), (-1*I, 1), (I, 1), (1, 3), (-1, 3)]

        Only one root of $\sin(x) = 0$ is given:
            sage: f = sin(x)
            sage: f.roots(x)
            [(0, 1)]

        We derive the roots of a general quadratic polynomial:
            sage: var('a,b,c,x')
            (a, b, c, x)
            sage: (a*x^2 + b*x + c).roots(x)
            [((-sqrt(b^2 - 4*a*c) - b)/(2*a), 1), ((sqrt(b^2 - 4*a*c) - b)/(2*a), 1)]
        """
        if x is None:
            x = self.default_variable()
        S, mul = self.solve(x, multiplicities=True)
        return [(S[i].rhs(), mul[i]) for i in range(len(mul))]

    def solve(self, x, multiplicities=False):
        r"""
        Solve the equation \code{self == 0} for the variable x.

        INPUT:
            x -- variable to solve for
            multiplicities -- bool (default: False); if True, return corresponding multiplicities.

        EXAMPLES:
            sage: z = var('z')
            sage: (z^5 - 1).solve(z)
            [z == e^(2*I*pi/5), z == e^(4*I*pi/5), z == e^(-(4*I*pi/5)), z == e^(-(2*I*pi/5)), z == 1]
        """
        x = var(x)
        return (self == 0).solve(x, multiplicities=multiplicities)

    ###################################################################
    # simplify
    ###################################################################
    def simplify(self):
        try:
            return self._simp
        except AttributeError:
            S = evaled_symbolic_expression_from_maxima_string(self._maxima_init_())
            S._simp = S
            self._simp = S
            return S

    def simplify_trig(self):
        r"""
        First expands using trig_expand, then employs the identities
        $\sin(x)^2 + \cos(x)^2 = 1$ and $\cosh(x)^2 - \sin(x)^2 = 1$
        to simplify expressions containing tan, sec, etc., to sin,
        cos, sinh, cosh.

        ALIAS: trig_simplify and simplify_trig are the same

        EXAMPLES:
            sage: f = sin(x)^2 + cos(x)^2; f
            sin(x)^2 + cos(x)^2
            sage: f.simplify()
            sin(x)^2 + cos(x)^2
            sage: f.simplify_trig()
            1
        """
        # much better to expand first, since it often doesn't work
        # right otherwise!
        return self.parent()(self._maxima_().trigexpand().trigsimp())

    trig_simplify = simplify_trig

    def simplify_rational(self):
        """
        Simplify by expanding repeatedly rational expressions.

        ALIAS: rational_simplify and simplify_rational are the same

        EXAMPLES:
            sage: f = sin(x/(x^2 + x))
            sage: f
            sin(x/(x^2 + x))
            sage: f.simplify_rational()
            sin(1/(x + 1))

            sage: f = ((x - 1)^(3/2) - (x + 1)*sqrt(x - 1))/sqrt((x - 1)*(x + 1))
            sage: print f
                                          3/2
                                   (x - 1)    - sqrt(x - 1) (x + 1)
                                   --------------------------------
                                        sqrt((x - 1) (x + 1))
            sage: print f.simplify_rational()
                                              2 sqrt(x - 1)
                                            - -------------
                                                    2
                                              sqrt(x  - 1)
        """
        return self.parent()(self._maxima_().fullratsimp())

    rational_simplify = simplify_rational

    # TODO: come up with a way to intelligently wrap Maxima's way of
    # fine-tuning all simplificationsrational

    def simplify_radical(self):
        r"""
        Wraps the Maxima radcan() command. From the Maxima documentation:

            Simplifies this expression, which can contain logs, exponentials,
            and radicals, by converting it into a form which is canonical over a
            large class of expressions and a given ordering of variables; that
            is, all functionally equivalent forms are mapped into a unique form.
            For a somewhat larger class of expressions, produces a regular form.
            Two equivalent expressions in this class do not necessarily have the
            same appearance, but their difference can be simplified by radcan to
            zero.

            For some expressions radcan is quite time consuming. This is the
            cost of exploring certain relationships among the components of the
            expression for simplifications based on factoring and partial
            fraction expansions of exponents.

        ALIAS: radical_simplify, simplify_log, log_simplify, exp_simplify,
        simplify_exp are all the same

        EXAMPLES:

            sage: var('x,y,a')
            (x, y, a)

            sage: f = log(x*y)
            sage: f.simplify_radical()
            log(y) + log(x)

            sage: f = (log(x+x^2)-log(x))^a/log(1+x)^(a/2)
            sage: f.simplify_radical()
            log(x + 1)^(a/2)

            sage: f = (e^x-1)/(1+e^(x/2))
            sage: f.simplify_exp()
            e^(x/2) - 1
        """
        return self.parent()(self._maxima_().radcan())

    radical_simplify = simplify_log = log_simplify = simplify_radical
    simplify_exp = exp_simplify = simplify_radical

    ###################################################################
    # factor
    ###################################################################
    def factor(self, dontfactor=[]):
        """
        Factors self, containing any number of variables or functions,
        into factors irreducible over the integers.

        INPUT:
            self -- a symbolic expression
            dontfactor -- list (default: []), a list of variables with
                          respect to which factoring is not to occur.
                          Factoring also will not take place with
                          respect to any variables which are less
                          important (using the variable ordering
                          assumed for CRE form) than those on the
                          `dontfactor' list.

        EXAMPLES:
            sage: var('x, y, z')
            (x, y, z)

            sage: (x^3-y^3).factor()
            -(y - x)*(y^2 + x*y + x^2)
            sage: factor(-8*y - 4*x + z^2*(2*y + x))
            (2*y + x)*(z - 2)*(z + 2)
            sage: f = -1 - 2*x - x^2 + y^2 + 2*x*y^2 + x^2*y^2
            sage: F = factor(f/(36*(1 + 2*y + y^2)), dontfactor=[x])
            sage: print F
                                          2
                                        (x  + 2 x + 1) (y - 1)
                                        ----------------------
                                              36 (y + 1)
        """
        if len(dontfactor) > 0:
            m = self._maxima_()
            name = m.name()
            cmd = 'block([dontfactor:%s],factor(%s))'%(dontfactor, name)
            return evaled_symbolic_expression_from_maxima_string(cmd)
        else:
            return self.parent()(self._maxima_().factor())

    ###################################################################
    # expand
    ###################################################################
    def expand(self):
        """
        """
        try:
            return self.__expand
        except AttributeError:
            e = self.parent()(self._maxima_().expand())
            self.__expand = e
        return e

    def expand_trig(self):
        """
        EXAMPLES:
            sage: sin(5*x).expand_trig()
            sin(x)^5 - 10*cos(x)^2*sin(x)^3 + 5*cos(x)^4*sin(x)

            sage: cos(2*x + var('y')).trig_expand()
            cos(2*x)*cos(y) - sin(2*x)*sin(y)

        ALIAS: trig_expand and expand_trig are the same
        """
        return self.parent()(self._maxima_().trigexpand())

    trig_expand = expand_trig


    ###################################################################
    # substitute
    ###################################################################
    def substitute(self, in_dict=None, **kwds):
        """
        Takes the symbolic variables given as dict keys or as keywords and
        replaces them with the symbolic expressions given as dict values or as
        keyword values.  Also run when you call a SymbolicExpression.

        INPUT:
            in_dict -- (optional) dictionary of inputs
            **kwds  -- named parameters

        EXAMPLES:
            sage: x,y,t = var('x,y,t')
            sage: u = 3*y
            sage: u.substitute(y=t)
            3*t

            sage: u = x^3 - 3*y + 4*t
            sage: u.substitute(x=y, y=t)
            y^3 + t

            sage: f = sin(x)^2 + 32*x^(y/2)
            sage: f(x=2, y = 10)
            sin(2)^2 + 1024

            sage: f(x=pi, y=t)
            32*pi^(t/2)

            sage: f = x
            sage: f.variables()
            (x,)

            sage: f = 2*x
            sage: f.variables()
            (x,)

            sage: f = 2*x^2 - sin(x)
            sage: f.variables()
            (x,)
            sage: f(pi)
            2*pi^2
            sage: f(x=pi)
            2*pi^2

        AUTHORS:
            -- Bobby Moretti: Initial version
        """
        X = self.simplify()
        kwds = self.__parse_in_dict(in_dict, kwds)
        kwds = self.__varify_kwds(kwds)
        return X._recursive_sub(kwds)

    def subs(self, *args, **kwds):
        return self.substitute(*args, **kwds)

    def _recursive_sub(self, kwds):
        raise NotImplementedError, "implement _recursive_sub for type '%s'!"%(type(self))

    def _recursive_sub_over_ring(self, kwds, ring):
        raise NotImplementedError, "implement _recursive_sub_over_ring for type '%s'!"%(type(self))

    def __parse_in_dict(self, in_dict, kwds):
        if in_dict is None:
            return kwds

        if not isinstance(in_dict, dict):
            if len(kwds) > 0:
                raise ValueError, "you must not both give the variable and specify it explicitly when doing a substitution."
            in_dict = SR(in_dict)
            vars = self.variables()
            #if len(vars) > 1:
            #    raise ValueError, "you must specify the variable when doing a substitution, e.g., f(x=5)"
            if len(vars) == 0:
                return {}
            else:
                return {vars[0]: in_dict}

        # merge dictionaries
        kwds.update(in_dict)
        return kwds

    def __varify_kwds(self, kwds):
        return dict([(var(k),w) for k,w in kwds.iteritems()])

    def substitute_over_ring(self, in_dict=None, ring=None, **kwds):
        X = self.simplify()
        kwds = self.__parse_in_dict(in_dict, kwds)
        kwds = self.__varify_kwds(kwds)
        if ring is None:
            return X._recursive_sub(kwds)
        else:
            return X._recursive_sub_over_ring(kwds, ring)


    ###################################################################
    # Real and imaginary parts
    ###################################################################
    def real(self):
        """
        Return the real part of self.

        EXAMPLES:
            sage: a = log(3+4*I)
            sage: print a
                                             log(4  I + 3)
            sage: print a.real()
                                                log(5)
            sage: print a.imag()
                                                     4
                                                atan(-)
                                                     3

        Now make a and b symbolic and compute the general real part:
            sage: var('a,b')
            (a, b)
            sage: f = log(a + b*I)
            sage: f.real()
            log(b^2 + a^2)/2
        """
        return self.parent()(self._maxima_().real())

    def imag(self):
        """
        Return the imaginary part of self.

        EXAMPLES:
            sage: sqrt(-2).imag()
            sqrt(2)

        We simplify Ln(Exp(z)) to z for -Pi<Im(z)<=Pi:

            sage: z = var('z')
            sage: f = log(exp(z))
            sage: assume(-pi < imag(z))
            sage: assume(imag(z) <= pi)
            sage: print f
        			       z
            sage: forget()

        A more symbolic example:
            sage: var('a, b')
            (a, b)
            sage: f = log(a + b*I)
            sage: f.imag()
            atan(b/a)
        """
        return self.parent()(self._maxima_().imag())

    def conjugate(self):
        """
        The complex conjugate of self.

        EXAMPLES:
            sage: a = 1 + 2*I
            sage: a.conjugate()
            1 - 2*I
            sage: a = sqrt(2) + 3^(1/3)*I; a
            3^(1/3)*I + sqrt(2)
            sage: a.conjugate()
            sqrt(2) - 3^(1/3)*I
        """
        return self.parent()(self._maxima_().conjugate())

    def norm(self):
        """
        The complex norm of self, i.e., self times its complex conjugate.

        EXAMPLES:
            sage: a = 1 + 2*I
            sage: a.norm()
            5
            sage: a = sqrt(2) + 3^(1/3)*I; a
            3^(1/3)*I + sqrt(2)
            sage: a.norm()
            3^(2/3) + 2
            sage: CDF(a).norm()
            4.08008382305
            sage: CDF(a.norm())
            4.08008382305
        """
        m = self._maxima_()
        return self.parent()((m*m.conjugate()).expand())

    ###################################################################
    # Partial fractions
    ###################################################################
    def partial_fraction(self, var=None):
        """
        Return the partial fraction expansion of self with respect to
        the given variable.

        INPUT:
            var -- variable name or string (default: first variable)

        OUTPUT:
            Symbolic expression

        EXAMPLES:
            sage: var('x')
            x
            sage: f = x^2/(x+1)^3
            sage: f.partial_fraction()
            1/(x + 1) - 2/(x + 1)^2 + 1/(x + 1)^3
            sage: print f.partial_fraction()
                                        1        2          1
                                      ----- - -------- + --------
                                      x + 1          2          3
                                              (x + 1)    (x + 1)

        Notice that the first variable in the expression is used by default:
            sage: var('y')
            y
            sage: f = y^2/(y+1)^3
            sage: f.partial_fraction()
            1/(y + 1) - 2/(y + 1)^2 + 1/(y + 1)^3

            sage: f = y^2/(y+1)^3 + x/(x-1)^3
            sage: f.partial_fraction()
            y^2/(y^3 + 3*y^2 + 3*y + 1) + 1/(x - 1)^2 + 1/(x - 1)^3

        You can explicitly specify which variable is used.
            sage: f.partial_fraction(y)
            1/(y + 1) - 2/(y + 1)^2 + 1/(y + 1)^3 + x/(x^3 - 3*x^2 + 3*x - 1)
        """
        if var is None:
            var = self._first_variable()
        return self.parent()(self._maxima_().partfrac(var))




class Symbolic_object(SymbolicExpression):
    r"""
    A class representing a symbolic expression in terms of a SageObject (not
    necessarily a 'constant').
    """
    def __init__(self, obj):
        SymbolicExpression.__init__(self)
        self._obj = obj

    def __hash__(self):
        return hash(self._obj)

    #def derivative(self, *args):
        # TODO: remove
    #    return self.parent().zero_element()

    def obj(self):
        """
        EXAMPLES:
        """
        return self._obj

    def __float__(self):
        """
        EXAMPLES:
        """
        return float(self._obj)

    def __complex__(self):
        """
        EXAMPLES:
        """
        return complex(self._obj)

    def _mpfr_(self, field):
        """
        EXAMPLES:
        """
        return field(self._obj)

    def _complex_mpfr_field_(self, C):
        """
        EXAMPLES:
        """
        return C(self._obj)

    def _complex_double_(self, C):
        """
        EXAMPLES:
        """
        return C(self._obj)

    def _real_double_(self, R):
        """
        EXAMPLES:
        """
        return R(self._obj)

    def _real_rqdf_(self, R):
        """
        EXAMPLES:
        """
        return R(self._obj)

    def _repr_(self, simplify=True):
        """
        EXAMPLES:
        """
        return repr(self._obj)

    def _latex_(self):
        """
        EXAMPLES:
        """
        return latex(self._obj)

    def str(self, bits=None):
        if bits is None:
            return str(self._obj)
        else:
            R = sage.rings.all.RealField(53)
            return str(R(self._obj))

    def _maxima_init_(self):
        return maxima_init(self._obj)

    def _sys_init_(self, system):
        return sys_init(self._obj, system)

def maxima_init(x):
    try:
        return x._maxima_init_()
    except AttributeError:
        return repr(x)

def sys_init(x, system):
    try:
        return x.__getattribute__('_%s_init_'%system)()
    except AttributeError:
        try:
            return x._system_init_(system)
        except AttributeError:
            return repr(x)

class SymbolicConstant(Symbolic_object):
    def __init__(self, x):
        from sage.rings.rational import Rational
        if isinstance(x, Rational):
            if x.is_integral():
                self._precedence = 10**6
            else:
                self._precedence = 2000
        Symbolic_object.__init__(self, x)

    #def _is_atomic(self):
    #    try:
    #        return self._atomic
    #    except AttributeError:
    #        if isinstance(self, Rational):
    #            self._atomic = False
    #        else:
    #            self._atomic = True
    #        return self._atomic
    def _is_atomic(self):
        try:
            return self._atomic
        except AttributeError:
            try:
                return self._obj._is_atomic()
            except AttributeError:
                if isinstance(self._obj, int):
                    return True

    def _recursive_sub(self, kwds):
        """
        EXAMPLES:
            sage: a = SR(5/6)
            sage: type(a)
            <class 'sage.calculus.calculus.SymbolicConstant'>
            sage: a(x=3)
            5/6
        """
        return self

    def _recursive_sub_over_ring(self, kwds, ring):
        return ring(self)



class SymbolicPolynomial(Symbolic_object):
    """
    An element of a polynomial ring as a formal symbolic expression.

    EXAMPLES:
    A single variate polynomial:
        sage: R.<x> = QQ[]
        sage: f = SR(x^3 + x)
        sage: f(y=7)
        x^3 + x
        sage: f(x=5)
        130
        sage: f.integral(x)
        x^4/4 + x^2/2
        sage: f(x=var('y'))
        y^3 + y

    A multivariate polynomial:

        sage: R.<x,y,theta> = ZZ[]
        sage: f = SR(x^3 + x + y + theta^2); f
        x^3 + theta^2 + x + y
        sage: f(x=y, theta=y)
        y^3 + y^2 + 2*y
        sage: f(x=5)
        y + theta^2 + 130

    The polynomial must be over a field of characteristic 0.
        sage: R.<w> = GF(7)[]
        sage: f = SR(w^3 + 1)
        Traceback (most recent call last):
        ...
        TypeError: polynomial must be over a field of characteristic 0.
    """
    # for now we do nothing except pass the info on to the superconstructor. It's
    # not clear to me why we need anything else in this class -Bobby
    def __init__(self, p):
        if p.parent().base_ring().characteristic() != 0:
            raise TypeError, "polynomial must be over a field of characteristic 0."
        Symbolic_object.__init__(self, p)

    def _recursive_sub(self, kwds):
        return self._recursive_sub_over_ring(kwds, ring)

    def _recursive_sub_over_ring(self, kwds, ring):
        f = self._obj
        if is_Polynomial(f):
            # Single variable case
            v = f.parent().variable_name()
            if kwds.has_key(v):
                return ring(f(kwds[v]))
            else:
                if not ring is SR:
                    return ring(self)
        else:
            # Multivariable case
            t = []
            for g in f.parent().gens():
                s = repr(g)
                if kwds.has_key(s):
                    t.append(kwds[s])
                else:
                    t.append(g)
            return ring(f(*t))

    def polynomial(self, base_ring):
        """
        Return self as a polynomial over the given base ring, if possible.

        INPUT:
           base_ring -- a ring

        EXAMPLES:
            sage: R.<x> = QQ[]
            sage: f = SR(x^2 -2/3*x + 1)
            sage: f.polynomial(QQ)
            x^2 - 2/3*x + 1
            sage: f.polynomial(GF(19))
            x^2 + 12*x + 1
        """
        f = self._obj
        if base_ring is f.base_ring():
            return f
        return f.change_ring(base_ring)

##################################################################


zero_constant = SymbolicConstant(Integer(0))

class SymbolicOperation(SymbolicExpression):
    r"""
    A parent class representing any operation on SymbolicExpression objects.
    """
    def __init__(self, operands):
        SymbolicExpression.__init__(self)
        self._operands = operands   # don't even make a copy -- ok, since immutable.

    def variables(self, vars=tuple([])):
        """
        Return sorted list of variables that occur in the simplified
        form of self.  The ordering is alphabetic.

        EXAMPLES:
            sage: var('x,y,z,w,a,b,c')
            (x, y, z, w, a, b, c)
            sage: f = (x - x) + y^2 - z/z + (w^2-1)/(w+1); f
            y^2 + (w^2 - 1)/(w + 1) - 1
            sage: f.variables()
            (w, y)

            sage: (x + y + z + a + b + c).variables()
            (a, b, c, x, y, z)

            sage: (x^2 + x).variables()
            (x,)
        """
        if not self.is_simplified():
            return self.simplify().variables(vars)

        try:
            return self.__variables
        except AttributeError:
            pass
        vars = list(set(sum([list(op.variables()) for op in self._operands], list(vars))))

        vars.sort(var_cmp)
        vars = tuple(vars)
        self.__variables = vars
        return vars

def var_cmp(x,y):
    return cmp(repr(x), repr(y))

symbols = {operator.add:' + ', operator.sub:' - ', operator.mul:'*',
        operator.div:'/', operator.pow:'^', operator.neg:'-'}


class SymbolicArithmetic(SymbolicOperation):
    r"""
    Represents the result of an arithemtic operation on
    $f$ and $g$.
    """
    def __init__(self, operands, op):
        SymbolicOperation.__init__(self, operands)
        self._operator = op
        # assume a really low precedence by default
        self._precedence = -1
        # set up associativity and precedence rules
        if op is operator.neg:
            self._binary = False
            self._unary = True
            self._precedence = 2000
        else:
            self._binary = True
            self._unary = False
        if op is operator.pow:
            self._precedence = 3000
            self._l_assoc = False
            self._r_assoc = True
        elif op is operator.mul:
            self._precedence = 2000
            self._l_assoc = True
            self._r_assoc = True
        elif op is operator.div:
            self._precedence = 2000
            self._l_assoc = True
            self._r_assoc = False
        elif op is operator.sub:
            self._precedence = 1000
            self._l_assoc = True
            self._r_assoc = False
        elif op is operator.add:
            self._precedence = 1000
            self._l_assoc = True
            self._r_assoc = True

    def _recursive_sub(self, kwds):
        """
        EXAMPLES:
            sage: var('x, y, z, w')
            (x, y, z, w)
            sage: f = (x - x) + y^2 - z/z + (w^2-1)/(w+1); f
            y^2 + (w^2 - 1)/(w + 1) - 1
            sage: f(y=10)
            (w^2 - 1)/(w + 1) + 99
            sage: f(w=1,y=10)
            99
            sage: f(y=w,w=y)
            (y^2 - 1)/(y + 1) + w^2 - 1

            sage: f = y^5 - sqrt(2)
            sage: f(10)
            100000 - sqrt(2)
        """
        ops = self._operands
        new_ops = [SR(op._recursive_sub(kwds)) for op in ops]
        return self._operator(*new_ops)

    def _recursive_sub_over_ring(self, kwds, ring):
        ops = self._operands
        if self._operator == operator.pow:
            new_ops = [ops[0]._recursive_sub_over_ring(kwds, ring=ring), Integer(ops[1])]
        else:
            new_ops = [op._recursive_sub_over_ring(kwds, ring=ring) for op in ops]
        return ring(self._operator(*new_ops))

    def __float__(self):
        fops = [float(op) for op in self._operands]
        return self._operator(*fops)

    def __complex__(self):
        fops = [complex(op) for op in self._operands]
        return self._operator(*fops)

    def _mpfr_(self, field):
        if not self.is_simplified():
            return self.simplify()._mpfr_(field)
        rops = [op._mpfr_(field) for op in self._operands]
        return self._operator(*rops)

    def _complex_mpfr_field_(self, field):
        if not self.is_simplified():
            return self.simplify()._complex_mpfr_field_(field)
        rops = [op._complex_mpfr_field_(field) for op in self._operands]
        return self._operator(*rops)

    def _complex_double_(self, field):
        if not self.is_simplified():
            return self.simplify()._complex_double_(field)
        rops = [op._complex_double_(field) for op in self._operands]
        return self._operator(*rops)

    def _real_double_(self, field):
        if not self.is_simplified():
            return self.simplify()._real_double_(field)
        rops = [op._real_double_(field) for op in self._operands]
        return self._operator(*rops)

    def _real_rqdf_(self, field):
        if not self.is_simplified():
            return self.simplify()._real_rqdf_(field)
        rops = [op._real_rqdf_(field) for op in self._operands]
        return self._operator(*rops)

    def _is_atomic(self):
        try:
            return self._atomic
        except AttributeError:
            op = self._operator
            # todo: optimize with a dictionary
            if op is operator.add:
                self._atomic = False
            elif op is operator.sub:
                self._atomic = False
            elif op is operator.mul:
                self._atomic = True
            elif op is operator.div:
                self._atomic = False
            elif op is operator.pow:
                self._atomic = True
            elif op is operator.neg:
                self._atomic = False
            return self._atomic

    def _repr_(self, simplify=True):
        """
        TESTS:
            sage: var('r')
            r
            sage: a = (1-1/r)^(-1); a
            1/(1 - 1/r)
            sage: a.derivative(r)
            -1/((1 - 1/r)^2*r^2)

            sage: var('a,b')
            (a, b)
            sage: s = 0*(1/a) + -b*(1/a)*(1 + -1*0*(1/a))*(1/(a*b + -1*b*(1/a)))
            sage: s
            -b/(a*(a*b - b/a))
            sage: s(a=2,b=3)
            -1/3
            sage: -3/(2*(2*3-(3/2)))
            -1/3
        """
        if simplify:
            if hasattr(self, '_simp'):
                return self._simp._repr_(simplify=False)
            else:
                return self.simplify()._repr_(simplify=False)

        ops = self._operands
        op = self._operator
        s = [x._repr_(simplify=simplify) for x in ops]

        # if an operand is a rational number, trick SAGE into thinking it's an
        # operation
        li = []
        for o in ops:
            try:
                obj = o._obj
                if isinstance(obj, Rational):
                    temp = SymbolicConstant(obj)
                    if not temp._obj.is_integral():
                        temp._operator = operator.div
                        temp._l_assoc = True
                        temp._r_assoc = False
                        temp._precedence = 2000
                        temp._binary = True
                        temp._unary = False
                    li.append(temp)
                else:
                    li.append(o)
            except AttributeError:
                li.append(o)

        ops = li

        rop = ops[0]
        if self._binary:
            lop = rop
            rop = ops[1]

        lparens = True
        rparens = True

        if self._binary:
            try:
                l_operator = lop._operator
            except AttributeError:
                # if it's not arithmetic on the left, see if it's atomic
                try:
                    prec = lop._precedence
                except AttributeError:
                    if lop._is_atomic():
                    # if it has no concept of precedence, leave the parens
                        lparens = False
                else:
                    # if it a higher precedence, don't draw parens
                    if self._precedence < lop._precedence:
                        lparens = False
            else:
                # if the left op is the same is this operator
                if op is l_operator:
                    # if it's left associative, get rid of the left parens
                    if self._l_assoc:
                        lparens = False
                # different operators, same precedence, get rid of the left parens
                elif self._precedence == lop._precedence:
                    if self._l_assoc:
                        lparens = False
                # if we have a lower precedence than the left, get rid of the parens
                elif self._precedence < lop._precedence:
                    lparens = False

        try:
            r_operator = rop._operator
        except AttributeError:
            try:
                prec = rop._precedence
            except AttributeError:
                if rop._is_atomic():
                    rparens = False
            else:
                if self._precedence < rop._precedence:
                    rparens = False
        else:
            if rop._binary:
                if op is r_operator:
                    try:
                        if self._r_assoc:
                            rparens = False
                    except AttributeError:
                        pass
                elif self._precedence == rop._precedence:
                    try:
                        if self._r_assoc:
                            rparens = False
                    except AttributeError:
                        pass
                # if the RHS has higher precedence, it comes first and parens are
                # redundant
                elif self._precedence < rop._precedence:
                    rparens = False
        if self._binary:
            if lparens:
                s[0] = '(%s)'% s[0]
            if rparens:
                s[1] = '(%s)'% s[1]

            return '%s%s%s' % (s[0], symbols[op], s[1])

        elif self._unary:
            if rparens:
                s[0] = '(%s)'%s[0]
            return '%s%s' % (symbols[op], s[0])

    def _latex_(self):
        # if we are not simplified, return the latex of a simplified version
        if not self.is_simplified():
            return self.simplify()._latex_()
        op = self._operator
        ops = self._operands
        s = [x._latex_() for x in self._operands]

        if op is operator.add:
            return '%s + %s' % (s[0], s[1])
        elif op is operator.sub:
            return '%s - %s' % (s[0], s[1])
        elif op is operator.mul:
            if ops[0]._has_op(operator.add) or ops[0]._has_op(operator.sub):
                s[0] = r'\left( %s \right)' %s[0]
            if ops[1]._has_op(operator.add) or ops[1]._has_op(operator.sub):
                s[1] = r'\left( %s \right)' %s[1]
            return '{%s \\cdot %s}' % (s[0], s[1])
        elif op is operator.div:
            return '\\frac{%s}{%s}' % (s[0], s[1])
        elif op is operator.pow:
            if ops[0]._has_op(operator.add) or ops[0]._has_op(operator.sub) \
               or ops[0]._has_op(operator.mul) or ops[0]._has_op(operator.div) \
               or ops[0]._has_op(operator.pow):
                s[0] = r'\left( %s \right)' % s[0]
            return '{%s}^{%s} ' % (s[0], s[1])
        elif op is operator.neg:
            return '-%s' % s[0]

    def _maxima_init_(self):
        ops = self._operands
        if self._operator is operator.neg:
            return '-(%s)' % ops[0]._maxima_init_()
        else:
            return '(%s) %s (%s)' % (ops[0]._maxima_init_(),
                             infixops[self._operator],
                             ops[1]._maxima_init_())

    def _sys_init_(self, system):
        ops = self._operands
        if self._operator is operator.neg:
            return '-(%s)' % sys_init(ops[0], system)
        else:
            return '(%s) %s (%s)' % (sys_init(ops[0], system),
                             infixops[self._operator],
                             sys_init(ops[1], system))

import re

class SymbolicVariable(SymbolicExpression):
    def __init__(self, name):
        SymbolicExpression.__init__(self)
        self._name = name
        if len(name) == 0:
            raise ValueError, "variable name must be nonempty"

    def __hash__(self):
        return hash(self._name)

    def _recursive_sub(self, kwds):
        # do the replacement if needed
        if kwds.has_key(self):
            return kwds[self]
        else:
            return self

    def _recursive_sub_over_ring(self, kwds, ring):
        if kwds.has_key(self):
            return ring(kwds[self])
        else:
            return ring(self)

    def variables(self, vars=tuple([])):
        """
        Return sorted list of variables that occur in the simplified
        form of self.
        """
        return (self, )

    def __cmp__(self, right):
        if isinstance(right, SymbolicVariable):
            return cmp(self._repr_(), right._repr_())
        else:
            return SymbolicExpression.__cmp__(self, right)

    def _repr_(self, simplify=True):
        return self._name

    def __str__(self):
        return self._name

    def _latex_(self):
        try:
            return self.__latex
        except AttributeError:
            pass
        a = self._name
        if len(a) > 1:
            m = re.search('(\d|[.,])+$',a)
            if m is None:
                a = latex_varify(a)
            else:
                b = a[:m.start()]
                a = '%s_{%s}'%(latex_varify(b), a[m.start():])

        self.__latex = a
        return a

    def _maxima_init_(self):
        return self._name

    def _sys_init_(self, system):
        return self._name

_vars = {}
def var(s, create=True):
    r"""
    Create a symbolic variable with the name \emph{s}.

    EXAMPLES:
        sage: var('xx')
        xx
    """
    if isinstance(s, SymbolicVariable):
        return s
    s = str(s)
    if ',' in s:
        return tuple([var(x.strip()) for x in s.split(',')])
    elif ' ' in s:
        return tuple([var(x.strip()) for x in s.split()])
    try:
        v = _vars[s]
        _syms[s] = v
        return v
    except KeyError:
        if not create:
            raise ValueError, "the variable '%s' has not been defined"%var
        pass
    v = SymbolicVariable(s)
    _vars[s] = v
    _syms[s] = v
    return v


#########################################################################################
#  Callable functions
#########################################################################################
def is_CallableSymbolicExpressionRing(x):
    """
    EXAMPLES:
        sage: is_CallableSymbolicExpressionRing(QQ)
        False
        sage: var('x,y,z')
        (x, y, z)
        sage: is_CallableSymbolicExpressionRing(CallableSymbolicExpressionRing((x,y,z)))
        True
    """
    return isinstance(x, CallableSymbolicExpressionRing_class)

class CallableSymbolicExpressionRing_class(CommutativeRing):
    def __init__(self, args):
        self._default_precision = 53 # default precision bits
        self._args = args
        ParentWithBase.__init__(self, RR)

    def __call__(self, x):
        """

        TESTS:
            sage: f(x) = x+1; g(y) = y+1
            sage: f.parent()(g)
            x |--> y + 1
            sage: g.parent()(f)
            y |--> x + 1
            sage: f(x) = x+2*y; g(y) = y+3*x
            sage: f.parent()(g)
            x |--> y + 3*x
            sage: g.parent()(f)
            y |--> 2*y + x
        """
        return self._coerce_impl(x)

    def _coerce_impl(self, x):
        if isinstance(x, SymbolicExpression):
            if isinstance(x, CallableSymbolicExpression):
                x = x._expr
            return CallableSymbolicExpression(self, x)
        return self._coerce_try(x, [SR])

    def _repr_(self):
        return "Callable function ring with arguments %s"%(self._args,)

    def args(self):
        return self._args

    def arguments(self):
        return self.args()

    def zero_element(self):
        try:
            return self.__zero_element
        except AttributeError:
            z = CallableSymbolicExpression(self, SR.zero_element())
            self.__zero_element = z
            return z

    def _an_element_impl(self):
        return CallableSymbolicExpression(self, SR._an_element())


_cfr_cache = {}
def CallableSymbolicExpressionRing(args, check=True):
    if check:
        if len(args) == 1 and isinstance(args[0], (list, tuple)):
            args = args[0]
        for arg in args:
            if not isinstance(arg, SymbolicVariable):
                raise TypeError, "Must construct a function with a tuple (or list) of" \
                                +" SymbolicVariables."
        args = tuple(args)
    if _cfr_cache.has_key(args):
        R = _cfr_cache[args]()
        if not R is None:
            return R
    R = CallableSymbolicExpressionRing_class(args)
    _cfr_cache[args] = weakref.ref(R)
    return R

def is_CallableSymbolicExpression(x):
    """
    Returns true if x is a callable symbolic expression.

    EXAMPLES:
        sage: var('a x y z')
        (a, x, y, z)
        sage: f(x,y) = a + 2*x + 3*y + z
        sage: is_CallableSymbolicExpression(f)
        True
        sage: is_CallableSymbolicExpression(a+2*x)
        False
        sage: def foo(n): return n^2
        ...
        sage: is_CallableSymbolicExpression(foo)
        False
    """
    return isinstance(x, CallableSymbolicExpression)

class CallableSymbolicExpression(SymbolicExpression):
    r"""
    A callable symbolic expression that knows the ordered list of
    variables on which it depends.

    EXAMPLES:
        sage: var('a, x, y, z')
        (a, x,   y, z)
        sage: f(x,y) = a + 2*x + 3*y + z
        sage: f
        (x, y) |--> z + 3*y + 2*x + a
        sage: f(1,2)
        z + a + 8
    """
    def __init__(self, parent, expr):
        RingElement.__init__(self, parent)
        self._expr = expr

    def variables(self):
        """
        EXAMPLES:
            sage: a = var('a')
            sage: g(x) = sin(x) + a
            sage: g.variables()
            (a, x)
            sage: g.args()
            (x,)
            sage: g(y,x,z) = sin(x) + a - a
            sage: g
            (y, x, z) |--> sin(x)
            sage: g.args()
            (y, x, z)
        """
        return self._expr.variables()

    def integral(self, x=None, a=None, b=None):
        """
        Returns an integral of self.
        """
        if a is None:
            return SymbolicExpression.integral(self, x, None, None)
            # if l. endpoint is None, compute an indefinite integral
        else:
            if x is None:
                x = self.default_variable()
            if not isinstance(x, SymbolicVariable):
                x = var(repr(x))
                # if we supplied an endpoint, then we want to return a number.
            return SR(self._maxima_().integrate(x, a, b))

    integrate = integral

    def expression(self):
        """
        Return the underlying symbolic expression (i.e., forget the
        extra map structure).
        """
        return self._expr

    def args(self):
        return self.parent().args()

    def arguments(self):
        return self.args()

    def _maxima_init_(self):
        return self._expr._maxima_init_()

    def __float__(self):
        return float(self._expr)

    def __complex__(self):
        return complex(self._expr)

    def _mpfr_(self, field):
        """
        Coerce to a multiprecision real number.

        EXAMPLES:
            sage: RealField(100)(SR(10))
            10.000000000000000000000000000
        """
        return (self._expr)._mpfr_(field)

    def _complex_mpfr_field_(self, field):
        return field(self._expr)

    def _complex_double_(self, C):
        return C(self._expr)

    def _real_double_(self, R):
        return R(self._expr)

    def _real_rqdf_(self, R):
        return R(self._expr)

    # TODO: should len(args) == len(vars)?
    def __call__(self, *args):
        vars = self.args()
        dct = dict( (vars[i], args[i]) for i in range(len(args)) )
        return self._expr.substitute(dct)

    def _repr_(self, simplify=True):
        args = self.args()
        if len(args) == 1:
            return "%s |--> %s" % (args[0], self._expr._repr_(simplify=simplify))
        else:
            args = ", ".join(map(str, args))
            return "(%s) |--> %s" % (args, self._expr._repr_(simplify=simplify))

    def _latex_(self):
        args = self.args()
        if len(args) == 1:
            return "%s \\ {\mapsto}\\ %s" % (args[0],
                    self._expr._latex_())
        else:
            vars = ", ".join(map(latex, args))
            # the weird TeX is to workaround an apparent JsMath bug
            return "\\left(%s \\right)\\ {\\mapsto}\\ %s" % (args, self._expr._latex_())

    def _neg_(self):
        return CallableSymbolicExpression(self.parent(), -self._expr)

    def __add__(self, right):
        """
        EXAMPLES:
            sage: var('x y z n m')
            (x, y, z, n, m)
            sage: f(x,n,y) = x^n + y^m;  g(x,n,m,z) = x^n +z^m
            sage: f + g
            (x, n, m, y, z) |--> z^m + y^m + 2*x^n
            sage: g + f
            (x, n, m, y, z) |--> z^m + y^m + 2*x^n
        """
        if isinstance(right, CallableSymbolicExpression):
            if self.parent() is right.parent():
                return self._add_(right)
            else:
                args = self._unify_args(right)
                R = CallableSymbolicExpressionRing(args)
                return R(self) + R(right)
        else:
            return RingElement.__add__(self, right)

    def _add_(self, right):
        return CallableSymbolicExpression(self.parent(), self._expr + right._expr)

    def __sub__(self, right):
        """
        EXAMPLES:
            sage: var('x y z n m')
            (x, y, z, n, m)
            sage: f(x,n,y) = x^n + y^m;  g(x,n,m,z) = x^n +z^m
            sage: f - g
            (x, n, m, y, z) |--> y^m - z^m
            sage: g - f
            (x, n, m, y, z) |--> z^m - y^m
        """
        if isinstance(right, CallableSymbolicExpression):
            if self.parent() is right.parent():
                return self._sub_(right)
            else:
                args = self._unify_args(right)
                R = CallableSymbolicExpressionRing(args)
                return R(self) - R(right)
        else:
            return RingElement.__sub__(self, right)

    def _sub_(self, right):
        return CallableSymbolicExpression(self.parent(), self._expr - right._expr)

    def __mul__(self, right):
        """
        EXAMPLES:
            sage: var('x y z a b c n m')
            (x, y, z, a, b, c, n, m)

            sage: f(x) = x+2*y; g(y) = y+3*x
            sage: f*(2/3)
            x |--> 2*(2*y + x)/3
            sage: f*g
            (x, y) |--> (y + 3*x)*(2*y + x)
            sage: (2/3)*f
            x |--> 2*(2*y + x)/3

            sage: f(x,y,z,a,b) = x+y+z-a-b; f
            (x, y, z, a, b) |--> z + y + x - b - a
            sage: f * (b*c)
            (x, y, z, a, b) |--> b*c*(z + y + x - b - a)
            sage: g(x,y,w,t) = x*y*w*t
            sage: f*g
            (x, y, a, b, t, w, z) |--> t*w*x*y*(z + y + x - b - a)
            sage: (f*g)(2,3)
            6*t*w*(z - b - a + 5)

            sage: f(x,n,y) = x^n + y^m;  g(x,n,m,z) = x^n +z^m
            sage: f * g
            (x, n, m, y, z) |--> (y^m + x^n)*(z^m + x^n)
            sage: g * f
            (x, n, m, y, z) |--> (y^m + x^n)*(z^m + x^n)
        """
        if isinstance(right, CallableSymbolicExpression):
            if self.parent() is right.parent():
                return self._mul_(right)
            else:
                args = self._unify_args(right)
                R = CallableSymbolicExpressionRing(args)
                return R(self)*R(right)
        else:
            return RingElement.__mul__(self, right)

    def _mul_(self, right):
        return CallableSymbolicExpression(self.parent(), self._expr * right._expr)

    def __div__(self, right):
        """
        EXAMPLES:
            sage: var('x,y,z,m,n')
            (x, y, z, m, n)
            sage: f(x,n,y) = x^n + y^m;  g(x,n,m,z) = x^n +z^m
            sage: f / g
            (x, n, m, y, z) |--> (y^m + x^n)/(z^m + x^n)
            sage: g / f
            (x, n, m, y, z) |--> (z^m + x^n)/(y^m + x^n)
        """
        if isinstance(right, CallableSymbolicExpression):
            if self.parent() is right.parent():
                return self._div_(right)
            else:
                args = self._unify_args(right)
                R = CallableSymbolicExpressionRing(args)
                return R(self) / R(right)
        else:
            return RingElement.__div__(self, right)

    def _div_(self, right):
        return CallableSymbolicExpression(self.parent(), self._expr / right._expr)

    def __pow__(self, right):
        return CallableSymbolicExpression(self.parent(), self._expr ** right)

    def _unify_args(self, x):
        r"""
        Takes the variable list from another CallableSymbolicExpression object and
        compares it with the current CallableSymbolicExpression object's variable list,
        combining them according to the following rules:

        Let \code{a} be \code{self}'s variable list, let \code{b} be
        \code{y}'s variable list.

        \begin{enumerate}

        \item If \code{a == b}, then the variable lists are identical,
              so return that variable list.

        \item If \code{a} $\neq$ \code{b}, then check if the first $n$
              items in \code{a} are the first $n$ items in \code{b},
              or vice-versa. If so, return a list with these $n$
              items, followed by the remaining items in \code{a} and
              \code{b} sorted together in alphabetical order.

        \end{enumerate}

        Note: When used for arithmetic between CallableSymbolicExpressions,
        these rules ensure that the set of CallableSymbolicExpressions will have
        certain properties.  In particular, it ensures that the set is
        a \emph{commutative} ring, i.e., the order of the input
        variables is the same no matter in which order arithmetic is
        done.

        INPUT:
            x -- A CallableSymbolicExpression

        OUTPUT:
            A tuple of variables.

        EXAMPLES:
            sage: f(x, y, z) = sin(x+y+z)
            sage: f
            (x, y, z) |--> sin(z + y + x)
            sage: g(x, y) = y + 2*x
            sage: g
            (x, y) |--> y + 2*x
            sage: f._unify_args(g)
            (x, y, z)
            sage: g._unify_args(f)
            (x, y, z)

            sage: f(x, y, z) = sin(x+y+z)
            sage: g(w, t) = cos(w - t)
            sage: g
            (w, t) |--> cos(w - t)
            sage: f._unify_args(g)
            (t, w, x, y, z)

            sage: f(x, y, t) = y*(x^2-t)
            sage: f
            (x, y, t) |--> (x^2 - t)*y
            sage: g(x, y, w) = x + y - cos(w)
            sage: f._unify_args(g)
            (x, y, t, w)
            sage: g._unify_args(f)
            (x, y, t, w)
            sage: f*g
            (x, y, t, w) |--> (x^2 - t)*y*(y + x - cos(w))

            sage: f(x,y, t) = x+y
            sage: g(x, y, w) = w + t
            sage: f._unify_args(g)
            (x, y, t, w)
            sage: g._unify_args(f)
            (x, y, t, w)
            sage: f + g
            (x, y, t, w) |--> y + x + w + t

        AUTHORS:
            -- Bobby Moretti, thanks to William Stein for the rules

        """
        a = self.args()
        b = x.args()

        # Rule #1
        if [str(x) for x in a] == [str(x) for x in b]:
            return a

        # Rule #2
        new_list = []
        done = False
        i = 0
        while not done and i < min(len(a), len(b)):
            if var_cmp(a[i], b[i]) == 0:
                new_list.append(a[i])
                i += 1
            else:
                done = True

        temp = set([])
        # Sorting remaining variables.
        for j in range(i, len(a)):
            if not a[j] in temp:
                temp.add(a[j])

        for j in range(i, len(b)):
            if not b[j] in temp:
                temp.add(b[j])

        temp = list(temp)
        temp.sort(var_cmp)
        new_list.extend(temp)
        return tuple(new_list)


#########################################################################################
#  End callable functions
#########################################################################################

class SymbolicComposition(SymbolicOperation):
    r"""
    Represents the symbolic composition of $f \circ g$.
    """
    def __init__(self, f, g):
        """
        INPUT:
            f, g -- both must be in the symbolic expression ring.
        """
        SymbolicOperation.__init__(self, [f,g])

    def _recursive_sub(self, kwds):
        ops = self._operands
        return ops[0](ops[1]._recursive_sub(kwds))

    def _recursive_sub_over_ring(self, kwds, ring):
        ops = self._operands
        return ring(ops[0](ops[1]._recursive_sub_over_ring(kwds, ring=ring)))

    def _is_atomic(self):
        return True

    def _repr_(self, simplify=True):
        if simplify:
            if hasattr(self, '_simp'):
                return self._simp._repr_(simplify=False)
            else:
                return self.simplify()._repr_(simplify=False)
        ops = self._operands
        try:
            return ops[0]._repr_evaled_(ops[1]._repr_(simplify=False))
        except AttributeError:
            return "%s(%s)"% (ops[0]._repr_(simplify=False), ops[1]._repr_(simplify=False))

    def _maxima_init_(self):
        ops = self._operands
        try:
            return ops[0]._maxima_init_evaled_(ops[1]._maxima_init_())
        except AttributeError:
            return '%s(%s)' % (ops[0]._maxima_init_(), ops[1]._maxima_init_())

    def _latex_(self):
        if not self.is_simplified():
            return self.simplify()._latex_()
        ops = self._operands
        # certain functions (such as \sqrt) need braces in LaTeX
        if (ops[0]).tex_needs_braces():
            return r"%s{ %s }" % ( (ops[0])._latex_(), (ops[1])._latex_())
        # ... while others (such as \cos) don't
        return r"%s \left( %s \right)"%((ops[0])._latex_(),(ops[1])._latex_())

    def _sys_init_(self, system):
        ops = self._operands
        return '%s(%s)' % (sys_init(ops[0],system), sys_init(ops[1],system))

    def _mathematica_init_(self):
        system = 'mathematica'
        ops = self._operands
        return '%s[%s]' % (sys_init(ops[0],system).capitalize(), sys_init(ops[1],system))

    def __float__(self):
        f = self._operands[0]
        g = self._operands[1]
        return float(f._approx_(float(g)))

    def __complex__(self):
        f = self._operands[0]
        g = self._operands[1]
        return complex(f._approx_(float(g)))

    def _mpfr_(self, field):
        """
        Coerce to a multiprecision real number.

        EXAMPLES:
            sage: RealField(100)(sin(2)+cos(2))
            0.49315059027853930839845163641

            sage: RR(sin(pi))
            0.000000000000000

            sage: type(RR(sqrt(163)*pi))
            <type 'sage.rings.real_mpfr.RealNumber'>

            sage: RR(coth(pi))
            1.00374187319732
            sage: RealField(100)(coth(pi))
            1.0037418731973212882015526912
            sage: RealField(200)(acos(1/10))
            1.4706289056333368228857985121870581235299087274579233690964
        """
        if not self.is_simplified():
            return self.simplify()._mpfr_(field)
        f = self._operands[0]
        g = self._operands[1]
        x = f(g._mpfr_(field))
        if isinstance(x, SymbolicExpression):
            if field.prec() <= 53:
                return field(float(x))
            else:
                raise TypeError, "precision loss"
        else:
            return x


    def _complex_mpfr_field_(self, field):
        """
        Coerce to a multiprecision complex number.

        EXAMPLES:
            sage: ComplexField(100)(sin(2)+cos(2)+I)
            0.49315059027853930839845163641 + 1.0000000000000000000000000000*I

        """
        if not self.is_simplified():
            return self.simplify()._complex_mpfr_field_(field)
        f = self._operands[0]
        g = self._operands[1]
        x = f(g._complex_mpfr_field_(field))
        if isinstance(x, SymbolicExpression):
            if field.prec() <= 53:
                return field(complex(x))
            else:
                raise TypeError, "precision loss"
        else:
            return x

    def _complex_double_(self, field):
        """
        Coerce to a complex double.

        EXAMPLES:
            sage: CDF(sin(2)+cos(2)+I)
            0.493150590279 + 1.0*I
            sage: CDF(coth(pi))
            1.0037418732
        """
        if not self.is_simplified():
            return self.simplify()._complex_double_(field)
        f = self._operands[0]
        g = self._operands[1]
        z = f(g._complex_double_(field))
        if isinstance(z, SymbolicExpression):
            return field(complex(z))
        return z

    def _real_double_(self, field):
        """
        Coerce to a real double.

        EXAMPLES:
            sage: RDF(sin(2)+cos(2))
            0.493150590279
        """
        if not self.is_simplified():
            return self.simplify()._real_double_(field)
        f = self._operands[0]
        g = self._operands[1]
        z = f(g._real_double_(field))
        if isinstance(z, SymbolicExpression):
            return field(float(z))
        return z

    def _real_rqdf_(self, field):
        """
        Coerce to a real qdrf.

        EXAMPLES:

        """
        if not self.is_simplified():
            return self.simplify()._real_rqdf_(field)
        f = self._operands[0]
        g = self._operands[1]
        z = f(g._real_rqdf_(field))
        if isinstance(z, SymbolicExpression):
            raise TypeError, "precision loss"
        else:
            return z

class PrimitiveFunction(SymbolicExpression):
    def __init__(self, needs_braces=False):
        SymbolicExpression.__init__(self)
        self._tex_needs_braces = needs_braces

    def _recursive_sub(self, kwds):
        if kwds.has_key(self):
            return kwds[self]
        return self

    def _recursive_sub_over_ring(self, kwds, ring):
        if kwds.has_key(self):
            return kwds[self]
        return self

    def plot(self, *args, **kwds):
        f = self(var('x'))
        return SymbolicExpression.plot(f, *args, **kwds)

    def _is_atomic(self):
        return True

    def tex_needs_braces(self):
        return self._tex_needs_braces

    def __call__(self, x, *args):
        if isinstance(x, float):
            return self._approx_(x)
        try:
            return getattr(x, self._repr_())(*args)
        except AttributeError:
            return SymbolicComposition(self, SR(x))

    def _approx_(self, x):  # must *always* be called with a float x as input.
        s = '%s(%s), numer'%(self._repr_(), float(x))
        return float(maxima.eval(s))

_syms = {}

class Function_erf(PrimitiveFunction):
    r"""
    The error function, defined as $\text{erf}(x) =
    \frac{2}{\sqrt{\pi}}\int_0^x e^{-t^2} dt$.
    """

    def _repr_(self, simplify=True):
        return "erf"

    def _latex_(self):
        return "\\text{erf}"

    def _approx_(self, x):
        return float(1 - pari(float(x)).erfc())


erf = Function_erf()
_syms['erf'] = erf

class Function_abs(PrimitiveFunction):
    """
    The absolute value function.

    EXAMPLES:
        sage: var('x y')
        (x, y)
        sage: abs(x)
        abs(x)
        sage: abs(x^2 + y^2)
        y^2 + x^2
        sage: abs(-2)
        2
        sage: sqrt(x^2)
        abs(x)
        sage: abs(sqrt(x))
        sqrt(x)
    """
    def _repr_(self, simplify=True):
        return "abs"

    def _latex_(self):
        return "\\abs"

    def _approx_(self, x):
        return float(x.__abs__())

    def __call__(self, x): # special case
        return SymbolicComposition(self, SR(x))

abs_symbolic = Function_abs()
_syms['abs'] = abs_symbolic



class Function_ceil(PrimitiveFunction):
    """
    The ceiling function.

    EXAMPLES:
        sage: a = ceil(2/5 + x)
        sage: a
        ceil(x + 2/5)
        sage: a(4)
        5
        sage: a(4.0)
        5
        sage: ZZ(a(3))
        4
        sage: a = ceil(x^3 + x + 5/2)
        sage: a
        ceil(x^3 + x + 1/2) + 2
        sage: a(x=2)
        13

        sage: ceil(5.4)
        6
        sage: type(ceil(5.4))
        <type 'sage.rings.integer.Integer'>
    """
    def _repr_(self, simplify=True):
        return "ceil"

    def _latex_(self):
        return "\\text{ceil}"

    def _maxima_init_(self):
        return "ceiling"

    _approx_ = math.ceil

    def __call__(self, x):
        try:
            return x.ceil()
        except AttributeError:
            if isinstance(x, (float, int, long, complex)):
                return int(math.ceil(x))
        return SymbolicComposition(self, SR(x))

ceil = Function_ceil()
_syms['ceiling'] = ceil   # spelled ceiling in maxima


class Function_floor(PrimitiveFunction):
    """
    The floor function.

    EXAMPLES:
        sage: floor(5.4)
        5
        sage: type(floor(5.4))
        <type 'sage.rings.integer.Integer'>
        sage: var('x')
        x
        sage: a = floor(5.4 + x); a
        floor(x + 0.4000000000000004) + 5
        sage: a(2)
        7
    """
    def _repr_(self, simplify=True):
        return "floor"

    def _latex_(self):
        return "\\text{floor}"

    def _maxima_init_(self):
        return "floor"

    _approx_ = math.floor

    def __call__(self, x):
        try:
            return x.floor()
        except AttributeError:
            if isinstance(x, (float, int, long, complex)):
                return int(math.floor(x))
        return SymbolicComposition(self, SR(x))

floor = Function_floor()
_syms['floor'] = floor   # spelled ceiling in maxima


class Function_sin(PrimitiveFunction):
    """
    The sine function
    """
    def _repr_(self, simplify=True):
        return "sin"

    def _latex_(self):
        return "\\sin"

    _approx_ = math.sin

    def __call__(self, x):
        try:
            return x.sin()
        except AttributeError:
            if isinstance(x, float):
                return math.sin(x)
        return SymbolicComposition(self, SR(x))

sin = Function_sin()
_syms['sin'] = sin

class Function_cos(PrimitiveFunction):
    """
    The cosine function
    """
    def _repr_(self, simplify=True):
        return "cos"

    def _latex_(self):
        return "\\cos"

    _approx_ = math.cos

    def __call__(self, x):
        try:
            return x.cos()
        except AttributeError:
            if isinstance(x, float):
                return math.cos(x)
        return SymbolicComposition(self, SR(x))


cos = Function_cos()
_syms['cos'] = cos

class Function_sec(PrimitiveFunction):
    """
    The secant function

    EXAMPLES:
        sage: sec(pi/4)
        sqrt(2)
        sage: RR(sec(pi/4))
        1.41421356237310
        sage: sec(1/2)
        sec(1/2)
        sage: sec(0.5)
        1.139493927324549
    """
    def _repr_(self, simplify=True):
        return "sec"

    def _latex_(self):
        return "\\sec"

    def _approx_(self, x):
        return 1/math.cos(x)

sec = Function_sec()
_syms['sec'] = sec

class Function_tan(PrimitiveFunction):
    """
    The tangent function

    EXAMPLES:
        sage: tan(pi)
        0
        sage: tan(3.1415)
        -0.0000926535900581913
        sage: tan(3.1415/4)
        0.999953674278156
        sage: tan(pi/4)
        1
        sage: tan(1/2)
        tan(1/2)
        sage: RR(tan(1/2))
        0.546302489843790
    """
    def _repr_(self, simplify=True):
        return "tan"

    def _latex_(self):
        return "\\tan"

    def _approx_(self, x):
        return math.tan(x)

tan = Function_tan()
_syms['tan'] = tan

def atan2(y, x):
    return atan(y/x)

_syms['atan2'] = atan2

class Function_asin(PrimitiveFunction):
    """
    The arcsine function

    EXAMPLES:
        sage: asin(0.5)
        0.523598775598299
        sage: asin(1/2)
        pi/6
        sage: asin(1 + I*1.0)
        1.061275061905036*I + 0.6662394324925153
    """
    def _repr_(self, simplify=True):
        return "asin"

    def _latex_(self):
        return "\\sin^{-1}"

    def _approx_(self, x):
        return math.asin(x)

asin = Function_asin()
_syms['asin'] = asin

class Function_acos(PrimitiveFunction):
    """
    The arccosine function

    EXAMPLES:
        sage: acos(0.5)
        1.04719755119660
        sage: acos(1/2)
        pi/3
        sage: acos(1 + I*1.0)
        0.9045568943023813 - 1.061275061905036*I
    """
    def _repr_(self, simplify=True):
        return "acos"

    def _latex_(self):
        return "\\cos^{-1}"

    def _approx_(self, x):
        return math.acos(x)

acos = Function_acos()
_syms['acos'] = acos


class Function_atan(PrimitiveFunction):
    """
    The arctangent function.

    EXAMPLES:
        sage: atan(1/2)
        atan(1/2)
        sage: RDF(atan(1/2))
        0.463647609001
        sage: atan(1 + I)
        atan(I + 1)
    """
    def _repr_(self, simplify=True):
        return "atan"

    def _latex_(self):
        return "\\tan^{-1}"

    def _approx_(self, x):
        return math.atan(x)

atan = Function_atan()
_syms['atan'] = atan


#######
# Hyperbolic functions
#######

#tanh
class Function_tanh(PrimitiveFunction):
    """
    The hyperbolic tangent function.

    EXAMPLES:
        sage: tanh(pi)
        tanh(pi)
        sage: tanh(3.1415)
        0.996271386633702
        sage: float(tanh(pi))       # random low-order bits
        0.99627207622074987
        sage: tan(3.1415/4)
        0.999953674278156
        sage: tanh(pi/4)
        tanh(pi/4)
        sage: RR(tanh(1/2))
        0.462117157260010

        sage: CC(tanh(pi + I*e))
        0.997524731976164 - 0.00279068768100315*I
        sage: ComplexField(100)(tanh(pi + I*e))
        0.99752473197616361034204366446 - 0.0027906876810031453884245163923*I
        sage: CDF(tanh(pi + I*e))
        0.997524731976 - 0.002790687681*I
    """
    def _repr_(self, simplify=True):
        return "tanh"

    def _latex_(self):
        return "\\tanh"

    def _approx_(self, x):
        return math.tanh(x)

tanh = Function_tanh()
_syms['tanh'] = tanh

#sinh
class Function_sinh(PrimitiveFunction):
    """
    The hyperbolic sine function.

    EXAMPLES:
        sage: sinh(pi)
        sinh(pi)
        sage: sinh(3.1415)
        11.5476653707437
        sage: float(sinh(pi))              # random low-order bits
        11.548739357257748
        sage: RR(sinh(pi))
        11.5487393572577
    """
    def _repr_(self, simplify=True):
        return "sinh"

    def _latex_(self):
        return "\\sinh"

    def _approx_(self, x):
        return math.sinh(x)

sinh = Function_sinh()
_syms['sinh'] = sinh

#cosh
class Function_cosh(PrimitiveFunction):
    """
    The hyperbolic cosine function.

    EXAMPLES:
        sage: cosh(pi)
        cosh(pi)
        sage: cosh(3.1415)
        11.5908832931176
        sage: float(cosh(pi))       # random low order bits
        11.591953275521519
        sage: RR(cosh(1/2))
        1.12762596520638
    """
    def _repr_(self, simplify=True):
        return "cosh"

    def _latex_(self):
        return "\\cosh"

    def _approx_(self, x):
        return math.cosh(x)

cosh = Function_cosh()
_syms['cosh'] = cosh

#coth
class Function_coth(PrimitiveFunction):
    """
    The hyperbolic cotangent function.

    EXAMPLES:
        sage: coth(pi)
        coth(pi)
        sage: coth(3.1415)
        1.00374256795520
        sage: float(coth(pi))
        1.0037418731973213
        sage: RR(coth(pi))
        1.00374187319732
    """
    def _repr_(self, simplify=True):
        return "coth"

    def _latex_(self):
        return "\\coth"

    def _approx_(self, x):
        return 1/math.tanh(x)

coth = Function_coth()
_syms['coth'] = coth

#sech
class Function_sech(PrimitiveFunction):
    """
    The hyperbolic secant function.

    EXAMPLES:
        sage: sech(pi)
        sech(pi)
        sage: sech(3.1415)
        0.0862747018248192
        sage: float(sech(pi))    # random low order bits
        0.086266738334054432
        sage: RR(sech(pi))
        0.0862667383340544
    """
    def _repr_(self, simplify=True):
        return "sech"

    def _latex_(self):
        return "\\sech"

    def _approx_(self, x):
        return 1/math.cosh(x)

sech = Function_sech()
_syms['sech'] = sech


#csch
class Function_csch(PrimitiveFunction):
    """
    The hyperbolic cosecant function.

    EXAMPLES:
        sage: csch(pi)
        csch(pi)
        sage: csch(3.1415)
        0.0865975907592133
        sage: float(csch(pi))           # random low-order bits
        0.086589537530046945
        sage: RR(csch(pi))
        0.0865895375300470
    """
    def _repr_(self, simplify=True):
        return "csch"

    def _latex_(self):
        return "\\csch"

    def _approx_(self, x):
        return 1/math.sinh(x)

csch = Function_csch()
_syms['csch'] = csch

#############
# log
#############

class Function_log(PrimitiveFunction):
    """
    The log function.

    EXAMPLES:
        sage: log(e^2)
        2
        sage: log(1024, 2) # the following is ugly (for now)
        log(1024)/log(2)
        sage: log(10, 4)
        log(10)/log(4)

        sage: RDF(log(10,2))
        3.32192809489
        sage: RDF(log(8, 2))
        3.0
        sage: log(RDF(10))
        2.30258509299
        sage: log(2.718)
        0.999896315728952
    """
    def __init__(self):
        PrimitiveFunction.__init__(self)

    def _repr_(self, simplify=True):
        return "log"

    def _latex_(self):
        return "\\log"

    _approx_ = math.log

function_log = Function_log()
ln = function_log

def log(x, base=None):
    if base is None:
        try:
            return x.log()
        except AttributeError:
            return function_log(x)
    else:
        try:
            return x.log(base)
        except AttributeError:
            return function_log(x) / function_log(base)

#####################
# The polylogarithm
#####################


class Function_polylog(PrimitiveFunction):
    r"""
    The polylog function $\text{Li}_n(z) = \sum_{k=1}^{\infty} z^k / k^n$.

    INPUT:
        n -- object
        z -- object

    EXAMPLES:

    """
    def __init__(self, n):
        PrimitiveFunction.__init__(self)
        self._n = n

    def _repr_(self, simplify=True):
        return "polylog(%s)"%self._n

    def _repr_evaled_(self, args):
        return 'polylog(%s, %s)'%(self._n, args)

    def _maxima_init_(self):
        if self._n in [1,2,3]:
            return 'li[%s]'%self._n
        else:
            return 'polylog(%s)'%self._n

    def _maxima_init_evaled_(self, args):
        if self._n in [1,2,3]:
            return 'li[%s](%s)'%(self._n, args)
        else:
            return 'polylog(%s, %s)'%(self._n, args)

    def n(self):
        return self._n

    def _latex_(self):
        return "\\text{Li}"

    def _approx_(self, x):
        try:
            return float(pari(x).polylog(self._n))
        except PariError:
            raise TypeError, 'unable to coerce polylogarithm to float'


def polylog(n, z):
    r"""
    The polylog function $\text{Li}_n(z) = \sum_{k=1}^{\infty} z^k / k^n$.

    EXAMPLES:
        sage: polylog(2,1)
        pi^2/6
        sage: polylog(2,x^2+1)
        polylog(2, x^2 + 1)
        sage: polylog(4,0.5)
        polylog(4, 0.500000000000000)
        sage: float(polylog(4,0.5))
        0.51747906167389934

        sage: var('z')
        z
        sage: polylog(2,z).taylor(z, 1/2, 3)
        -(6*log(2)^2 - pi^2)/12 + 2*log(2)*(z - 1/2) + (-2*log(2) + 2)*(z - 1/2)^2 + (8*log(2) - 4)*(z - 1/2)^3/3
    """
    return Function_polylog(n)(z)

_syms['polylog2'] = Function_polylog(2)
_syms['polylog3'] = Function_polylog(3)

##############################
# square root
##############################

class Function_sqrt(PrimitiveFunction):
    """
    The square root function. This is a symbolic square root.

    EXAMPLES:
        sage: sqrt(-1)
        I
        sage: sqrt(2)
        sqrt(2)
        sage: sqrt(x^2)
        abs(x)
    """
    def __init__(self):
        PrimitiveFunction.__init__(self, needs_braces=True)

    def _repr_(self, simplify=True):
        return "sqrt"

    def _latex_(self):
        return "\\sqrt"

    def _do_sqrt(self, x, prec=None, extend=True, all=False):
        if prec:
            return ComplexField(prec)(x).sqrt(all=all)
        z = SymbolicComposition(self, SR(x))
        if all:
            return [z, -z]
        return z

    def __call__(self, x, *args, **kwds):
        """

        POSSIBLE INPUTS INCLUDE:
            x -- a number
            prec -- integer (default: None): if None, returns an exact
                 square root; otherwise returns a numerical square
                 root if necessary, to the given bits of precision.
            extend -- bool (default: True); if True, return a square
                 root in an extension ring, if necessary. Otherwise,
                 raise a ValueError if the square is not in the base
                 ring.
            all -- bool (default: False); if True, return all square
                 roots of self, instead of just one.
        """
        if isinstance(x, float):
            return math.sqrt(x)
        if not isinstance(x, (Integer, Rational)):
            try:
                return x.sqrt(*args, **kwds)
            except AttributeError:
                pass
        return self._do_sqrt(x, *args, **kwds)

    def _approx_(self, x):
        return math.sqrt(x)

sqrt = Function_sqrt()
_syms['sqrt'] = sqrt

class Function_exp(PrimitiveFunction):
    r"""
    The exponential function, $\exp(x) = e^x$.

    EXAMPLES:
        sage: exp(-1)
        e^-1
        sage: exp(2)
        e^2
        sage: exp(x^2 + log(x))
        x*e^x^2
        sage: exp(2.5)
        12.1824939607035
        sage: exp(float(2.5))         # random low order bits
        12.182493960703473
        sage: exp(RDF('2.5'))
        12.1824939607
    """
    def __init__(self):
        PrimitiveFunction.__init__(self, needs_braces=True)

    def _repr_(self, simplify=True):
        return "exp"

    def _latex_(self):
        return "\\exp"

    def __call__(self, x):
        # if x is an integer or rational, never call the sqrt method
        if isinstance(x, float):
            return self._approx_(x)
        if not isinstance(x, (Integer, Rational)):
            try:
                return x.exp()
            except AttributeError:
                pass
        return SymbolicComposition(self, SR(x))


    def _approx_(self, x):
        return math.exp(x)

exp = Function_exp()
_syms['exp'] = exp


#######################################################
# Symbolic functions
#######################################################

class SymbolicFunction(PrimitiveFunction):
    """
    A formal symbolic function.

    EXAMPLES:
        sage: f = function('foo')
        sage: var('x,y,z')
        (x, y, z)
        sage: g = f(x,y,z)
        sage: g
        foo(x, y, z)
        sage: g(x=var('theta'))
        foo(theta, y, z)
    """
    def __init__(self, name):
        PrimitiveFunction.__init__(self, needs_braces=True)
        self._name = str(name)

    def __hash__(self):
        return hash(self._name)

    def _repr_(self, simplify=True):
        return self._name


    def _is_atomic(self):
        return True

    def _latex_(self):
        return "{\\rm %s}"%self._name

    def _maxima_init_(self):
        return "'%s"%self._name

    def _approx_(self, x):
        raise TypeError

    def __call__(self, *args, **kwds):
        return SymbolicFunctionEvaluation(self, [SR(x) for x in args])



class SymbolicFunction_delayed(SymbolicFunction):
    def simplify(self):
        return self

    def is_simplified(self):
        return True

    def _maxima_init_(self):
        return "%s"%self._name

    def __call__(self, *args):
        return SymbolicFunctionEvaluation_delayed(self, [SR(x) for x in args])



class SymbolicFunctionEvaluation(SymbolicExpression):
    """
    The result of evaluating a formal symbolic function.

    EXAMPLES:
        sage: h = function('gfun', x); h
        gfun(x)
        sage: k = h.integral(x); k
        integrate(gfun(x), x)
        sage: k(gfun=sin)
        -cos(x)
        sage: k(gfun=cos)
        sin(x)
        sage: k.diff(x)
        gfun(x)
    """
    def __init__(self, f, args=None, kwds=None):
        """
        INPUT:
            f -- symbolic function
            args -- a tuple or list of symbolic expressions, at which
                    f is formally evaluated.
        """
        SymbolicExpression.__init__(self)
        self._f = f
        if not args is None:
            if not isinstance(args, tuple):
                args = tuple(args)
        self._args = args
        self._kwds = kwds

    def _is_atomic(self):
        return True

    def arguments(self):
        return tuple(self._args)

    def keyword_arguments(self):
        return self._kwds

    def _repr_(self, simplify=True):
        if simplify:
            return self.simplify()._repr_(simplify=False)
        else:
            args = ', '.join([x._repr_(simplify=simplify) for x in
                                                      self._args])
            if not self._kwds is None:
                kwds = ', '.join(["%s=%s" %(x, y) for x,y in self._kwds.iteritems()])
                return '%s(%s, %s)' % (self._f._name, args, kwds)
            else:
                return '%s(%s)' % (self._f._name, args)

    def _latex_(self):
        return "{\\rm %s}(%s)"%(self._f._name, ', '.join([x._latex_() for
                                                       x in self._args]))

    def _maxima_init_(self):
        try:
            return self.__maxima_init
        except AttributeError:
            n = self._f._name
            if not (n in ['integrate', 'diff']):
                n = "'" + n
            s = "%s(%s)"%(n, ', '.join([x._maxima_init_()
                                           for x in self._args]))
            self.__maxima_init = s
        return s

    def _recursive_sub(self, kwds):
        """
        EXAMPLES:
            sage: y = var('y')
            sage: f = function('foo',x); f
            foo(x)
            sage: f(foo=sin)
            sin(x)
            sage: f(x+y)
            foo(y + x)
            sage: a = f(pi)
            sage: a.substitute(foo = sin)
            0
            sage: a = f(pi/2)
            sage: a.substitute(foo = sin)
            1

            sage: b = f(pi/3) + x + y
            sage: b
            y + x + foo(pi/3)
            sage: b(foo = sin)
            y + x + sqrt(3)/2
            sage: b(foo = cos)
            y + x + 1/2
            sage: b(foo = cos, x=y)
            2*y + 1/2
        """
        function_sub = False
        for x in kwds.keys():
            if repr(x) == self._f._name:
                g = kwds[x]
                function_sub = True
                break
        if function_sub:
            # Very important to make a copy, since we are mutating a dictionary
            # that will get used again by the calling function!
            kwds = dict(kwds)
            del kwds[x]

        arg = tuple([SR(x._recursive_sub(kwds)) for x in self._args])

        if function_sub:
            return g(*arg)
        else:
            return self.__class__(self._f, arg)

    def _recursive_sub_over_ring(self, kwds, ring):
        raise TypeError, "no way to coerce the formal function to ring."

    def variables(self):
        """
        Return the variables appearing in the simplified form of self.

        EXAMPLES:
            sage: foo = function('foo')
            sage: var('x,y,a,b,z,t')
            (x, y, a, b, z, t)
            sage: w = foo(x,y,a,b,z) + t
            sage: w
            foo(x, y, a, b, z) + t
            sage: w.variables()
            (a, b, t, x, y, z)
        """
        try:
            return self.__variables
        except AttributeError:
            pass
        vars = sum([list(op.variables()) for op in self._args], [])
        vars.sort(var_cmp)
        vars = tuple(vars)
        self.__variables = vars
        return vars

class SymbolicFunctionEvaluation_delayed(SymbolicFunctionEvaluation):
    def simplify(self):
        return self

    def is_simplified(self):
        return True

    def __float__(self):
        return float(self._maxima_())

    def __complex__(self):
        return complex(self._maxima_())

    def _real_double_(self, R):
        return R(float(self))

    def _real_rqdf_(self, R):
        raise TypeError

    def _complex_double_(self, C):
        return C(float(self))

    def _mpfr_(self, field):
        if field.prec() <= 53:
            return field(float(self))
        raise TypeError

    def _complex_mpfr_field_(self, field):
        if field.prec() <= 53:
            return field(float(self))
        raise TypeError

    def _maxima_init_(self):
        try:
            return self.__maxima_init
        except AttributeError:
            n = self._f._name
            s = "%s(%s)"%(n, ', '.join([x._maxima_init_()
                                           for x in self._args]))
            self.__maxima_init = s
        return s



_functions = {}
def function(s, *args):
    """
    Create a formal symbolic function with the name \emph{s}.

    EXAMPLES:
        sage: var('a, b')
        (a, b)
        sage: f = function('cr', a)
        sage: g = f.diff(a).integral(b)
        sage: g
        diff(cr(a), a, 1)*b
        sage: g(cr=cos)
        -sin(a)*b
        sage: g(cr=sin(x) + cos(x))
        (cos(a) - sin(a))*b

    Basic arithmetic:
        sage: x = var('x')
        sage: h = function('f',x)
        sage: 2*f
        2*f
        sage: 2*h
        2*f(x)
    """
    if len(args) > 0:
        return function(s)(*args)
    if isinstance(s, SymbolicFunction):
        return s
    s = str(s)
    if ',' in s:
        return tuple([function(x.strip()) for x in s.split(',')])
    elif ' ' in s:
        return tuple([function(x.strip()) for x in s.split()])
    try:
        f =  _functions[s]
        _syms[s] = f
        return f
    except KeyError:
        pass
    v = SymbolicFunction(s)
    _functions[s] = v
    _syms[s] = v
    return v

#######################################################
# This is buggy as is:
# sage: a = lim(exp(x^2)*(1-erf(x)), x=infinity)
# sage: maxima(a)
# 'limit(%e^x^2-%e^x^2*erf(x))
#  ??? -- what happened to the infinity in the above.
# With the old version one gets
# sage: maxima(a)
# 'limit(%e^x^2-%e^x^2*erf(x),x,inf)
# Which is right, since:
# (%i3) limit(%e^x^2-%e^x^2*erf(x),x,inf);
# (%o3) 'limit(%e^x^2-%e^x^2*erf(x),x,inf)
#a
def dummy_limit(*args):
    s = str(args[1])
    return SymbolicFunctionEvaluation(function('limit'), args=(args[0],), kwds={s: args[2]})

######################################i################




#######################################################

symtable = {'%pi':'pi', '%e': 'e', '%i':'I', '%gamma':'euler_gamma',
            'li[2]':'polylog2', 'li[3]':'polylog3'}

from sage.rings.infinity import infinity, minus_infinity

_syms['inf'] = infinity
_syms['minf'] = minus_infinity

from sage.misc.multireplace import multiple_replace

maxima_tick = re.compile("'[a-z|A-Z|0-9|_]*")

maxima_qp = re.compile("\?\%[a-z|A-Z|0-9|_]*")  # e.g., ?%jacobi_cd

maxima_var = re.compile("\%[a-z|A-Z|0-9|_]*")  # e.g., ?%jacobi_cd

sci_not = re.compile("(-?(?:0|[1-9]\d*))(\.\d+)?([eE][-+]\d+)")

def symbolic_expression_from_maxima_string(x, equals_sub=False, maxima=maxima):
    syms = dict(_syms)

    if len(x) == 0:
        raise RuntimeError, "invalid symbolic expression -- ''"
    maxima.set('_tmp_',x)

    # This is inefficient since it so rarely is needed:
    #r = maxima._eval_line('listofvars(_tmp_);')[1:-1]

    s = maxima._eval_line('_tmp_;')

    formal_functions = maxima_tick.findall(s)
    if len(formal_functions) > 0:
        for X in formal_functions:
            syms[X[1:]] = function(X[1:])
        # You might think there is a potential very subtle bug if 'foo is in a string literal --
        # but string literals should *never* ever be part of a symbolic expression.
        s = s.replace("'","")

    delayed_functions = maxima_qp.findall(s)
    if len(delayed_functions) > 0:
        for X in delayed_functions:
            syms[X[2:]] = SymbolicFunction_delayed(X[2:])
        s = s.replace("?%","")

    s = multiple_replace(symtable, s)
    s = s.replace("%","")

    if equals_sub:
        s = s.replace('=','==')

    #replace all instances of scientific notation
    #with regular notation
    search = sci_not.search(s)
    while not search is None:
        (start, end) = search.span()
        s = s.replace(s[start:end], str(RR(s[start:end])))
        search = sci_not.search(s)

    # have to do this here, otherwise maxima_tick catches it
    syms['limit'] = dummy_limit

    global is_simplified
    try:
        # use a global flag so all expressions obtained via
        # evaluation of maxima code are assumed pre-simplified
        is_simplified = True
        last_msg = ''
        while True:
            try:
                w = sage_eval(s, syms)
            except NameError, msg:
                if msg == last_msg:
                    raise NameError, msg
                msg = str(msg)
                last_msg = msg
                i = msg.find("'")
                j = msg.rfind("'")
                nm = msg[i+1:j]
                syms[nm] = var(nm)
            else:
                break
        if isinstance(w, (list, tuple)):
            return w
        else:
            x = SR(w)
        return x
    except SyntaxError:
        raise TypeError, "unable to make sense of Maxima expression '%s' in SAGE"%s
    finally:
        is_simplified = False

def symbolic_expression_from_maxima_element(x):
    return symbolic_expression_from_maxima_string(x.name())

def evaled_symbolic_expression_from_maxima_string(x):
    return symbolic_expression_from_maxima_string(maxima.eval(x))


# External access used by restore
syms_cur = _syms
syms_default = dict(syms_cur)<|MERGE_RESOLUTION|>--- conflicted
+++ resolved
@@ -944,19 +944,7 @@
 
 
     def __call__(self, dict=None, **kwds):
-<<<<<<< HEAD
-        if 'substitute' in kwds and kwds['substitute'] is True:
-            del kwds['substitute']
-            return self.substitute(dict, **kwds)
-        else:
-            if len(self.variables()) > 0:
-                return self.substitute(dict, **kwds)
-            else:
-                raise ValueError, "trying to substitute into a constant expression, use substitute=True if this is what you really want to do"
-
-=======
         return self.substitute(dict, **kwds)
->>>>>>> eefad879
 
     def power_series(self, base_ring):
         """
