#ifndef SAGE_BITSET_INTRINSICS
#define SAGE_BITSET_INTRINSICS

#include "gmp.h"
#include <stdio.h>

#if __POPCNT__ || __BMI__
    #include <immintrin.h>
#endif

#if __AVX2__
    #include <immintrin.h>
#elif __AVX__
    #include <immintrin.h>
    #include <emmintrin.h>
#elif __SSE4_1__
    #include <emmintrin.h>
    #include <smmintrin.h>
#endif


#if __POPCNT__ || __BMI__
    #include <immintrin.h>
#endif

#if __AVX2__
    #include <immintrin.h>
#elif __AVX__
    #include <immintrin.h>
    #include <emmintrin.h>
#elif __SSE4_1__
    #include <emmintrin.h>
    #include <smmintrin.h>
#endif


// This file contains functions of ``bitset_base.pxd``
// that can be optimized using intrinsics.

const mp_bitcnt_t LIMB_SIZE = sizeof(mp_limb_t);

#if __AVX__
    const mp_bitcnt_t ALIGNMENT = 32;
#elif __SSE4_1__
    const mp_bitcnt_t ALIGNMENT = 16;
#else
    const mp_bitcnt_t ALIGNMENT = 8;
#endif

// We assume that ``GMP_LIMB_BITS`` is a divisor of 64
#define LIMBS_PER_64 64/GMP_LIMB_BITS

static inline mp_bitcnt_t _set_non_zero(mp_limb_t* bits, mp_bitcnt_t* non_zero_chunks, mp_bitcnt_t limbs){
    /*
    Set the non zero positions of ``bits``.

    Return the number of non zero chunks.

    .. WARNING::

        It is assumed that ``bits`` is overaligned
        according to ``ALIGNMENT`` and its length is a multiple
        of ``ALIGNMENT``.
    */
    mp_bitcnt_t i;
    mp_bitcnt_t pos = 0;
#if __AVX__
    for(i = 0; i < limbs; i +=4*LIMBS_PER_64){
        __m256i A = _mm256_load_si256((const __m256i*)&bits[i]);
        if (!_mm256_testz_si256(A, A)){
            non_zero_chunks[pos] = i;
            pos++;
        }
    }
#elif __SSE4_1__
    for(i = 0; i < limbs; i +=2*LIMBS_PER_64){
        __m128i A = _mm_load_si128((const __m128i*)&bits[i]);
        if (!_mm_testz_si128(A, A)){
            non_zero_chunks[pos] = i;
            pos++;
        }
    }
#else
    for(i = 0; i < limbs; i++){
        if (bits[i]){
            non_zero_chunks[pos] = i;
            pos++;
        }
    }
#endif
    return pos;
}

/*
#############################################################################
# Bitset Comparison
#############################################################################
*/

<<<<<<< HEAD
const mp_bitcnt_t LIMB_SIZE = sizeof(mp_limb_t);

#if __AVX__
    const mp_bitcnt_t ALIGNMENT = 32;
#elif __SSE4_1__
    const mp_bitcnt_t ALIGNMENT = 16;
#else
    const mp_bitcnt_t ALIGNMENT = 8;
#endif

// We assume that ``GMP_LIMB_BITS`` is a divisor of 64
#define LIMBS_PER_64 64/GMP_LIMB_BITS
=======
enum cmpop_t {EQUAL, SUBSET, DISJOINT};
>>>>>>> b3212d0b

static inline int _bitset_isempty(mp_limb_t* bits, mp_bitcnt_t limbs){
    /*
    Test whether ``bits`` is empty.  Return ``True`` (i.e., ``1``) if the set is
    empty, ``False`` (i.e., ``0``) otherwise.
    */
    // First check lowest limb
    if (bits[0])
        return 0;
    if (limbs == 1)
        return 1;
    // Compare bits to itself shifted by 1 limb. If these compare equal,
    // all limbs must be 0.
    return mpn_cmp(bits+1, bits, limbs-1) == 0;
}

#if __AVX__
static inline int cmp_on_chunk(__m256i A, __m256i B, enum cmpop_t cmpop ){
    /*
    Test ``A cmpop B``,

    where ``cmpop`` is one of ``EQUAL``, ``SUBSET``, ``DISJOINT``.
    */
    if (cmpop == EQUAL)
        return _mm256_testc_si256(A, B) && _mm256_testc_si256(B, A);
    if (cmpop == SUBSET)
        return _mm256_testc_si256(B, A); // Need to be opposite order!
    // ``cmpop == DISJOINT``
    return _mm256_testz_si256(A, B);
}
#elif __SSE4_1__
static inline int cmp_on_chunk(__m128i A, __m128i B, enum cmpop_t cmpop){
    /*
    Test ``A cmpop B``,

    where ``cmpop`` is one of ``EQUAL``, ``SUBSET``, ``DISJOINT``.
    */
<<<<<<< HEAD
    mp_bitcnt_t i;
#if __AVX__
    for(i = 0; i + (4*LIMBS_PER_64 - 1) < limbs; i +=4*LIMBS_PER_64){
        __m256i A = _mm256_loadu_si256((const __m256i*)&a[i]);
        __m256i B = _mm256_loadu_si256((const __m256i*)&b[i]);
        if (!_mm256_testc_si256(A, B) || !_mm256_testc_si256(B, A))
            return 0;
    }
    for(i; i < limbs; i++){
        if (a[i] != b[i])
            return 0;
    }
    return 1;
#else
    return mpn_cmp(a, b, limbs) == 0;
#endif
=======
    if (cmpop == EQUAL)
        return _mm_testc_si128(A, B) && _mm_testc_si128(B, A);
    if (cmpop == SUBSET)
        return _mm_testc_si128(B, A); // Need to be opposite order!
    // ``cmpop == DISJOINT``
    return _mm_testz_si128(A, B);
>>>>>>> b3212d0b
}
#endif

static inline int cmp_on_limb(mp_limb_t A, mp_limb_t B, enum cmpop_t cmpop){
    /*
    Test ``A cmpop B``,

    where ``cmpop`` is one of ``EQUAL``, ``SUBSET``, ``DISJOINT``.
    */
<<<<<<< HEAD
    mp_bitcnt_t i = 0;
#if __AVX__
    for(i; i + (4*LIMBS_PER_64 - 1) < limbs; i +=4*LIMBS_PER_64){
        __m256i A = _mm256_loadu_si256((const __m256i*)&a[i]);
        __m256i B = _mm256_loadu_si256((const __m256i*)&b[i]);
        if (!_mm256_testc_si256(B, A)) // Need to be opposite order!
            return 0;
    }
#elif __SSE4_1__
    for(i; i + (2*LIMBS_PER_64 - 1) < limbs; i +=2*LIMBS_PER_64){
        __m128i A = _mm_loadu_si128((const __m128i*)&a[i]);
        __m128i B = _mm_loadu_si128((const __m128i*)&b[i]);
        if (!_mm_testc_si128(B, A)) // Need to be opposite order!
            return 0;
    }
#endif
    for(i; i < limbs; i++){
        if ((a[i] & ~b[i]) != 0)
=======
    if (cmpop == EQUAL)
        return A == B;
    if (cmpop == SUBSET)
        return !(A & ~B);
    // ``cmpop == DISJOINT``
    return !(A & B);
}

static inline int cmp_with_mpn(mp_limb_t* a, mp_limb_t* b, mp_bitcnt_t limbs, enum cmpop_t cmpop){
    /*
    Test ``a cmpop b``,

    where ``cmpop`` is one of ``EQUAL``, ``SUBSET``, ``DISJOINT``.

    Use gmp if possible.
    */
    if (cmpop == EQUAL)
        return mpn_cmp(a, b, limbs) == 0;
    mp_bitcnt_t i;
    for(i = 0; i < limbs; i++){
        if (!cmp_on_limb(a[i], b[i], cmpop))
>>>>>>> b3212d0b
            return 0;
    }
    return 1;
}

static inline int _bitset_cmp(mp_limb_t* a, mp_limb_t* b, mp_bitcnt_t limbs, enum cmpop_t cmpop){
    /*
    Test ``a cmpop b``,

    where ``cmpop`` is one of ``EQUAL``, ``SUBSET``, ``DISJOINT``.
    */
    mp_bitcnt_t i = 0;
#if __AVX__
    for(i; i + (4*LIMBS_PER_64 - 1) < limbs; i +=4*LIMBS_PER_64){
        __m256i A = _mm256_loadu_si256((const __m256i*)&a[i]);
        __m256i B = _mm256_loadu_si256((const __m256i*)&b[i]);
<<<<<<< HEAD
        if (!_mm256_testz_si256(A, B))
            return 0;
    }
=======
        if (!cmp_on_chunk(A, B, cmpop))
            return 0;
    }
    for(i; i < limbs; i++){
        if (!cmp_on_limb(a[i], b[i], cmpop))
                return 0;
    }
    return 1;
>>>>>>> b3212d0b
#elif __SSE4_1__
    for(i; i + (2*LIMBS_PER_64 - 1) < limbs; i +=2*LIMBS_PER_64){
        __m128i A = _mm_loadu_si128((const __m128i*)&a[i]);
        __m128i B = _mm_loadu_si128((const __m128i*)&b[i]);
<<<<<<< HEAD
        if (!_mm_testz_si128(A, B))
            return 0;
    }
#endif
    for(i; i < limbs; i++){
        if (a[i] & b[i])
=======
        if (!cmp_on_chunk(A, B, cmpop))
            return 0;
    }
    for(i; i < limbs; i++){
        if (!cmp_on_limb(a[i], b[i], cmpop))
                return 0;
    }
    return 1;
#else
    return cmp_with_mpn(a, b, limbs, cmpop);
#endif
}

static inline int _sparse_bitset_cmp(mp_limb_t* a, mp_bitcnt_t* a_non_zero_chunks, mp_bitcnt_t a_n_non_zero_chunks, mp_limb_t* b, enum cmpop_t cmpop){
    /*
    Test ``a cmpop b``,

    where ``cmpop`` is one of ``SUBSET``, ``DISJOINT``.

    Only the non zero chunks of ``a`` are checked.

    .. WARNING::

        It is assumed that ``a`` and ``b`` are overaligned
        according to ``ALIGNMENT`` and their length are a multiple
        of ``ALIGNMENT``.
    */

    // For checking equality, it does not suffice to check only
    // the nonzero chunks of ``a``.
    assert(cmpop != EQUAL);
    mp_bitcnt_t i,j;
    for(j = 0; j < a_n_non_zero_chunks; j++){
        i = a_non_zero_chunks[j];
#if __AVX__
        __m256i A = _mm256_load_si256((const __m256i*)&a[i]);
        __m256i B = _mm256_load_si256((const __m256i*)&b[i]);
        if (!cmp_on_chunk(A, B, cmpop))
>>>>>>> b3212d0b
            return 0;

#elif __SSE4_1__
        __m128i A = _mm_load_si128((const __m128i*)&a[i]);
        __m128i B = _mm_load_si128((const __m128i*)&b[i]);
        if (!cmp_on_chunk(A, B, cmpop))
            return 0;
#else
        if (!cmp_on_limb(a[i], b[i], cmpop))
            return 0;
#endif
    }
    return 1;
}

/*
#############################################################################
# Bitset Searching
#############################################################################
*/

static inline long _bitset_first_in_limb_nonzero(mp_limb_t limb){
    /*
    Given a non-zero limb of a bitset, return the index of the first
    nonzero bit.
    */
#if (__BMI__) && (GMP_LIMB_BITS == 64) && (INTPTR_MAX == INT64_MAX)
    // If available we use intrinsics trailing zero count.
    // Also we check that ``mp_bitcnt_t`` is in fact 8 bytes long
    // and the architecture is 64-bit.
    return _tzcnt_u64(limb);
#else
    return mpn_scan1(&limb, 0);
#endif
}

static inline long _bitset_first_in_limb(mp_limb_t limb){
    /*
    Given a limb of a bitset, return the index of the first nonzero
    bit. If there are no bits set in the limb, return -1.
    */
    if (limb == 0)
        return -1;
    return _bitset_first_in_limb_nonzero(limb);
}

static inline long _bitset_len(mp_limb_t* bits, mp_bitcnt_t limbs){
    /*
    Calculate the number of items in the set (i.e., the number of nonzero bits).
    */
#if (__POPCNT__) && (GMP_LIMB_BITS == 64) && (INTPTR_MAX == INT64_MAX)
    // If available we use intrinsics popcount.
    // Also we check that ``mp_bitcnt_t`` is in fact 8 bytes long
    // and the architecture is 64-bit.
    mp_bitcnt_t i;
    uint64_t count = 0;
    for (i=0; i<limbs; i++){
        count += _mm_popcnt_u64(bits[i]);
    }
    return count;
#else
    return mpn_popcount(bits, limbs);
#endif
}

/*
#############################################################################
# Bitset Arithmetic
#############################################################################
*/

enum operation_t {AND, OR, ANDNOT, XOR};

#if __AVX2__
static inline __m256i operation_on_chunk(__m256i A, __m256i B, enum operation_t operation){
    /*
    Return ``A operation B``,

    where ``operation`` is one of ``AND``, ``OR``,
    ``ANDNOT``, ``XOR``.
    */
    if (operation == AND)
        return _mm256_and_si256(A, B);
    if (operation == OR)
        return _mm256_or_si256(A, B);
    if (operation == ANDNOT)
        return _mm256_andnot_si256(B, A);
    // ``operation == XOR``
    return _mm256_xor_si256(A, B);
}
#elif __SSE4_1__
static inline __m128i operation_on_chunk(__m128i A, __m128i B, enum operation_t operation){
    /*
    Return ``A operation B``,

    where ``operation`` is one of ``AND``, ``OR``,
    ``ANDNOT``, ``XOR``.
    */
    if (operation == AND)
        return _mm_and_si128(A, B);
    if (operation == OR)
        return _mm_or_si128(A, B);
    if (operation == ANDNOT)
        return _mm_andnot_si128(B, A);
    // ``operation == XOR``
    return _mm_xor_si128(A, B);
}
#endif

static inline mp_limb_t operation_on_limb(mp_limb_t A, mp_limb_t B, enum operation_t operation){
    /*
    Return ``A operation B``,

    where ``operation`` is one of ``AND``, ``OR``,
    ``ANDNOT``, ``XOR``.
    */
<<<<<<< HEAD
    mp_bitcnt_t i;
#if __AVX2__
    for(i = 0; i + (4*LIMBS_PER_64 - 1) < limbs; i +=4*LIMBS_PER_64){
        __m256i A = _mm256_loadu_si256((const __m256i*)&a[i]);
        __m256i B = _mm256_loadu_si256((const __m256i*)&b[i]);
        __m256i D = _mm256_and_si256(A, B);
        _mm256_storeu_si256((__m256i*)&dst[i], D);
    }
    for(i; i < limbs; i++){
        dst[i] = a[i] & b[i];
    }
#elif __SSE4_1__
    for(i = 0; i + (2*LIMBS_PER_64 - 1) < limbs; i +=2*LIMBS_PER_64){
        __m128i A = _mm_loadu_si128((const __m128i*)&a[i]);
        __m128i B = _mm_loadu_si128((const __m128i*)&b[i]);
        __m128i D = _mm_and_si128(A, B);
        _mm_storeu_si128((__m128i*)&dst[i], D);
    }
    for(i; i < limbs; i++){
        dst[i] = a[i] & b[i];
    }
#else
    mpn_and_n(dst, a, b, limbs);
#endif
=======
    if (operation == AND)
        return A & B;
    if (operation == OR)
        return A | B;
    if (operation == ANDNOT)
        return A & ~B;
    // ``operation == XOR``
    return A ^ B;
>>>>>>> b3212d0b
}

static inline void mpn_operation(mp_limb_t* dst, mp_limb_t* a, mp_limb_t* b, mp_bitcnt_t limbs, enum operation_t operation){
    /*
    Set ``dst`` to ``a operation b``,

    where ``operation`` is one of ``AND``, ``OR``,
    ``ANDNOT``, ``XOR``.

    Use gmp.
    */
<<<<<<< HEAD
    mp_bitcnt_t i;
#if __AVX2__
    for(i = 0; i + (4*LIMBS_PER_64 - 1) < limbs; i +=4*LIMBS_PER_64){
        __m256i A = _mm256_loadu_si256((const __m256i*)&a[i]);
        __m256i B = _mm256_loadu_si256((const __m256i*)&b[i]);
        __m256i D = _mm256_or_si256(A, B);
        _mm256_storeu_si256((__m256i*)&dst[i], D);
    }
    for(i; i < limbs; i++){
        dst[i] = a[i] | b[i];
    }
#elif __SSE4_1__
    for(i = 0; i + (2*LIMBS_PER_64 - 1) < limbs; i +=2*LIMBS_PER_64){
        __m128i A = _mm_loadu_si128((const __m128i*)&a[i]);
        __m128i B = _mm_loadu_si128((const __m128i*)&b[i]);
        __m128i D = _mm_or_si128(A, B);
        _mm_storeu_si128((__m128i*)&dst[i], D);
    }
    for(i; i < limbs; i++){
        dst[i] = a[i] | b[i];
    }
#else
    mpn_ior_n(dst, a, b, limbs);
#endif
=======
    if (operation == AND)
        mpn_and_n(dst, a, b, limbs);
    if (operation == OR)
        mpn_ior_n(dst, a, b, limbs);
    if (operation == ANDNOT)
        mpn_andn_n(dst, a, b, limbs);
    if (operation == XOR)
        mpn_xor_n(dst, a, b, limbs);
>>>>>>> b3212d0b
}

static inline void _bitset_operation(mp_limb_t* dst, mp_limb_t* a, mp_limb_t* b, mp_bitcnt_t limbs, enum operation_t operation){
    /*
    Set ``dst`` to ``a operation b``,

    where ``operation`` is one of ``AND``, ``OR``,
    ``ANDNOT``, ``XOR``.
    */
    mp_bitcnt_t i;
#if __AVX2__
    for(i = 0; i + (4*LIMBS_PER_64 - 1) < limbs; i +=4*LIMBS_PER_64){
        __m256i A = _mm256_loadu_si256((const __m256i*)&a[i]);
        __m256i B = _mm256_loadu_si256((const __m256i*)&b[i]);
<<<<<<< HEAD
        __m256i D = _mm256_andnot_si256(B, A);  // Need to be opposite order.
        _mm256_storeu_si256((__m256i*)&dst[i], D);
    }
    for(i; i < limbs; i++){
        dst[i] = a[i] & ~b[i];
=======
        __m256i D = operation_on_chunk(A, B, operation);
        _mm256_storeu_si256((__m256i*)&dst[i], D);
    }
    for(i; i < limbs; i++){
        dst[i] = operation_on_limb(a[i], b[i], operation);
>>>>>>> b3212d0b
    }
#elif __SSE4_1__
    for(i = 0; i + (2*LIMBS_PER_64 - 1) < limbs; i +=2*LIMBS_PER_64){
        __m128i A = _mm_loadu_si128((const __m128i*)&a[i]);
        __m128i B = _mm_loadu_si128((const __m128i*)&b[i]);
<<<<<<< HEAD
        __m128i D = _mm_andnot_si128(B, A);  // Need to be opposite order.
        _mm_storeu_si128((__m128i*)&dst[i], D);
    }
    for(i; i < limbs; i++){
        dst[i] = a[i] & ~b[i];
    }
#else
    mpn_andn_n(dst, a, b, limbs);
=======
        __m128i D = operation_on_chunk(A, B, operation);
        _mm_storeu_si128((__m128i*)&dst[i], D);
    }
    for(i; i < limbs; i++){
        dst[i] = operation_on_limb(a[i], b[i], operation);
    }
#else
    mpn_operation(dst, a, b, limbs, operation);
>>>>>>> b3212d0b
#endif
}

/*
#############################################################################
# Bitset Arithmetic for sparse bitsets.
#############################################################################
*/

static inline mp_bitcnt_t _sparse_bitset_operation(mp_limb_t* dst, mp_bitcnt_t* dst_non_zero_chunks, mp_limb_t* a, mp_limb_t* b, mp_bitcnt_t limbs, enum operation_t operation){
    /*
    Set ``dst`` to ``a operation b``,

    where ``operation`` is one of ``AND``, ``OR``,
    ``ANDNOT``, ``XOR``.

    Set dst_non_zero_chunks according to the non zero chunks of dst.

    Return the number of non zero chunks.

    .. WARNING::

        It is assumed that ``a``, ``b``, ``dst`` are overaligned
        according to ``ALIGNMENT`` and their length are a multiple
        of ``ALIGNMENT``.
    */
    mp_bitcnt_t i;
<<<<<<< HEAD
#if __AVX2__
    for(i = 0; i + (4*LIMBS_PER_64 - 1) < limbs; i +=4*LIMBS_PER_64){
        __m256i A = _mm256_loadu_si256((const __m256i*)&a[i]);
        __m256i B = _mm256_loadu_si256((const __m256i*)&b[i]);
        __m256i D = _mm256_xor_si256(A, B);
        _mm256_storeu_si256((__m256i*)&dst[i], D);
    }
    for(i; i < limbs; i++){
        dst[i] = a[i] ^ b[i];
    }
#elif __SSE4_1__
    for(i = 0; i + (2*LIMBS_PER_64 - 1) < limbs; i +=2*LIMBS_PER_64){
        __m128i A = _mm_loadu_si128((const __m128i*)&a[i]);
        __m128i B = _mm_loadu_si128((const __m128i*)&b[i]);
        __m128i D = _mm_xor_si128(A, B);
        _mm_storeu_si128((__m128i*)&dst[i], D);
    }
    for(i; i < limbs; i++){
        dst[i] = a[i] ^ b[i];
    }
#else
    mpn_xor_n(dst, a, b, limbs);
#endif
=======
    mp_bitcnt_t pos = 0;
#if __AVX2__
    for(i = 0; i < limbs; i +=4*LIMBS_PER_64){
        __m256i A = _mm256_load_si256((const __m256i*)&a[i]);
        __m256i B = _mm256_load_si256((const __m256i*)&b[i]);
        __m256i D = operation_on_chunk(A, B, operation);
        _mm256_store_si256((__m256i*)&dst[i], D);
        if (!cmp_on_chunk(D, D, DISJOINT)){
            dst_non_zero_chunks[pos] = i;
            pos++;
        }
    }
#elif __AVX__
    // In this case we can only perform the
    // operation on 128 bits each.
    // However, chunks are of size 256 bits,
    // because comparison can be performed on this
    // size.
    for(i = 0; i < limbs; i +=4*LIMBS_PER_64){
        __m128i A1 = _mm_load_si128((const __m128i*)&a[i]);
        __m128i B1 = _mm_load_si128((const __m128i*)&b[i]);
        __m128i D1 = operation_on_chunk(A1, B1, operation);
        _mm_store_si128((__m128i*)&dst[i], D1);
        __m128i A2 = _mm_load_si128((const __m128i*)&a[i+2*LIMBS_PER_64]);
        __m128i B2 = _mm_load_si128((const __m128i*)&b[i+2*LIMBS_PER_64]);
        __m128i D2 = operation_on_chunk(A2, B2, operation);
        _mm_store_si128((__m128i*)&dst[i+2*LIMBS_PER_64], D2);

        if (!_mm_testz_si128(D1, D1) || !_mm_testz_si128(D2, D2)){
            dst_non_zero_chunks[pos] = i;
            pos++;
        }
    }
#elif __SSE4_1__
    for(i = 0; i < limbs; i +=2*LIMBS_PER_64){
        __m128i A = _mm_load_si128((const __m128i*)&a[i]);
        __m128i B = _mm_load_si128((const __m128i*)&b[i]);
        __m128i D = operation_on_chunk(A, B, operation);
        _mm_store_si128((__m128i*)&dst[i], D);
        if (!cmp_on_chunk(D, D, DISJOINT)){
            dst_non_zero_chunks[pos] = i;
            pos++;
        }
    }
#else
    for(i = 0; i < limbs; i++){
        dst[i] = operation_on_limb(a[i], b[i], operation);
        if (dst[i]){
            dst_non_zero_chunks[pos] = i;
            pos++;
        }
    }
#endif
    return pos;
>>>>>>> b3212d0b
}

#endif<|MERGE_RESOLUTION|>--- conflicted
+++ resolved
@@ -3,21 +3,6 @@
 
 #include "gmp.h"
 #include <stdio.h>
-
-#if __POPCNT__ || __BMI__
-    #include <immintrin.h>
-#endif
-
-#if __AVX2__
-    #include <immintrin.h>
-#elif __AVX__
-    #include <immintrin.h>
-    #include <emmintrin.h>
-#elif __SSE4_1__
-    #include <emmintrin.h>
-    #include <smmintrin.h>
-#endif
-
 
 #if __POPCNT__ || __BMI__
     #include <immintrin.h>
@@ -97,22 +82,7 @@
 #############################################################################
 */
 
-<<<<<<< HEAD
-const mp_bitcnt_t LIMB_SIZE = sizeof(mp_limb_t);
-
-#if __AVX__
-    const mp_bitcnt_t ALIGNMENT = 32;
-#elif __SSE4_1__
-    const mp_bitcnt_t ALIGNMENT = 16;
-#else
-    const mp_bitcnt_t ALIGNMENT = 8;
-#endif
-
-// We assume that ``GMP_LIMB_BITS`` is a divisor of 64
-#define LIMBS_PER_64 64/GMP_LIMB_BITS
-=======
 enum cmpop_t {EQUAL, SUBSET, DISJOINT};
->>>>>>> b3212d0b
 
 static inline int _bitset_isempty(mp_limb_t* bits, mp_bitcnt_t limbs){
     /*
@@ -150,31 +120,12 @@
 
     where ``cmpop`` is one of ``EQUAL``, ``SUBSET``, ``DISJOINT``.
     */
-<<<<<<< HEAD
-    mp_bitcnt_t i;
-#if __AVX__
-    for(i = 0; i + (4*LIMBS_PER_64 - 1) < limbs; i +=4*LIMBS_PER_64){
-        __m256i A = _mm256_loadu_si256((const __m256i*)&a[i]);
-        __m256i B = _mm256_loadu_si256((const __m256i*)&b[i]);
-        if (!_mm256_testc_si256(A, B) || !_mm256_testc_si256(B, A))
-            return 0;
-    }
-    for(i; i < limbs; i++){
-        if (a[i] != b[i])
-            return 0;
-    }
-    return 1;
-#else
-    return mpn_cmp(a, b, limbs) == 0;
-#endif
-=======
     if (cmpop == EQUAL)
         return _mm_testc_si128(A, B) && _mm_testc_si128(B, A);
     if (cmpop == SUBSET)
         return _mm_testc_si128(B, A); // Need to be opposite order!
     // ``cmpop == DISJOINT``
     return _mm_testz_si128(A, B);
->>>>>>> b3212d0b
 }
 #endif
 
@@ -184,26 +135,6 @@
 
     where ``cmpop`` is one of ``EQUAL``, ``SUBSET``, ``DISJOINT``.
     */
-<<<<<<< HEAD
-    mp_bitcnt_t i = 0;
-#if __AVX__
-    for(i; i + (4*LIMBS_PER_64 - 1) < limbs; i +=4*LIMBS_PER_64){
-        __m256i A = _mm256_loadu_si256((const __m256i*)&a[i]);
-        __m256i B = _mm256_loadu_si256((const __m256i*)&b[i]);
-        if (!_mm256_testc_si256(B, A)) // Need to be opposite order!
-            return 0;
-    }
-#elif __SSE4_1__
-    for(i; i + (2*LIMBS_PER_64 - 1) < limbs; i +=2*LIMBS_PER_64){
-        __m128i A = _mm_loadu_si128((const __m128i*)&a[i]);
-        __m128i B = _mm_loadu_si128((const __m128i*)&b[i]);
-        if (!_mm_testc_si128(B, A)) // Need to be opposite order!
-            return 0;
-    }
-#endif
-    for(i; i < limbs; i++){
-        if ((a[i] & ~b[i]) != 0)
-=======
     if (cmpop == EQUAL)
         return A == B;
     if (cmpop == SUBSET)
@@ -225,7 +156,6 @@
     mp_bitcnt_t i;
     for(i = 0; i < limbs; i++){
         if (!cmp_on_limb(a[i], b[i], cmpop))
->>>>>>> b3212d0b
             return 0;
     }
     return 1;
@@ -242,11 +172,6 @@
     for(i; i + (4*LIMBS_PER_64 - 1) < limbs; i +=4*LIMBS_PER_64){
         __m256i A = _mm256_loadu_si256((const __m256i*)&a[i]);
         __m256i B = _mm256_loadu_si256((const __m256i*)&b[i]);
-<<<<<<< HEAD
-        if (!_mm256_testz_si256(A, B))
-            return 0;
-    }
-=======
         if (!cmp_on_chunk(A, B, cmpop))
             return 0;
     }
@@ -255,19 +180,10 @@
                 return 0;
     }
     return 1;
->>>>>>> b3212d0b
 #elif __SSE4_1__
     for(i; i + (2*LIMBS_PER_64 - 1) < limbs; i +=2*LIMBS_PER_64){
         __m128i A = _mm_loadu_si128((const __m128i*)&a[i]);
         __m128i B = _mm_loadu_si128((const __m128i*)&b[i]);
-<<<<<<< HEAD
-        if (!_mm_testz_si128(A, B))
-            return 0;
-    }
-#endif
-    for(i; i < limbs; i++){
-        if (a[i] & b[i])
-=======
         if (!cmp_on_chunk(A, B, cmpop))
             return 0;
     }
@@ -306,7 +222,6 @@
         __m256i A = _mm256_load_si256((const __m256i*)&a[i]);
         __m256i B = _mm256_load_si256((const __m256i*)&b[i]);
         if (!cmp_on_chunk(A, B, cmpop))
->>>>>>> b3212d0b
             return 0;
 
 #elif __SSE4_1__
@@ -423,32 +338,6 @@
     where ``operation`` is one of ``AND``, ``OR``,
     ``ANDNOT``, ``XOR``.
     */
-<<<<<<< HEAD
-    mp_bitcnt_t i;
-#if __AVX2__
-    for(i = 0; i + (4*LIMBS_PER_64 - 1) < limbs; i +=4*LIMBS_PER_64){
-        __m256i A = _mm256_loadu_si256((const __m256i*)&a[i]);
-        __m256i B = _mm256_loadu_si256((const __m256i*)&b[i]);
-        __m256i D = _mm256_and_si256(A, B);
-        _mm256_storeu_si256((__m256i*)&dst[i], D);
-    }
-    for(i; i < limbs; i++){
-        dst[i] = a[i] & b[i];
-    }
-#elif __SSE4_1__
-    for(i = 0; i + (2*LIMBS_PER_64 - 1) < limbs; i +=2*LIMBS_PER_64){
-        __m128i A = _mm_loadu_si128((const __m128i*)&a[i]);
-        __m128i B = _mm_loadu_si128((const __m128i*)&b[i]);
-        __m128i D = _mm_and_si128(A, B);
-        _mm_storeu_si128((__m128i*)&dst[i], D);
-    }
-    for(i; i < limbs; i++){
-        dst[i] = a[i] & b[i];
-    }
-#else
-    mpn_and_n(dst, a, b, limbs);
-#endif
-=======
     if (operation == AND)
         return A & B;
     if (operation == OR)
@@ -457,7 +346,6 @@
         return A & ~B;
     // ``operation == XOR``
     return A ^ B;
->>>>>>> b3212d0b
 }
 
 static inline void mpn_operation(mp_limb_t* dst, mp_limb_t* a, mp_limb_t* b, mp_bitcnt_t limbs, enum operation_t operation){
@@ -469,32 +357,6 @@
 
     Use gmp.
     */
-<<<<<<< HEAD
-    mp_bitcnt_t i;
-#if __AVX2__
-    for(i = 0; i + (4*LIMBS_PER_64 - 1) < limbs; i +=4*LIMBS_PER_64){
-        __m256i A = _mm256_loadu_si256((const __m256i*)&a[i]);
-        __m256i B = _mm256_loadu_si256((const __m256i*)&b[i]);
-        __m256i D = _mm256_or_si256(A, B);
-        _mm256_storeu_si256((__m256i*)&dst[i], D);
-    }
-    for(i; i < limbs; i++){
-        dst[i] = a[i] | b[i];
-    }
-#elif __SSE4_1__
-    for(i = 0; i + (2*LIMBS_PER_64 - 1) < limbs; i +=2*LIMBS_PER_64){
-        __m128i A = _mm_loadu_si128((const __m128i*)&a[i]);
-        __m128i B = _mm_loadu_si128((const __m128i*)&b[i]);
-        __m128i D = _mm_or_si128(A, B);
-        _mm_storeu_si128((__m128i*)&dst[i], D);
-    }
-    for(i; i < limbs; i++){
-        dst[i] = a[i] | b[i];
-    }
-#else
-    mpn_ior_n(dst, a, b, limbs);
-#endif
-=======
     if (operation == AND)
         mpn_and_n(dst, a, b, limbs);
     if (operation == OR)
@@ -503,7 +365,6 @@
         mpn_andn_n(dst, a, b, limbs);
     if (operation == XOR)
         mpn_xor_n(dst, a, b, limbs);
->>>>>>> b3212d0b
 }
 
 static inline void _bitset_operation(mp_limb_t* dst, mp_limb_t* a, mp_limb_t* b, mp_bitcnt_t limbs, enum operation_t operation){
@@ -518,34 +379,16 @@
     for(i = 0; i + (4*LIMBS_PER_64 - 1) < limbs; i +=4*LIMBS_PER_64){
         __m256i A = _mm256_loadu_si256((const __m256i*)&a[i]);
         __m256i B = _mm256_loadu_si256((const __m256i*)&b[i]);
-<<<<<<< HEAD
-        __m256i D = _mm256_andnot_si256(B, A);  // Need to be opposite order.
-        _mm256_storeu_si256((__m256i*)&dst[i], D);
-    }
-    for(i; i < limbs; i++){
-        dst[i] = a[i] & ~b[i];
-=======
         __m256i D = operation_on_chunk(A, B, operation);
         _mm256_storeu_si256((__m256i*)&dst[i], D);
     }
     for(i; i < limbs; i++){
         dst[i] = operation_on_limb(a[i], b[i], operation);
->>>>>>> b3212d0b
     }
 #elif __SSE4_1__
     for(i = 0; i + (2*LIMBS_PER_64 - 1) < limbs; i +=2*LIMBS_PER_64){
         __m128i A = _mm_loadu_si128((const __m128i*)&a[i]);
         __m128i B = _mm_loadu_si128((const __m128i*)&b[i]);
-<<<<<<< HEAD
-        __m128i D = _mm_andnot_si128(B, A);  // Need to be opposite order.
-        _mm_storeu_si128((__m128i*)&dst[i], D);
-    }
-    for(i; i < limbs; i++){
-        dst[i] = a[i] & ~b[i];
-    }
-#else
-    mpn_andn_n(dst, a, b, limbs);
-=======
         __m128i D = operation_on_chunk(A, B, operation);
         _mm_storeu_si128((__m128i*)&dst[i], D);
     }
@@ -554,7 +397,6 @@
     }
 #else
     mpn_operation(dst, a, b, limbs, operation);
->>>>>>> b3212d0b
 #endif
 }
 
@@ -582,31 +424,6 @@
         of ``ALIGNMENT``.
     */
     mp_bitcnt_t i;
-<<<<<<< HEAD
-#if __AVX2__
-    for(i = 0; i + (4*LIMBS_PER_64 - 1) < limbs; i +=4*LIMBS_PER_64){
-        __m256i A = _mm256_loadu_si256((const __m256i*)&a[i]);
-        __m256i B = _mm256_loadu_si256((const __m256i*)&b[i]);
-        __m256i D = _mm256_xor_si256(A, B);
-        _mm256_storeu_si256((__m256i*)&dst[i], D);
-    }
-    for(i; i < limbs; i++){
-        dst[i] = a[i] ^ b[i];
-    }
-#elif __SSE4_1__
-    for(i = 0; i + (2*LIMBS_PER_64 - 1) < limbs; i +=2*LIMBS_PER_64){
-        __m128i A = _mm_loadu_si128((const __m128i*)&a[i]);
-        __m128i B = _mm_loadu_si128((const __m128i*)&b[i]);
-        __m128i D = _mm_xor_si128(A, B);
-        _mm_storeu_si128((__m128i*)&dst[i], D);
-    }
-    for(i; i < limbs; i++){
-        dst[i] = a[i] ^ b[i];
-    }
-#else
-    mpn_xor_n(dst, a, b, limbs);
-#endif
-=======
     mp_bitcnt_t pos = 0;
 #if __AVX2__
     for(i = 0; i < limbs; i +=4*LIMBS_PER_64){
@@ -661,7 +478,6 @@
     }
 #endif
     return pos;
->>>>>>> b3212d0b
 }
 
 #endif