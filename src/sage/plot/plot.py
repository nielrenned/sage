r"""
2D Plotting

SAGE provides 2D plotting functionality with an interface inspired by
the interface for plotting in Mathematica.  The underlying rendering
is done using the matplotlib Python library.

The following graphics primitives are supported:
\begin{itemize}
    \item arrow  -- an arrow from a min point to a max point.
    \item circle -- a circle with given radius
    \item disk   -- a filled disk
    \item line   -- a line determined by a sequence of points (this need not be straight!)
    \item point  -- a point
    \item text   -- some text
    \item polygon -- a filled polygon
\end{itemize}

The following plotting functions are supported:
\begin{itemize}
    \item plot   -- plot of a function or other SAGE object (e.g., elliptic curve).
    \item parametric_plot
    \item polar_plot
    \item list_plot
    \item bar_chart
    \item contour_plot
    \item plot_vector_field
    \item matrix_plot
    \item graphics_array
\end{itemize}

The following misc Graphics functions are included:
\begin{itemize}
    \item Graphics
    \item is_Graphics
    \item rgbcolor
    \item hue
\end{itemize}

Type ? after each primitive in \sage for help and examples.

EXAMPLES:
We construct a plot involving several graphics objects:

    sage: G = plot(cos, -5, 5, thickness=5, rgbcolor=(0.5,1,0.5))
    sage: P = polygon([[1,2], [5,6], [5,0]], rgbcolor=(1,0,0))

Next we construct the reflection of the above polygon about the
$y$-axis by iterating over the qlist of first-coordinates of the first
graphic element of $P$ (which is the actual Polygon; note that $P$ is
a Graphics object, which consists of a single polygon):

    sage: Q = polygon([(-x,y) for x,y in P[0]], rgbcolor=(0,0,1))

We combine together different graphics objects using "+":

    sage: H = G + P + Q
    sage: H
    Graphics object consisting of 3 graphics primitives
    sage: type(H)
    <class 'sage.plot.plot.Graphics'>
    sage: H[1]
    Polygon defined by 3 points
    sage: list(H[1])
    [(1.0, 2.0), (5.0, 6.0), (5.0, 0.0)]

We can put text in a graph:

    sage: L = [[cos(pi*i/100)^3,sin(pi*i/100)] for i in range(200)]
    sage: p = line(L, rgbcolor=(1/4,1/8,3/4))
    sage: t = text('A Bulb', (1.5, 0.25))
    sage: x = text('x axis', (1.5,-0.2))
    sage: y = text('y axis', (0.4,0.9))
    sage: g = p+t+x+y
    sage.: g.show(xmin=-1.5, xmax=2, ymin=-1, ymax=1)

We plot the Riemann zeta function along the critical line and
see the first few zeros:

    sage: p1 = plot(lambda t: arg(zeta(0.5+t*I)), 1,27,rgbcolor=(0.8,0,0))
    sage: p2 = plot(lambda t: abs(zeta(0.5+t*I)), 1,27,rgbcolor=hue(0.7))
    sage: p1+p2
    Graphics object consisting of 2 graphics primitives

Here is a pretty graph:
    sage: g = Graphics()
    sage: for i in range(60):
    ...    p = polygon([(i*cos(i),i*sin(i)), (0,i), (i,0)],\
    ...                rgbcolor=hue(i/40+0.4), alpha=0.2)
    ...    g = g + p
    ...
    sage.: g.show(dpi=200, axes=False)

AUTHORS:
    -- Alex Clemesha and William Stein (2006-04-10): initial version
    -- David Joyner: examples
    -- Alex Clemesha (2006-05-04) major update
    -- Willaim Stein (2006-05-29): fine tuning, bug fixes, better server integration
    -- William Stein (2006-07-01): misc polish
    -- Alex Clemesha (2006-09-29): added contour_plot, frame axes, misc polishing
<<<<<<< HEAD
    -- Robert Miller (2006-10-30): tuning, NetworkX primitive
=======
    -- Alex Clemesha (2006-11-25): added plot_vector_field, matrix_plot, arrow,
                                   bar_chart, Axes class usage (see axes.py)
>>>>>>> 84f4ce52

TODO:
    [] ability to change all properties of a graph easily, e.g.,
       the rgbcolor.
"""

#*****************************************************************************
#  Copyright (C) 2006 Alex Clemesha <clemesha@gmail.com> and William Stein <wstein@ucsd.edu>
#
#  Distributed under the terms of the GNU General Public License (GPL)
#
#                  http://www.gnu.org/licenses/
#*****************************************************************************

__doc_exclude = ['SageObject', 'hsv_to_rgb', 'FigureCanvasAgg',\
                 'Figure', 'patches', 'to_float_list', 'sin', 'cos',\
                 'modf', 'pi','verbose','xsrange']

DEFAULT_FIGSIZE=[6, 5]
DEFAULT_DPI = 100
EMBEDDED_MODE = False
SHOW_DEFAULT = False

do_verify = True

from sage.structure.sage_object import SageObject
import sage.misc.viewer
import sage.misc.misc
verbose = sage.misc.misc.verbose
xsrange = sage.misc.misc.xsrange

import random #for plot adaptive refinement
import os #for viewing and writing images
from colorsys import hsv_to_rgb #for the hue function
from math import sin, cos, modf, pi #for hue and polar_plot

############### WARNING ###
# Try not to import any matplotlib stuff here -- matplotlib is
# slow to import.  (I did benchmarking and found that by not
# importing here, and instead importing when needed below, that
# SAGE startup times are much improved.)  - William
###############

import matplotlib.patches as patches
#the sage axes class:
from axes import Axes

def is_Graphics(x):
    """
    Return True if x is a Graphics object.

    EXAMPLES:
        sage: is_Graphics(1)
        False
        sage: is_Graphics(disk((0.0, 0.0), 1, (0, pi/2)))
        True
    """
    return isinstance(x, Graphics)

class Graphics(SageObject):
    """
    The Graphics object is an empty list of graphics objects
    It is useful to use this object when intializing a
    for loop where different graphics object will be added
    to the empty object.

    EXAMPLES:
        sage: G = Graphics(); G
        Graphics object consisting of 0 graphics primitives
        sage: c = circle((1,1), 1)
        sage: G+=c; G
        Graphics object consisting of 1 graphics primitive

    Here we make a graphic of embeded isoceles triangles,
    coloring each one with a different color as we go:

        sage: h=10; c=0.4; p=0.1;
        sage: G = Graphics()
        sage: for x in srange(1,h+1):
        ...        l = [[0,x*sqrt(3)],[-x/2,-x*sqrt(3)/2],[x/2,-x*sqrt(3)/2],[0,x*sqrt(3)]]
        ...        G+=line(l,rgbcolor=hue(c + p*(x/h)))
        sage.: G.show(figsize=[5,5])

    """

    def __init__(self):
        self.__xmin = -1
        self.__xmax = 1
        self.__ymin = -1
        self.__ymax = 1
        self.__fontsize = 8
        self.__show_axes = True
        self.__axes_color = (0, 0, 0)
        self.__axes_label_color = (0, 0, 0)
        self.__tick_color = (0, 0, 0)
        self.__tick_label_color = (0, 0, 0)
        self.__axes_width = 0.8
        self.__objects = []

    def range(self, xmin=None, xmax=None, ymin=None, ymax=None):
        """
        Set the ranges of the x and y axes.
        """
        self.xmin(xmin)
        self.xmax(xmax)
        self.ymin(ymin)
        self.ymax(ymax)

    def fontsize(self, s=None):
        """
        Set the font size of axes labels and tick marks.

        If called with no input, return the current fontsize.
        """
        if s is None:
            try:
                return self.__fontsize
            except AttributeError:
                self.__fontsize = 6
                return self.__fontsize
        self.__fontsize = s

    def axes(self, show=None):
        """
        Set whether or not the x and y axes are shown by default.

        If called with no input, return the current axes setting.
        """
        if show is None:
            try:
                return self.__show_axes
            except AttributeError:
                self.__show_axes = True
                return self.__show_axes
        self.__show_axes = bool(show)

    def axes_color(self, c=None):
        """
        Set the axes color.

        If called with no input, return the current axes_color setting.
        """
        if c is None:
            try:
                return self.__axes_color
            except AttributeError:
                self.__axes_color = (0, 0, 0)
                return self.__axes_color
        self.__axes_color = c

    def axes_label(self, l=None):
        """
        Set the axes labels.

        If called with no input, return the current axes_label setting.
        """
        if l is None:
            try:
                return self.__axes_label
            except AttributeError:
                self.__axes_label = None
                return self.__axes_label
        self.__axes_label = l


    def axes_label_color(self, c=None):
        """
        Set the axes label color.

        If called with no input, return the current axes_label_color setting.
        """
        if c is None:
            try:
                return self.__axes_label_color
            except AttributeError:
                self.__axes_label_color = (0, 0, 0)
                return self.__axes_label_color
        self.__axes_label_color = c


    def axes_width(self, w=None):
        """
        Set the axes width.

        If called with no input, return the current axes_width setting.
        """
        if w is None:
            try:
                return self.__axes_width
            except AttributeError:
                self.__axes_width = True
                return self.__axes_width
        self.__axes_width = float(w)

    def tick_color(self, c=None):
        """
        Set the axes ticks color.

        If called with no input, return the current tick_color setting.
        """
        if c is None:
            try:
                return self.__tick_color
            except AttributeError:
                self.__tick_color = (0, 0, 0)
                return self.__tick_color
        self.__tick_color = c

    def tick_label_color(self, c=None):
        """
        Set the axes tick labels color.

        If called with no input, return the current tick_label_color setting.
        """
        if c is None:
            try:
                return self.__tick_label_color
            except AttributeError:
                self.__tick_label_color = (0, 0, 0)
                return self.__tick_label_color
        self.__tick_label_color = c



    def xmax(self, new=None):
        """
        sage: G = Graphics(); G
        Graphics object consisting of 0 graphics primitives
        sage: G.xmax()
        1
        """
        if new is None:
            return self.__xmax
        self.__xmax = new

    def xmin(self, new=None):
        """
        sage: G = Graphics(); G
        Graphics object consisting of 0 graphics primitives
        sage: G.xmin()
        -1
        """
        if new is None:
            return self.__xmin
        self.__xmin = new

    def ymax(self, new=None):
        """
        sage: G = Graphics(); G
        Graphics object consisting of 0 graphics primitives
        sage: G.ymax()
        1
        """
        if new is None:
            return self.__ymax
        self.__ymax = new

    def ymin(self, new=None):
        """
        sage: G = Graphics(); G
        Graphics object consisting of 0 graphics primitives
        sage: G.ymin()
        -1
        """
        if new is None:
            return self.__ymin
        self.__ymin = new

    def _repr_(self):
        pr, i = '', 0
        for x in self:
            pr += '\n\t%s -- %s'%(i, x)
            i += 1
        s = "Graphics object consisting of %s graphics primitives"%(len(self))
        if len(self) == 1:
            s = s[:-1]
        return s

    def __getitem__(self, i):
        """
        Returns the ith graphics primitive object:

        EXAMPLE:
            sage: G = circle((1,1),2) + circle((2,2),5); G
            Graphics object consisting of 2 graphics primitives
            sage: G[1]
            Circle defined by (2.0,2.0) with r=5.0
        """
        return self.__objects[int(i)]

    def __len__(self):
        """
        If G is of type Graphics, then len(G)
        gives the number of distinct graphics
        primitives making up that object.

        EXAMPLES:

            sage: G = circle((1,1),1) + circle((1,2),1) + circle((1,2),5); G
            Graphics object consisting of 3 graphics primitives
            sage: len(G)
            3
        """
        return len(self.__objects)

    def __delitem__(self, i):
        """
        If G is of type Graphics, then del(G[i])
        removes the ith distinct graphic
        primitive making up that object.

        EXAMPLES:
            sage: G = circle((1,1),1) + circle((1,2),1) + circle((1,2),5); G
            Graphics object consisting of 3 graphics primitives
            sage: len(G)
            3
            sage: del(G[2])
            sage: G
            Graphics object consisting of 2 graphics primitives
            sage: len(G)
            2
        """
        del self.__objects[int(i)]

    def __setitem__(self, i, x):
        """
        You can replace a GraphicPrimitive (point, line, circle, etc...)
        in a Graphics object G with any other GraphicPrimitive

        EXAMPLES:
            sage: G = circle((1,1),1) + circle((1,2),1) + circle((1,2),5); G
            Graphics object consisting of 3 graphics primitives

            sage: p = polygon([[1,3],[2,-2],[1,1],[1,3]]);p
            Graphics object consisting of 1 graphics primitive

            sage: G[1] = p[0];G
            Graphics object consisting of 3 graphics primitives

        """
        if not isinstance(x, GraphicPrimitive):
            raise TypeError, "x must be a GraphicPrimitive"
        self.__objects[int(i)] = x

    def __radd__(self, other):
        if isinstance(other, int) and other == 0:
            return self
        raise TypeError

    def __add__(self, other):
        """
        If you have any Graphics object G1, you can
        always add any other amount of Graphics objects G2,G3,...
        to form a new Graphics object:
        G4 = G1 + G2 + G3

        EXAMPLES:
            sage: h1 = lambda x : sqrt(x^3  - 1)
            sage: h2 = lambda x : -sqrt(x^3  - 1)
            sage: g1 = plot(h1, 1, 5)
            sage: g2 = plot(h2, 1, 5)
            sage: h = g1 + g2
        """
        if isinstance(other, int) and other == 0:
            return self
        if not isinstance(other, Graphics):
            raise TypeError, "other (=%s) must be a Graphics objects"%other
        g = Graphics()
        g.__xmin = min(self.__xmin, other.__xmin)
        g.__xmax = max(self.__xmax, other.__xmax)
        g.__ymin = min(self.__ymin, other.__ymin)
        g.__ymax = max(self.__ymax, other.__ymax)
        g.__objects = self.__objects + other.__objects
        return g

<<<<<<< HEAD
    def append(self, primitive):
        """
        Append an arbitrary GraphicPrimitive to a Graphics object
        """
        if not isinstance(primitive, GraphicPrimitive):
            raise TypeError, "primitive (=%s) must be a GraphicPrimitive"%primitive
        self.__objects.append(primitive)
=======
    def _arrow(self, xmin, ymin, xmax, ymax, options):
        self.__objects.append(GraphicPrimitive_Arrow(xmin, ymin, xmax, ymax, options))
        self._extend_axes(xmin, xmax, ymin, ymax)

    def _bar_chart(self, ind, datalist, xrange, yrange, options):
        self.__objects.append(GraphicPrimitive_BarChart(ind, datalist, options))
        self._extend_axes(xrange[0], xrange[1], yrange[0], yrange[1])

    def _circle(self, x, y, r, options):
        self.__objects.append(GraphicPrimitive_Circle(x, y, r, options))
        self._extend_axes(x+r, x-r, y+r, y-r)

    def _contour_plot(self, xy_data_array, xrange, yrange, options):
        self.__xmin = xrange[0]
        self.__xmax = xrange[1]
        self.__ymin = yrange[0]
        self.__ymax = yrange[1]
        self.__objects.append(GraphicPrimitive_ContourPlot(xy_data_array, xrange, yrange, options))

    def _disk(self, point, r, angle, options):
        self.__objects.append(GraphicPrimitive_Disk(point, r, angle, options))
        self._extend_axes(2*r, -2*r, 2*r, -2*r)

    def _line(self, xdata, ydata, options):
        self.__objects.append(GraphicPrimitive_Line(xdata, ydata, options))
        try:
            self._extend_axes(min(xdata), max(xdata), min(ydata), max(ydata))
        except ValueError:
            pass

    def _matrix_plot(self, xy_data_array, xrange, yrange, options):
        self.__xmin = xrange[0]
        self.__xmax = xrange[1]
        self.__ymin = yrange[0]
        self.__ymax = yrange[1]
        self.__objects.append(GraphicPrimitive_MatrixPlot(xy_data_array, xrange, yrange, options))
        #self._extend_axes(xrange[0], xrange[1], yrange[0], yrange[1])

    def _plot_field(self, xpos_array, ypos_array, xvec_array, yvec_array, xrange, yrange, options):
        self.__xmin = xrange[0]
        self.__xmax = xrange[1]
        self.__ymin = yrange[0]
        self.__ymax = yrange[1]
        self.__objects.append(GraphicPrimitive_PlotField(xpos_array, ypos_array, xvec_array, yvec_array, options))

    def _point(self, xdata, ydata, options):
        self.__objects.append(GraphicPrimitive_Point(xdata, ydata, options))
        try:
            self._extend_axes(min(xdata), max(xdata), min(ydata), max(ydata))
        except ValueError:
            pass

    def _polygon(self, xdata, ydata, options):
        self.__objects.append(GraphicPrimitive_Polygon(xdata, ydata, options))
        try:
            self._extend_axes(min(xdata), max(xdata), min(ydata), max(ydata))
        except ValueError:
            pass

    def _text(self, string, point, options):
        self.__objects.append(GraphicPrimitive_Text(string, point, options))
        xpad = 0.2*abs(point[0])
        ypad = 0.2*abs(point[1])
        self._extend_axes(point[0] - xpad, point[0] + xpad, point[1] - ypad, point[1] + ypad)
>>>>>>> 84f4ce52

    def _extend_x_axis(self, x):
        xmin = self.__xmin
        xmax = self.__xmax
        if xmin is None or x < xmin:
            self.__xmin = x
        elif xmax is None or x > xmax:
            self.__xmax = x

    def _extend_y_axis(self, y):
        ymin = self.__ymin
        ymax = self.__ymax
        if ymin is None or y < ymin:
            self.__ymin = y
        elif ymax is None or y > ymax:
            self.__ymax = y

    def _extend_axes(self, xmin, xmax, ymin, ymax):
        self._extend_x_axis(xmin)
        self._extend_x_axis(xmax)
        self._extend_y_axis(ymin)
        self._extend_y_axis(ymax)

    def _plot_(self, **args):
        return self

    def show(self, xmin=None, xmax=None, ymin=None, ymax=None,
             figsize=DEFAULT_FIGSIZE, filename=None,
             dpi=DEFAULT_DPI, axes=None, axes_label=None,frame=False,
             fontsize=None,
             **args):
        """
        Show this graphics image with the default image viewer.

        EXAMPLES:
            sage: c = circle((1,1), 1, rgbcolor=(1,0,0))
            sage.: c.show(xmin=-1, xmax=3, ymin=-1, ymax=3)

        To correct the apect ratio of certain graphics, it is necessary
        to show with a 'figsize' of square dimensions.

            sage.: c.show(figsize=[5,5], xmin=-1, xmax=3, ymin=-1, ymax=3)

        You can either turn off the drawing of the axes:

            sage.: show(plot(sin,-4,4), axes=False)

        Or you can turn on the drawing of a frame around the plots:

            sage.: show(plot(sin,-4,4), frame=True)

        """
        if EMBEDDED_MODE:
            self.save(filename, xmin, xmax, ymin, ymax, figsize,
                    dpi=dpi, axes=axes, axes_label=axes_label,frame=frame)
            return
        if filename is None:
            filename = sage.misc.misc.tmp_filename() + '.png'
        self.save(filename, xmin, xmax, ymin, ymax, figsize, dpi=dpi, axes=axes,frame=frame, fontsize=fontsize)
        os.system('%s %s 2>/dev/null 1>/dev/null &'%(sage.misc.viewer.browser(), filename))

    def _prepare_axes(self, xmin, xmax, ymin, ymax):
        if self.__xmin is None:
            self.__xmin, self.__xmax, self.__ymin, self.__ymax = 0, 0, 0, 0

        if xmin is None:
            xmin = self.__xmin
        if xmax is None:
            xmax = self.__xmax
        if ymin is None:
            ymin = self.__ymin
        if ymax is None:
            ymax = self.__ymax

        if xmax < xmin:
            xmax, xmin = xmin, xmax
        elif xmax == xmin:
            x = xmax
            if x == 0:
                x = 1
            xmax = 2*x
            xmin = 0

        if ymax < ymin:
            ymax, ymin = ymin, ymax
        elif ymax == ymin:
            y = ymax
            if y == 0:
                y = 1
            ymax = 2*y
            ymin = 0

        xmin -= 0.1*(xmax-xmin)
        xmax += 0.1*(xmax-xmin)
        ymin -= 0.1*(ymax-ymin)
        ymax += 0.1*(ymax-ymin)

        return xmin,xmax,ymin,ymax

<<<<<<< HEAD
    def save(self, filename=None, xmin=None, xmax=None,
             ymin=None, ymax=None, figsize=DEFAULT_FIGSIZE,
             fig=None, sub=None, savenow=True, dpi=DEFAULT_DPI,
             axes=None, axes_label=None, fontsize=None,
=======
    def save(self, filename=None, xmin=None, xmax=None, ymin=None, ymax=None,
             figsize=DEFAULT_FIGSIZE, figure=None, sub=None, savenow=True,
             dpi=DEFAULT_DPI, axes=True, axes_label=None, fontsize=None,
>>>>>>> 84f4ce52
             frame=False, verify=True):
        """
        Save the graphics to an image file of type: PNG, PS, EPS, SVG, SOBJ,
        depending on the file extension you give the filename.
            Extension types can be: '.png', '.ps', '.eps', '.svg',
            and '.sobj' (for a SAGE object you can load later).

        EXAMPLES:
            sage: c = circle((1,1),1,rgbcolor=(1,0,0))
            sage.: c.show(xmin=-1,xmax=3,ymin=-1,ymax=3)

            To correct the apect ratio of certain graphics, it is necessary
            to show with a 'figsize' of square dimensions.

            sage.: c.show(figsize=[5,5],xmin=-1,xmax=3,ymin=-1,ymax=3)
        """
        global do_verify
        do_verify = verify

        from matplotlib.figure import Figure
        if filename is None:
            i = 0
            while os.path.exists('sage%s.png'%i):
                i += 1
            filename = 'sage%s.png'%i

        try:
            ext = os.path.splitext(filename)[1].lower()
        except IndexError:
            raise ValueError, "file extension must be either 'png', 'eps', 'svg' or 'sobj'"

        if ext == '' or ext == '.sobj':
            SageObject.save(self, filename)
            return

        self.fontsize(fontsize)

        if figure is None:
            figure = Figure(figsize)

        #The line below takes away the excessive whitespace around
        #images.  ('figsize' and  'dpi' still work as expected):
        figure.subplots_adjust(left=0.05, bottom=0.05, right=0.95, top=0.95)

        #the incoming subplot instance
        subplot = sub
        if not subplot:
            subplot = figure.add_subplot(111)

        #take away the matplotlib axes:
        subplot.xaxis.set_visible(False)
        subplot.yaxis.set_visible(False)
        subplot.set_frame_on(False)

        ##################################################
        # The below is a work in progress ... trying to
        # making add axes general ... more work needs to
        # factor this all out into its own general function
        # but for now it will stay here until it is decided
        # what is the best way for all this -Alex
        ###################################################

        #add all the primitives to the subplot
        #check if there are any ContourPlot instances
        #in self._objects, and if so change the axes
        #to be frame axes instead of centered axes
        contour = False
        plotfield = False
        matrixplot = False
        for g in self.__objects:
            if isinstance(g, GraphicPrimitive_ContourPlot):
                contour = True
            if isinstance(g, GraphicPrimitive_PlotField):
                plotfield = True
            if isinstance(g, GraphicPrimitive_MatrixPlot):
                matrixplot = True
            g._render_on_subplot(subplot)

<<<<<<< HEAD
        #adjust the xy limits and draw the axes:
        if axes is None:
            axes = self.__show_axes
        if not contour and axes:
            if frame: #add the frame axes with centered axes with no ticks
=======
        self.axes_label(l=axes_label)

        if self.__show_axes:
            #an axes instance
            sage_axes = Axes(color=self.__axes_color, fontsize=self.__fontsize, axes_label=self.__axes_label,
                            axes_label_color=self.__axes_label_color, tick_color=self.__tick_color,
                            tick_label_color=self.__tick_label_color, linewidth=self.__axes_width)

            #adjust the xy limits and draw the axes:
            if not (contour or plotfield or matrixplot) and axes: #the plot is not a contour or field plot
                if frame: #add the frame axes and the normal axes with no ticks
                    xmin, xmax = self.__xmin, self.__xmax
                    ymin, ymax = self.__ymin, self.__ymax
                    subplot.set_xlim([xmin - 0.05*abs(xmax - xmin), xmax + 0.05*abs(xmax - xmin)])
                    subplot.set_ylim([ymin - 0.05*abs(ymax - ymin), ymax + 0.05*abs(ymax - ymin)])
                    #add a frame to the plot
                    sage_axes.add_xy_frame_axes(subplot, xmin, xmax, ymin, ymax,
                                            axes_with_no_ticks=True, axes_label=axes_label)
                else: #regular plot with regular axes
                    xmin,xmax,ymin,ymax = self._prepare_axes(xmin, xmax, ymin, ymax)
                    subplot.set_xlim(xmin, xmax)
                    subplot.set_ylim(ymin, ymax)
                    sage_axes.add_xy_axes(subplot, xmin, xmax, ymin, ymax, axes_label=axes_label)

            elif (contour or plotfield): #we have a contour or field plot in self.__objects, so adjust axes accordingly
>>>>>>> 84f4ce52
                xmin, xmax = self.__xmin, self.__xmax
                ymin, ymax = self.__ymin, self.__ymax
                subplot.set_xlim([xmin - 0.05*abs(xmax - xmin), xmax + 0.05*abs(xmax - xmin)])
                subplot.set_ylim([ymin - 0.05*abs(ymax - ymin), ymax + 0.05*abs(ymax - ymin)])
                if axes: #axes=True unless user specifies axes=False
                    sage_axes.add_xy_frame_axes(subplot, xmin, xmax, ymin, ymax, axes_label=axes_label)
            elif matrixplot: #we have a matrix plot in self.__objects, so adjust axes accordingly
                xmin, xmax = self.__xmin, self.__xmax
                ymin, ymax = self.__ymin, self.__ymax
                subplot.set_xlim([xmin - 0.05*abs(xmax - xmin), xmax + 0.05*abs(xmax - xmin)])
                subplot.set_ylim([ymin - 0.05*abs(ymax - ymin), ymax + 0.05*abs(ymax - ymin)])
                if axes: #axes=True unless user specifies axes=False
                    sage_axes.add_xy_matrix_frame_axes(subplot, xmin, xmax, ymin, ymax)
            else: #regular plot with no axes
                xmin,xmax,ymin,ymax = self._prepare_axes(xmin, xmax, ymin, ymax)
                subplot.set_xlim(xmin, xmax)
                subplot.set_ylim(ymin, ymax)

        # You can output in PNG, PS, or SVG format, depending on the file extension.
        # matplotlib looks at the file extension to see what the renderer should be.
        # The default is FigureCanvasAgg for png's because this is by far the most
        # common type of files rendered, like in the Notebook for example.
        # if the file extension is not '.png', then matplotlib will handle it.
        if savenow:
            from matplotlib.backends.backend_agg import FigureCanvasAgg
            canvas = FigureCanvasAgg(figure)
            if ext in ['.eps', '.ps', '.pdf']:
                if dpi is None:
                    dpi = 72
            elif ext == '.svg':
                if dpi is None:
                    dpi = 80
            elif ext == '.png':
                if dpi is None:
                    dpi = 100
            else:
                raise ValueError, "file extension must be either 'png', 'ps, 'eps', 'pdf, 'svg' or 'sobj'"
            canvas.print_figure(filename, dpi=dpi)

################## Graphics Primitives ################

class GraphicPrimitive(SageObject):
    def __init__(self, options):
        self.__options = options

    def _allowed_options(self):
        return {}


    def options(self):
        O = dict(self.__options)
        global do_verify
        if do_verify:
            A = self._allowed_options()
            t = False
            K = A.keys() + ['xmin', 'xmax', 'ymin', 'ymax', 'axes']
            for k in O.keys():
                if not k in K:
                    do_verify = False
                    verbose("WARNING: Ignoring option '%s'=%s"%(k,O[k]), level=0)
                    t = True
            if t:
                s = "\nThe allowed options for %s are:\n"%self
                K.sort()
                for k in K:
                    if A.has_key(k):
                        s += "    %-15s%-60s\n"%(k,A[k])
                verbose(s, level=0)


        if 'hue' in O:
            t = O['hue']
            if not isinstance(t, (tuple,list)):
                t = [t,1,1]
            O['rgbcolor'] = hue(*t)
            del O['hue']
        return O

    def _repr_(self):
        return "Graphics primitive"


class GraphicPrimitive_Arrow(GraphicPrimitive):
    """
    Primitive class that initializes the
    arrow graphics type
    """
    def __init__(self, xmin, ymin, xmax, ymax, options):
        self.xmin = xmin
        self.xmax = xmax
        self.ymin = ymin
        self.ymax = ymax
        GraphicPrimitive.__init__(self, options)

    def _allowed_options(self):
        return {'width':'How wide the entire arrow is.',
                'rgbcolor':'The color as an rgb tuple.',
                'hue':'The color given as a hue.'}

    def _repr_(self):
        return "Arrow from (%s,%s) to (%s,%s) "%(self.xmin, self.ymin, self.xmax, self.ymax)

    def _render_on_subplot(self, subplot):
        options = self.options()
        width = float(options['width'])
        p = patches.FancyArrow(float(self.xmin), float(self.ymin), float(self.xmax), float(self.ymax),
                         width=width, length_includes_head=True)
        c = to_mpl_color(options['rgbcolor'])
        p.set_edgecolor(c)
        p.set_facecolor(c)
        subplot.add_patch(p)

#TODO: make bar_chart more general
class GraphicPrimitive_BarChart(GraphicPrimitive):
    """
    Primitive class that initializes the bar chart graphics primitive.
    """
    def __init__(self, ind, datalist, options):
        self.datalist = datalist
        self.ind = ind
        #self.xmax = xmax
        #self.ymin = ymin
        #self.ymax = ymax
        GraphicPrimitive.__init__(self, options)

    def _allowed_options(self):
        return {'rgbcolor':'The color as an rgb tuple.',
                'hue':'The color given as a hue.',
                'width':'The width of the bars'}

    def _repr_(self):
        return "BarChart defined by a %s datalist "%(len(self.datalist))

    def _render_on_subplot(self, subplot):
        options = self.options()
        color = options['rgbcolor']
        width = float(options['width'])
        subplot.bar(self.ind, self.datalist, color=color, width=width)


class GraphicPrimitive_Line(GraphicPrimitive):
    """
    Primitive class that initializes the line graphics type.
    """
    def __init__(self, xdata, ydata, options):
        self.xdata = xdata
        self.ydata = ydata
        GraphicPrimitive.__init__(self, options)

    def _allowed_options(self):
        return {'alpha':'How transparent the line is.',
                'thickness':'How thick the line is.',
                'rgbcolor':'The color as an rgb tuple.',
                'hue':'The color given as a hue.'}

    def _repr_(self):
        return "Line defined by %s points"%len(self)

    def __getitem__(self, i):
        return self.xdata[int(i)], self.ydata[int(i)]

    def __setitem__(self, i, point):
        i = int(i)
        self.xdata[i] = float(point[0])
        self.ydata[i] = float(point[1])

    def __len__(self):
        return len(self.xdata)

    def _render_on_subplot(self, subplot):
        options = self.options()
        p = patches.Line2D(self.xdata, self.ydata)
        a = float(options['alpha'])
        p.set_alpha(a)
        p.set_linewidth(float(options['thickness']))
        p.set_color(to_mpl_color(options['rgbcolor']))
        subplot.add_line(p)

class GraphicPrimitive_Circle(GraphicPrimitive):
    """
    Primitive class that initializes the
    circle graphics type
    """
    def __init__(self, x, y, r, options):
        self.x = x
        self.y = y
        self.r = r
        GraphicPrimitive.__init__(self, options)

    def _allowed_options(self):
        return {'alpha':'How transparent the line is.',
                'fill': 'Whether or not to fill the polygon.',
                'thickness':'How thick the border of the polygon is.',
                'rgbcolor':'The color as an rgb tuple.',
                'hue':'The color given as a hue.'}

    def _repr_(self):
        return "Circle defined by (%s,%s) with r=%s"%(self.x, self.y, self.r)

    def _render_on_subplot(self, subplot):
        options = self.options()
        p = patches.Circle((float(self.x), float(self.y)), float(self.r))
        p.set_linewidth(float(options['thickness']))
        p.set_fill(options['fill'])
        a = float(options['alpha'])
        p.set_alpha(a)
        c = to_mpl_color(options['rgbcolor'])
        p.set_edgecolor(c)
        p.set_facecolor(c)
        subplot.add_patch(p)

class GraphicPrimitive_ContourPlot(GraphicPrimitive):
    """
    Primitive class that initializes the
    contour_plot graphics type
    """
    def __init__(self, xy_data_array, xrange, yrange, options):
        self.xrange = xrange
        self.yrange = yrange
        self.xy_data_array = xy_data_array
        self.xy_array_row = len(xy_data_array)
        self.xy_array_col = len(xy_data_array[0])
        GraphicPrimitive.__init__(self, options)

    def _allowed_options(self):
        return {'plot_points':'How many points to use for plotting precision',
                'cmap':"""The colormap, one of (autumn, bone, cool, copper,
                       gray, hot, hsv, jet, pink, prism, spring, summer, winter)""",
                       'fill':'Fill contours or not'}

    def _repr_(self):
        return "ContourPlot defined by a %s x %s data grid"%(self.xy_array_row, self.xy_array_col)

    def _render_on_subplot(self, subplot):
        options = self.options()
        fill = options['fill']
        cmap = options['cmap']
        #cm is the matplotlib color map module
        from matplotlib import cm
        try:
            cmap = cm.__dict__[cmap]
        except KeyError:
            from matplotlib.colors import LinearSegmentedColormap as C
            possibilities = ', '.join([str(x) for x in cm.__dict__.keys() if \
                                       isinstance(cm.__dict__[x], C)])
            print "The possible color maps include: %s"%possibilities
            raise RuntimeError, "Color map %s not known"%cmap

        x0,x1 = float(self.xrange[0]), float(self.xrange[1])
        y0,y1 = float(self.yrange[0]), float(self.yrange[1])
        if fill:
            subplot.contourf(self.xy_data_array, cmap=cmap, extent=(x0,x1,y0,y1))
        else:
            subplot.contour(self.xy_data_array, cmap=cmap, extent=(x0,x1,y0,y1))


class GraphicPrimitive_MatrixPlot(GraphicPrimitive):
    """
    Primitive class that initializes the
    matrix_plot graphics type
    """
    def __init__(self, xy_data_array, xrange, yrange, options):
        self.xrange = xrange
        self.yrange = yrange
        self.xy_data_array = xy_data_array
        self.xy_array_row = len(xy_data_array)
        self.xy_array_col = len(xy_data_array[0])
        GraphicPrimitive.__init__(self, options)

    def _allowed_options(self):
        return {'cmap':"""The colormap, one of (autumn, bone, cool, copper,
                gray, hot, hsv, jet, pink, prism, spring, summer, winter)"""}

    def _repr_(self):
        return "MatrixPlot defined by a %s x %s data grid"%(self.xy_array_row, self.xy_array_col)

    def _render_on_subplot(self, subplot):
        options = self.options()
        cmap = options['cmap']
        #cm is the matplotlib color map module
        from matplotlib import cm
        try:
            cmap = cm.__dict__[cmap]
        except KeyError:
            from matplotlib.colors import LinearSegmentedColormap as C
            possibilities = ', '.join([str(x) for x in cm.__dict__.keys() if \
                                       isinstance(cm.__dict__[x], C)])
            print "The possible color maps include: %s"%possibilities
            raise RuntimeError, "Color map %s not known"%cmap
        subplot.imshow(self.xy_data_array, cmap=cmap, interpolation='nearest')

# Below is the base class that is used to make 'field plots'.
# Its implementation is motivated by Mathematica's 'PlotField'.
# Currently it is used to make the function 'plot_vector_field'
# TODO: use this to make these functions:
# 'plot_gradient_field' and 'plot_hamiltonian_field'

class GraphicPrimitive_PlotField(GraphicPrimitive):
    """
    Primitive class that initializes the
    plot_field graphics type
    """
    def __init__(self, xpos_array, ypos_array, xvec_array, yvec_array, options):
        self.xpos_array = xpos_array
        self.ypos_array = ypos_array
        self.xvec_array = xvec_array
        self.yvec_array = yvec_array
        GraphicPrimitive.__init__(self, options)

    def _allowed_options(self):
        return {'plot_points':'How many points to use for plotting precision',
                'cmap':"""The colormap, one of (autumn, bone, cool, copper,
                gray, hot, hsv, jet, pink, prism, spring, summer, winter)"""}

    def _repr_(self):
        return "PlotField defined by a %s x %s vector grid"%(len(self.xpos_array), len(self.ypos_array))

    def _render_on_subplot(self, subplot):
        options = self.options()
        cmap = options['cmap']
        #cm is the matplotlib color map module
        from matplotlib import cm
        try:
            cmap = cm.__dict__[cmap]
        except KeyError:
            from matplotlib.colors import LinearSegmentedColormap as C
            possibilities = ', '.join([str(x) for x in cm.__dict__.keys() if \
                                       isinstance(cm.__dict__[x], C)])
            print "The possible color maps include: %s"%possibilities
            raise RuntimeError, "Color map %s not known"%cmap
        subplot.quiver(self.xpos_array, self.ypos_array, self.xvec_array, self.yvec_array)

class GraphicPrimitive_Disk(GraphicPrimitive):
    """
    Primitive class that initializes the
    disk graphics type
    """
    def __init__(self, point, r, angle, options):
        self.x = point[0]
        self.y = point[1]
        self.r = r
        self.rad1 = angle[0]
        self.rad2 = angle[1]
        GraphicPrimitive.__init__(self, options)

    def _allowed_options(self):
        return {'alpha':'How transparent the line is.',
                'fill': 'Whether or not to fill the polygon.',
                'thickness':'How thick the border of the polygon is.',
                'rgbcolor':'The color as an rgb tuple.',
                'hue':'The color given as a hue.'}

    def _repr_(self):
        return "Disk defined by (%s,%s) with r=%s spanning (%s, %s) radians"%(self.x,
        self.y, self.r, self.rad1, self.rad2)

    def _render_on_subplot(self, subplot):
        options = self.options()
        deg1 = self.rad1*(360.0/(2.0*pi)) #convert radians to degrees
        deg2 = self.rad2*(360.0/(2.0*pi))
        p = patches.Wedge((float(self.x), float(self.y)), float(self.r), float(deg1),
                            float(deg2))
        p.set_linewidth(float(options['thickness']))
        p.set_fill(options['fill'])
        p.set_alpha(options['alpha'])
        c = to_mpl_color(options['rgbcolor'])
        p.set_edgecolor(c)
        p.set_facecolor(c)
        subplot.add_patch(p)

class GraphicPrimitive_Point(GraphicPrimitive):
    """
    Primitive class that initializes the
    point graphics type

    """
    def __init__(self, xdata, ydata, options):
        self.xdata = xdata
        self.ydata = ydata
        GraphicPrimitive.__init__(self, options)

    def _allowed_options(self):
        return {'alpha':'How transparent the line is.',
                'pointsize': 'How big the point is.',
                'faceted': 'If True color the edge of the point.',
                'rgbcolor':'The color as an rgb tuple.',
                'hue':'The color given as a hue.'}

    def _repr_(self):
        return "Point set defined by %s point(s)"%len(self.xdata)

    def __getitem__(self, i):
        return self.xdata[i], self.ydata[i]

    def _render_on_subplot(self,subplot):
        options = self.options()
        c = to_mpl_color(options['rgbcolor'])
        a = float(options['alpha'])
        s = int(options['pointsize'])
        faceted = options['faceted'] #faceted=True colors the edge of point
        subplot.scatter(self.xdata, self.ydata, s=s, c=c, alpha=a, faceted=faceted)

class GraphicPrimitive_Polygon(GraphicPrimitive):
    """
    Primitive class that initializes the
    polygon graphics type

    """
    def __init__(self, xdata, ydata, options):
        self.xdata = xdata
        self.ydata = ydata
        GraphicPrimitive.__init__(self, options)

    def _repr_(self):
        return "Polygon defined by %s points"%len(self)

    def __getitem__(self, i):
        return self.xdata[i], self.ydata[i]

    def __setitem__(self, i, point):
        i = int(i)
        self.xdata[i] = float(point[0])
        self.ydata[i] = float(point[1])

    def __len__(self):
        return len(self.xdata)

    def _allowed_options(self):
        return {'alpha':'How transparent the line is.',
                'thickness': 'How thick the border line is.',
                'rgbcolor':'The color as an rgb tuple.',
                'hue':'The color given as a hue.'}

    def _render_on_subplot(self, subplot):
        options = self.options()
        p = patches.Polygon([(self.xdata[i],self.ydata[i]) for i in xrange(len(self.xdata))])
        p.set_linewidth(float(options['thickness']))
        a = float(options['alpha'])
        p.set_alpha(a)
        c = to_mpl_color(options['rgbcolor'])
        p.set_edgecolor(c)
        p.set_facecolor(c)
        subplot.add_patch(p)

class GraphicPrimitive_Text(GraphicPrimitive):
    """
    Text graphics primitive.
    """
    def __init__(self, string, point, options):
        self.string = string
        self.x = point[0]
        self.y = point[1]
        GraphicPrimitive.__init__(self, options)

    def _repr_(self):
        return "Text %s at the point (%s,%s)"%(self.string, self.x, self.y)

    def _allowed_options(self):
        return {'fontsize': 'How big the text is.',
                'rgbcolor':'The color as an rgb tuple.',
                'hue':'The color given as a hue.',
                'vertical_alignment':'if True align vertically.',
                'horizontal_alignment':'if True align vertically.'}

    def _render_on_subplot(self, subplot):
        options = self.options()
        c = options['rgbcolor']
        f = int(options['fontsize'])
        va = options['vertical_alignment']
        ha = options['horizontal_alignment']
        subplot.text(float(self.x), float(self.y), self.string, color=c, fontsize=f,
                        verticalalignment=va,horizontalalignment=ha)

class GraphicPrimitive_NetworkXGraph(GraphicPrimitive):
    """
    Primitive class that initializes the NetworkX graph type

    INPUT:
        graph -- a NetworkX graph
        pos -- an optional positioning dictionary: for example, the
        spring layout from NetworkX for the 5-cycle is
            {   0: [-0.91679746, 0.88169588,],
                1: [ 0.47294849, 1.125     ,],
                2: [ 1.125     ,-0.12867615,],
                3: [ 0.12743933,-1.125     ,],
                4: [-1.125     ,-0.50118505,]   }
        with_labels -- determines whether labels for nodes are plotted
        node_size -- node size

    EXAMPLE:
        sage: import networkx as NX
        sage: D = NX.dodecahedral_graph()
        sage: NGP = GraphicPrimitive_NetworkXGraph(D)
        sage: g = Graphics()
        sage: g.append(NGP)
        sage: g.axes(False)
        sage: g.save('a.png')
    """
    def __init__(self, graph, pos=None, with_labels=True, node_size=300):
        self.__nxg = graph
        if len(self.__nxg) != 0:
            import networkx as NX
            self.__node_size = node_size
            self.__with_labels = with_labels
            if pos is None:
                self.__pos = NX.drawing.spring_layout(self.__nxg)
            else:
                self.__pos = pos

            # adjust the plot
            # TODO: right now, the bounds are assumed to be +-1
            nodelist=self.__nxg.nodes()
            xes = [self.__pos[v][0] for v in nodelist]
            ys = [self.__pos[v][1] for v in nodelist]
            xmin = min(xes)
            xmax = max(xes)
            ymin = min(ys)
            ymax = max(ys)
            st = float(0.125) # scaling term: looks better, maybe should
                              # depend on node_size?
            if xmax == xmin:
                xmax += 1
                xmin -= 1
            if ymax == ymin:
                ymax += 1
                ymin -= 1
            for v in nodelist:
                self.__pos[v][0] = ((2 + (2*st))/(xmax-xmin))*(self.__pos[v][0] - xmax) + st + 1
                self.__pos[v][1] = ((2 + (2*st))/(ymax-ymin))*(self.__pos[v][1] - ymax) + st + 1

    def _render_on_subplot(self, subplot):
        if len(self.__nxg) != 0:
            import networkx as NX
            node_size = float(self.__node_size)
            print self.__pos
            print subplot
            print node_size, type(node_size)
            NX.draw_networkx_nodes(G=self.__nxg, pos=self.__pos, ax=subplot, node_size=node_size)
            NX.draw_networkx_edges(G=self.__nxg, pos=self.__pos, ax=subplot, node_size=node_size)
            if self.__with_labels:
                labels = {}
                for v in self.__nxg:
                    labels[v] = str(v)
                NX.draw_networkx_labels(self.__nxg, self.__pos, labels=labels, ax=subplot)

######################################################################
#                                                                    #
#    Graphics Primitives Factories -- construct GraphicPrimitives    #
#                                                                    #
######################################################################

class GraphicPrimitiveFactory:
    def __init__(self):
        # options for this specific graphics primitive.
        self.reset()

    def reset(self):
        # First the default options for all graphics primitives
        self.options = {'alpha':1,'thickness':1,'rgbcolor':(0,0,0)}
        self._reset()

    def _coerce(self, xdata, ydata):
        return to_float_list(xdata), to_float_list(ydata)

class GraphicPrimitiveFactory_arrow(GraphicPrimitiveFactory):
    def __call__(self, minpoint, maxpoint, **kwds):
        options = dict(self.options)
        for k, v in kwds.iteritems():
            options[k] = v
        xmin = float(minpoint[0])
        ymin = float(minpoint[1])
        xmax = float(maxpoint[0]) - xmin
        ymax = float(maxpoint[1]) - ymin
        return self._from_xdata_ydata(xmin, ymin, xmax, ymax, options=options)

class GraphicPrimitiveFactory_bar_chart(GraphicPrimitiveFactory):
    def __call__(self, *datalist, **kwds):
        options = dict(self.options)
        for k, v in kwds.iteritems():
            options[k] = v
        ldl = len(datalist)
        print ldl
        ind = range(len(datalist[0]))
        xrange = (0, len(datalist[0]))
        yrange = (min(datalist[0]), max(datalist[0]))
        return self._from_xdata_ydata(ind, datalist[0], xrange, yrange, options=options)

class GraphicPrimitiveFactory_circle(GraphicPrimitiveFactory):
    def __call__(self, point, radius, **kwds):
        options = dict(self.options)
        for k, v in kwds.iteritems():
            options[k] = v
        return self._from_xdata_ydata((float(point[0]), float(point[1])),
                                       float(radius), options=options)

class GraphicPrimitiveFactory_contour_plot(GraphicPrimitiveFactory):
    def __call__(self, f, xrange, yrange, **kwds):
        options = dict(self.options)
        for k, v in kwds.iteritems():
            options[k] = v
        #should the xy_data_array be made right
        #when contour_plot is called?  Here we go:
        plot_points = int(options['plot_points'])
        xstep = abs(float(xrange[0]) - float(xrange[1]))/plot_points
        ystep = abs(float(yrange[0]) - float(yrange[1]))/plot_points
        xy_data_array = [[float(f(x, y)) for x in xsrange(xrange[0], xrange[1], xstep)]
                                     for y in xsrange(yrange[0], yrange[1], ystep)]
        return self._from_xdata_ydata(xy_data_array, xrange, yrange, options=options)

class GraphicPrimitiveFactory_matrix_plot(GraphicPrimitiveFactory):
    def __call__(self, mat, **kwds):
        from sage.matrix.all import is_Matrix
        from matplotlib.numerix import array #is this needed?
        if not is_Matrix(mat) or (isinstance(mat, (list, tuple)) and isinstance(mat[0], (list, tuple))):
            raise TypeError, "mat must be of type Matrix or a two dimensional array"
        options = dict(self.options)
        for k, v in kwds.iteritems():
            options[k] = v
        if is_Matrix(mat):
            xrange = (0, mat.ncols())
            yrange = (0, mat.nrows())
        else:
            xrange = (0, len(mat[0]))
            yrange = (0, len(mat))
        xy_data_array = [array(r) for r in mat]
        return self._from_xdata_ydata(xy_data_array, xrange, yrange, options=options)


class GraphicPrimitiveFactory_plot_field(GraphicPrimitiveFactory):
    def __call__(self, (f, g), xrange, yrange, **kwds):
        options = dict(self.options)
        for k, v in kwds.iteritems():
            options[k] = v
        #big list loop, again, should this be done here?:
        plot_points = int(options['plot_points'])
        xstep = abs(float(xrange[0]) - float(xrange[1]))/plot_points
        ystep = abs(float(yrange[0]) - float(yrange[1]))/plot_points
        Lpx,Lpy,Lcx,Lcy = [],[],[],[]
        for x in xsrange(xrange[0], xrange[1], xstep):
            for y in xsrange(yrange[0], yrange[1], ystep):
                Lpx.append(float(x))
                Lpy.append(float(y))
                Lcx.append(float(f(x)))
                Lcy.append(float(g(y)))
        return self._from_xdata_ydata(Lpx, Lpy, Lcx, Lcy, xrange, yrange, options=options)

class GraphicPrimitiveFactory_disk(GraphicPrimitiveFactory):
    def __call__(self, point, radius, angle, **kwds):
        options = dict(self.options)
        for k, v in kwds.iteritems():
            options[k] = v
        return self._from_xdata_ydata((float(point[0]), float(point[1])),float(radius),
                    (float(angle[0]), float(angle[1])), options=options)

class GraphicPrimitiveFactory_text(GraphicPrimitiveFactory):
    def __call__(self, string, point, **kwds):
        options = dict(self.options)
        for k, v in kwds.iteritems():
            options[k] = v
        return self._from_xdata_ydata(string, (float(point[0]), float(point[1])), options=options)

class GraphicPrimitiveFactory_points(GraphicPrimitiveFactory):
    def __call__(self, xdata, ydata, **kwds):
        options = dict(self.options)
        for k, v in kwds.iteritems():
            options[k] = v
        return self._from_xdata_ydata(xdata, ydata, options=options)

# WARNING:
# The below class can potentially be very slow for large point sets.
#
# It exists because it provides the following functionality:
# Allows user to give as input to the function 'point'
# a list of (x,y) values at which to plot points, coloring
# each one a different color if needed.  From this input list we then
# loop through it, first coercing all the values the floats
# and then forming two new list that consist of all then
# x-values in one list and all the y-values in another list.
# This is needed to be done because that is how the input is
# taken in the matplotlib function 'scatter'.

class GraphicPrimitiveFactory_from_point_list(GraphicPrimitiveFactory):
    def __call__(self, points, coerce=True, **kwds):
        try:
            return points._plot_(**kwds)
        except AttributeError:
            pass
        options = dict(self.options)
        for k, v in kwds.iteritems():
            options[k] = v

        done = False
        if not isinstance(points, (list,tuple)) or \
           (isinstance(points,(list,tuple)) and len(points) == 2):
            try:
                xdata = [float(points[0])]
                ydata = [float(points[1])]
                done = True
            except TypeError:
                pass

        if not done:
            if coerce:
                xdata = []
                ydata = []
                for z in points:
                    xdata.append(float(z[0]))
                    ydata.append(float(z[1]))
            else:
                xdata = [z[0] for z in points]
                ydata = [z[1] for z in points]

        return self._from_xdata_ydata(xdata, ydata, True, options=options)


class ArrowFactory(GraphicPrimitiveFactory_arrow):
    """

    An arrow from (xmin, ymin) to (xmax, ymax).

    EXAMPLES:

    A straight, black arrow
    sage: a1 = arrow((1, 1), (3, 3))

    Make a red arrow:
    sage: a2 = arrow((-1, -1), (2, 3), rgbcolor=(1,0,0))

    You can change the width of an arrow:
    sage: a3 = arrow((1, 1), (3, 3), width=0.05)


    """
    def _reset(self):
        self.options={'width':0.02,'rgbcolor':(0, 0, 0)}

    def _repr_(self):
        return "type arrow? for help and examples"

    def _from_xdata_ydata(self, xmin, ymin, xmax, ymax, options):
        g = Graphics()
        g._arrow(xmin, ymin, xmax, ymax, options=options)
        return g

#an unique arrow instance
arrow = ArrowFactory()

class BarChartFactory(GraphicPrimitiveFactory_bar_chart):
    """
    A bar chart.
    """
    def _reset(self):
        self.options={'width':0.5,'rgbcolor':(0, 0, 1)}

    def _repr_(self):
        return "type bar_chart? for help and examples"

    def _from_xdata_ydata(self, ind, datalist, xrange, yrange, options):
        g = Graphics()
        g._bar_chart(ind, datalist, xrange, yrange, options=options)
        return g

#an unique bar_chart instance
bar_chart = BarChartFactory()


class CircleFactory(GraphicPrimitiveFactory_circle):
    """

    A circle at a point = (x,y) with radius = r
    Type circle.options to see all options

    EXAMPLES:
    sage: c = circle((1,1),1,rgbcolor=(1,0,0))
    sage.: c.show(xmin=-1,xmax=3,ymin=-1,ymax=3)

    To correct the apect ratio of certain graphics, it is necessary
    to show with a 'figsize' of square dimensions.

    sage.: c.show(figsize=[5,5],xmin=-1,xmax=3,ymin=-1,ymax=3)

    Here we make an more complicated plot with many circles of different colors

    sage: g = Graphics()
    sage: step=6; ocur=1/5; paths=16;
    sage: for r in range(1,paths+1):
    ...       for x,y in [((r+ocur)*cos(n), (r+ocur)*sin(n)) for n in srange(0, 2*pi+pi/step, pi/step)]:
    ...           g += circle((x,y), ocur, rgbcolor=hue(r/paths))
    ...       rnext = (r+1)^2
    ...       ocur = (rnext-r)-ocur
    ...
    sage.: g.show(xmin=-(paths+1)^2, xmax=(paths+1)^2, ymin=-(paths+1)^2, ymax=(paths+1)^2, figsize=[6,6])

    """
    def _reset(self):
        self.options={'alpha':1,'fill':False,'thickness':1,'rgbcolor':(0, 0, 0)}

    def _repr_(self):
        return "type circle? for help and examples"

    def _from_xdata_ydata(self, point, r, options):
        g = Graphics()
        g._circle(float(point[0]), float(point[1]), float(r), options)
        return g


#an unique circle instance
circle = CircleFactory()

class ContourPlotFactory(GraphicPrimitiveFactory_contour_plot):
    r"""

    \code{contour_plot} takes a function of two variables, f(x,y)
    and plots contour lines of the function over the specified
    xrange and yrange as demonstrated below.
    contour_plot(f, (xmin, xmax), (ymin, ymax))

    EXAMPLES:

        Here we plot a simple funtion of two variables:
        sage: def f(x,y):
        ...       return cos(x^2 + y^2)
        sage: contour_plot(f, (-4, 4), (-4, 4))
         Graphics object consisting of 1 graphics primitive


        Here we change the ranges and add some options:
        sage: def h(x,y):
        ...       return (x^2)*cos(x*y)
        sage: contour_plot(h, (-10, 5), (-5, 5), fill=False, plot_points=100)
         Graphics object consisting of 1 graphics primitive

    """
    def _reset(self):
        self.options={'plot_points':25, 'fill':True, 'cmap':'gray'}

    def _repr_(self):
        return "type contour_plot? for help and examples"

    def _from_xdata_ydata(self, xy_data_array, xrange, yrange, options):
        g = Graphics()
        g._contour_plot(xy_data_array, xrange, yrange, options)
        return g

#unique contour_plot instance
contour_plot = ContourPlotFactory()

class LineFactory(GraphicPrimitiveFactory_from_point_list):
    r"""
    Create the line through the given list of points.

    Type line.options for a dictionary of the default options for
    lines.  You can change this to change the defaults for all future
    lines.  Use line.reset() to reset to the default options.

    EXAMPLES:
    A blue conchoid of Nicomedes:

        sage: L = [[1+5*cos(pi/2+pi*i/100), tan(pi/2+pi*i/100)*(1+5*cos(pi/2+pi*i/100))] for i in range(1,100)]
        sage: p = line(L, rgbcolor=(1/4,1/8,3/4))

    A blue hypotrochoid (3 leaves):

        sage: n = 4; h = 3; b = 2
        sage: L = [[n*cos(pi*i/100)+h*cos((n/b)*pi*i/100),n*sin(pi*i/100)-h*sin((n/b)*pi*i/100)] for i in range(200)]
        sage: p = line(L, rgbcolor=(1/4,1/4,3/4))

    A blue hypotrochoid (4 leaves):

        sage: n = 6; h = 5; b = 2
        sage: L = [[n*cos(pi*i/100)+h*cos((n/b)*pi*i/100),n*sin(pi*i/100)-h*sin((n/b)*pi*i/100)] for i in range(200)]
        sage: p = line(L, rgbcolor=(1/4,1/4,3/4))

    A red limacon of Pascal:

        sage: L = [[sin(pi*i/100)+sin(pi*i/50),-(1+cos(pi*i/100)+cos(pi*i/50))] for i in range(-100,101)]
        sage: p = line(L, rgbcolor=(1,1/4,1/2))

    A light green trisectrix of Maclaurin:

        sage: L = [[2*(1-4*cos(-pi/2+pi*i/100)^2),10*tan(-pi/2+pi*i/100)*(1-4*cos(-pi/2+pi*i/100)^2)] for i in range(1,100)]
        sage: p = line(L, rgbcolor=(1/4,1,1/8))

    A green lemniscate of Bernoulli:

        sage: v = [(1/cos(-pi/2+pi*i/100), tan(-pi/2+pi*i/100)) for i in range(201)]
        sage: L = [(a/(a^2+b^2), b/(a^2+b^2)) for a,b in v]
        sage: p = line(L, rgbcolor=(1/4,3/4,1/8))

    A red plot of the Jacobi elliptic function $\text{sn}(x,2)$, $-3<x<3$:

        sage: L = [(i/100.0, maxima.eval('jacobi_sn (%s/100.0,2.0)'%i)) for i in range(-300,300)]
        sage: p = line(L, rgbcolor=(3/4,1/4,1/8))

    A red plot of $J$-Bessel function $J_2(x)$, $0<x<10$:

        sage: L = [(i/10.0, maxima.eval('bessel_j (2,%s/10.0)'%i)) for i in range(100)]
        sage: p = line(L, rgbcolor=(3/4,1/4,5/8))

    A purple plot of the Riemann zeta function $\zeta(1/2 + it)$, $0<t<30$:

        sage: v = [zeta(0.5 + i/10 * I) for i in range(300)]
        sage: L = [(z.real(), z.imag()) for z in v]
        sage: p = line(L, rgbcolor=(3/4,1/2,5/8))

    A purple plot of the Hasse-Weil $L$-function $L(E, 1 + it)$, $-1<t<10$:

        sage: E = EllipticCurve('37a')
        sage: vals = E.Lseries_values_along_line(1-I, 1+10*I, 100) # critical line
        sage: L = [(z[1].real(), z[1].imag()) for z in vals]
        sage: p = line(L, rgbcolor=(3/4,1/2,5/8))

    A red, blue, and green "cool cat":

        sage: ncos = lambda x: -cos(x)
        sage: G = plot(ncos, -2, 2, thickness=5, rgbcolor=(0.5,1,0.5))
        sage: P = polygon([[1,2], [5,6], [5,0]], rgbcolor=(1,0,0))
        sage: Q = polygon([(-x,y) for x,y in P[0]], rgbcolor=(0,0,1))
        sage: H = G + P + Q
    """
    def _reset(self):
        self.options = {'alpha':1,'rgbcolor':(0,0,0),'thickness':1}

    def _repr_(self):
        return "type line? for help and examples."

    def _from_xdata_ydata(self, xdata, ydata, coerce, options):
        if coerce:
            xdata, ydata = self._coerce(xdata, ydata)
        g = Graphics()
        g.append(GraphicPrimitive_Line(xdata, ydata, options))
        try:
            g._extend_axes(min(xdata), max(xdata), min(ydata), max(ydata))
        except ValueError:
            pass
        return g

# unique line instance
line = LineFactory()

class MatrixPlotFactory(GraphicPrimitiveFactory_matrix_plot):
    r"""
    A plot of a given matrix or 2D array.

    Each (ith, jth) matrix element is given a different
    color value depending on its relative size compared
    to the other elements in the matrix.

    The tick marks drawn on the frame axes denote the
    (ith, jth) element of the matrix.

    EXAMPLES:

    A matrix over ZZ colored with different grey levels:

    sage: M1 = Matrix(ZZ,3,4,[[1,3,5,1],[2,4,5,6],[1,3,5,7]])
    sage: MP1 = matrix_plot(M1)

    Here we make a random matrix over RR and use cmap='hsv'
    to color the matrix elements different RGB colors:

    sage: n = 22
    sage: L = [n*random() for i in range(n*n)]
    sage: M2 = Matrix(RR, n, n, L)
    sage: MP2 = matrix_plot(M2, cmap='hsv')

    """
    def _reset(self):
        self.options={'cmap':'gray'}

    def _repr_(self):
        return "type matrix_plot? for help and examples"

    def _from_xdata_ydata(self, xy_data_array, xrange, yrange, options):
        g = Graphics()
<<<<<<< HEAD
        x = float(point[0])
        y = float(point[1])
        r = float(r)
        g.append(GraphicPrimitive_Circle(x, y, r, options))
        g._extend_axes(x+r, x-r, y+r, y-r)
=======
        g._matrix_plot(xy_data_array, xrange, yrange, options)
>>>>>>> 84f4ce52
        return g

#unique matrix_plot instance
matrix_plot = MatrixPlotFactory()


# Below is the base class that is used to make 'plot_vector_field'.
# Its implementation is motivated by Mathematica's 'PlotVectorField'.
# TODO: make class similiar to this one to implement:
# 'plot_gradient_field' and 'plot_hamiltonian_field'
class PlotFieldFactory(GraphicPrimitiveFactory_plot_field):
    r"""

    \code{plot_field} takes two functions of one variable, (f(x), g(y))
    and plots vector arrows of the function over the specified
    xrange and yrange as demonstrated below.
    plot_field((f, g), (xmin, xmax), (ymin, ymax))

    EXAMPLES:

    """
    def _reset(self):
        self.options={'plot_points':20, 'cmap':'gray'}

    def _repr_(self):
        return "type contour_plot? for help and examples"

    def _from_xdata_ydata(self, xpos_array, ypos_array, xvec_array, yvec_array, xrange, yrange, options):
        g = Graphics()
<<<<<<< HEAD
        g.__xmin = xrange[0]
        g.__xmax = xrange[1]
        g.__ymin = yrange[0]
        g.__ymax = yrange[1]
        g.append(GraphicPrimitive_ContourPlot(xy_data_array, xrange, yrange, options))
        g._extend_axes(xrange[0], xrange[1], yrange[0], yrange[1])
=======
        g._plot_field(xpos_array, ypos_array, xvec_array, yvec_array, xrange, yrange, options)
>>>>>>> 84f4ce52
        return g

#unique plot_vector_field instance
plot_vector_field = PlotFieldFactory()


class DiskFactory(GraphicPrimitiveFactory_disk):
    """

    A disk at a point = (x,y) with radius = r
    spanning (in radians) angle=(rad1, rad2)
    Type disk.options to see all options

    EXAMPLES:
    Make some dangerous disks:

        sage: bl = disk((0.0,0.0), 1, (pi, 3*pi/2), rgbcolor=(1,1,0))
        sage: tr = disk((0.0,0.0), 1, (0, pi/2), rgbcolor=(1,1,0))
        sage: tl = disk((0.0,0.0), 1, (pi/2, pi), rgbcolor=(0,0,0))
        sage: br = disk((0.0,0.0), 1, (3*pi/2, 2*pi), rgbcolor=(0,0,0))
        sage: P  = tl+tr+bl+br
        sage.: P.show(figsize=(4,4),xmin=-2,xmax=2,ymin=-2,ymax=2)

    """
    def _reset(self):
        self.options={'alpha':1,'fill':True,'rgbcolor':(0,0,0),'thickness':0}

    def _repr_(self):
        return "type disk? for help and examples"

    def _from_xdata_ydata(self, point, r, angle, options):
        g = Graphics()
        g.append(GraphicPrimitive_Disk(point, r, angle, options))
        g._extend_axes(2*r, -2*r, 2*r, -2*r)
        return g

#an unique disk instance
disk = DiskFactory()

class PointFactory(GraphicPrimitiveFactory_from_point_list):
    """

    A point of size 'pointsize' defined by point = (x,y)
    Type point.options to see all options. point takes either
    a single tuple of coordinates or a list of tuples.

    EXAMPLES:
        A purple point from a single tuple or coordinates:
        sage: p1 = point((0.5, 0.5), rgbcolor=hue(0.75))

        Here are some random larger red points, given as a list of tuples
        sage: p2 = point(((0.5, 0.5), (1, 2), (0.5, 0.9), (-1, -1)), rgbcolor=hue(1), pointsize=30)

    """
    def _reset(self):
        self.options = {'alpha':1,'pointsize':10,'faceted':False,'rgbcolor':(0,0,0)}

    def _repr_(self):
        return "type point? for options help"

    def _from_xdata_ydata(self, xdata, ydata, coerce, options):
        if coerce:
            xdata, ydata = self._coerce(xdata, ydata)
        g = Graphics()
        g.append(GraphicPrimitive_Point(xdata, ydata, options))
        try:
            g._extend_axes(min(xdata), max(xdata), min(ydata), max(ydata))
        except ValueError:
            pass
        return g

# unique point instance
point = PointFactory()

<<<<<<< HEAD
class TextFactory(GraphicPrimitiveFactory_text):
    """
    Text at the point (x,y)
    Type text.options for a dictionary of options.

    EXAMPLES:
        Type this to see some text in top right plane:

        sage: t = text("SAGE is really neat!!",(2,12))

        Type this to see the same text in larger font and colored red:

        sage: t = text("SAGE is really neat!!",(2,12),fontsize=20,rgbcolor=(1,0,0))

        You can also center text differently:

        sage: t1 = text("Hello",(1,1), vertical_alignment="top")
        sage: t2 = text("World", (1,0.5), horizontal_alignment="left")

    """
    def _reset(self):
        self.options = {'fontsize':10, 'rgbcolor':(0,0,0),
                        'horizontal_alignment':'center',
                        'vertical_alignment':'center'}

    def _repr_(self):
        return "type text? for help and examples"

    def _from_xdata_ydata(self, string, point, options):
        g = Graphics()
        g.append(GraphicPrimitive_Text(string, point, options))
        g._extend_x_axis(2*point[0])
        g._extend_y_axis(2*point[1])
        return g

# unique text instance
text = TextFactory()

=======
>>>>>>> 84f4ce52
class PolygonFactory(GraphicPrimitiveFactory_from_point_list):
    """

    Type polygon.options for a dictionary of the default
    options for polygons.  You can change this to change
    the defaults for all future polygons.  Use polygon.reset()
    to reset to the default options.

    EXAMPLES:
    We create a purple-ish polygon:
        sage: polygon([[1,2], [5,6], [5,0]], rgbcolor=(1,0,1))
        Graphics object consisting of 1 graphics primitive

    Some modern art -- a random polygon:
        sage: v = [(randrange(-5,5), randrange(-5,5)) for _ in range(10)]
        sage: polygon(v)
        Graphics object consisting of 1 graphics primitive

    A purple hexagon:

        sage: L = [[cos(pi*i/3),sin(pi*i/3)] for i in range(6)]
        sage: p = polygon(L, rgbcolor=(1,0,1))

    A green deltoid:

        sage: L = [[-1+cos(pi*i/100)*(1+cos(pi*i/100)),2*sin(pi*i/100)*(1-cos(pi*i/100))] for i in range(200)]
        sage: p = polygon(L, rgbcolor=(1/8,3/4,1/2))

    A blue hypotrochoid:

        sage: L = [[6*cos(pi*i/100)+5*cos((6/2)*pi*i/100),6*sin(pi*i/100)-5*sin((6/2)*pi*i/100)] for i in range(200)]
        sage: p = polygon(L, rgbcolor=(1/8,1/4,1/2))

    Another one:

        sage: n = 4; h = 5; b = 2
        sage: L = [[n*cos(pi*i/100)+h*cos((n/b)*pi*i/100),n*sin(pi*i/100)-h*sin((n/b)*pi*i/100)] for i in range(200)]
        sage: p = polygon(L, rgbcolor=(1/8,1/4,3/4))

    A purple epicycloid:

        sage: m = 9; b = 1
        sage: L = [[m*cos(pi*i/100)+b*cos((m/b)*pi*i/100),m*sin(pi*i/100)-b*sin((m/b)*pi*i/100)] for i in range(200)]
        sage: p = polygon(L, rgbcolor=(7/8,1/4,3/4))

    A brown astroid:

        sage: L = [[cos(pi*i/100)^3,sin(pi*i/100)^3] for i in range(200)]
        sage: p = polygon(L, rgbcolor=(3/4,1/4,1/4))

    And, my favorite, a greenish blob:

        sage: L = [[cos(pi*i/100)*(1+cos(pi*i/50)), sin(pi*i/100)*(1+sin(pi*i/50))] for i in range(200)]
        sage: p = polygon(L, rgbcolor=(1/8, 3/4, 1/2))

    This one is for my wife:

        sage: L = [[sin(pi*i/100)+sin(pi*i/50),-(1+cos(pi*i/100)+cos(pi*i/50))] for i in range(-100,100)]
        sage: p = polygon(L, rgbcolor=(1,1/4,1/2))

    AUTHORS:
        -- David Joyner (2006-04-14): the long list of examples above.

    """
    def _reset(self):
        self.options={'alpha':1,'rgbcolor':(0,0,0),'thickness':0}

    def _repr_(self):
        return "SAGE polygon; type polygon? for help and examples."

    def _from_xdata_ydata(self, xdata, ydata, coerce, options):
        if coerce:
            xdata, ydata = self._coerce(xdata, ydata)
        g = Graphics()
        g.append(GraphicPrimitive_Polygon(xdata, ydata, options))
        try:
            g._extend_axes(min(xdata), max(xdata), min(ydata), max(ydata))
        except ValueError:
            pass
        return g

# unique polygon instance
polygon = PolygonFactory()

class PlotFactory(GraphicPrimitiveFactory):
    r"""
    Use plot by writing

        plot(X, ...)

    where X is a SAGE object that either is callable and returns
    numbers that can be coerced to floats, or has a _plot_ method
    that returns a GraphicPrimitive object.

    Type plot.options for a dictionary of the default
    options for plots.  You can change this to change
    the defaults for all future plots.  Use plot.reset()
    to reset to the default options.

    The options are:
        plot_points -- the number of points to initially plot before
                       doing adaptive refinement
        plot_division -- the maximum number points including those
                       computed during adaptive refinement
        max_bend      -- parameter that affects adaptive refinement

        xmin -- starting x value
        xmax -- ending x value

    Note that this function does NOT simply sample equally spaced
    points between xmin and xmax.  Instead it computes equally spaced
    points and add small perturbations to them.  This reduces the
    possibility of, e.g., sampling sin only at multiples of $2\pi$,
    which would yield a very misleading graph.

    EXAMPLES:
    We plot the sin function:
        sage: P = plot(sin, 0,10); P
        Graphics object consisting of 1 graphics primitive
        sage: len(P)     # number of graphics primitives
        1
        sage: len(P[0])  # how many points were computed
        201
        sage: P = plot(sin, 0,10, plot_points=10); P
        Graphics object consisting of 1 graphics primitive
        sage: len(P[0])   # random output
        80

    Use \code{show(plot(sin, 0,10))} or \code{plot(sin,0,10).show()}
    to show the corresponding graphics object.

    We draw the graph of an elliptic curve as the union
    of graphs of 2 functions.
        sage: def h1(x): return sqrt(x^3  - 1)
        sage: def h2(x): return -sqrt(x^3  - 1)
        sage: plot([h1, h2], 1,4)    # random output because of random sampling
        Graphics object consisting of 2 graphics primitives

    We can also directly plot the elliptic curve:
        sage: E = EllipticCurve([0,-1])
        sage: P = plot(E, 1, 4, rgbcolor=hue(0.6))
    """
    def _reset(self):
        o = self.options
        o['plot_points'] = 200
        o['plot_division'] = 1000 # is this a good value?
        o['max_bend'] = 0.1       # is this good as well?

    def _repr_(self):
        return "plot; type plot? for help and examples."

    def __call__(self, funcs, xmin=None, xmax=None, parametric=False,
                 polar=False, show=None, **kwds):
        if show is None:
            show = SHOW_DEFAULT
        try:
            G = funcs._plot_(xmin=xmin, xmax=xmax, **kwds)
            if show:
                G.show(**kwds)
            return G
        except AttributeError:
            pass
        try:
            G = funcs.plot(xmin=xmin, xmax=xmax, **kwds)
            if show:
                G.show(**kwds)
            return G
        except AttributeError:
            pass

        if xmin is None:
            xmin = -1
        if xmax is None:
            xmax = 1  # defaults
        options = dict(self.options)
        for k, v in kwds.iteritems():
            options[k] = v
        #check to see if funcs is a list of functions that will
        #be all plotted together.
        if isinstance(funcs, (list, tuple)) and not parametric:
            G = Graphics()
            for i in range(0, len(funcs)):
                G += plot(funcs[i], xmin, xmax, polar=polar, **kwds)
            if show:
                G.show(**kwds)
            return G
        #parametric_plot will be a list or tuple of two functions (f,g)
        #and will plotted as (f(x), g(x)) for all x in the given range
        if parametric:
            f,g = funcs
        #or we have only a single function to be plotted:
        else:
            f = funcs
        xmin = float(xmin)
        xmax = float(xmax)
        plot_points = int(options['plot_points'])
        del options['plot_points']
        delta = (xmax - xmin) / plot_points
        data = []
        dd = delta
        for i in xrange(plot_points + 1):
            x = xmin + i*delta
            if i < plot_points:
                x += delta*random.random()
                if x > xmax:
                    x = xmax
            else:
                x = xmax  # guarantee that we get the last point.
            try:
                y = f(x)
                data.append((x, float(y)))
            except (TypeError, ValueError), msg:
                raise ValueError, "Unable to compute f(%s)"%x
        # adaptive refinement
        i, j = 0, 0
        max_bend = float(options['max_bend'])
        del options['max_bend']
        plot_division = int(options['plot_division'])
        del options['plot_division']
        while i < len(data) - 1:
            if abs(data[i+1][1] - data[i][1]) > max_bend:
                x = (data[i+1][0] + data[i][0])/2
                y = float(f(x))
                data.insert(i+1, (x, y))
                j += 1
                if j > plot_division:
                    #is this wrong?
                    break
            else:
                i += 1
        if parametric:
            data = [(fdata, g(x)) for x, fdata in data]
        if polar:
            data = [(y*cos(x), y*sin(x)) for x, y in data]
        G = line(data, coerce=False, **options)
        if show:
            G.show(**kwds)
        return G

# unique plot instance
plot = PlotFactory()


class TextFactory(GraphicPrimitiveFactory_text):
    """
    Text at the point (x,y)
    Type text.options for a dictionary of options.

    EXAMPLES:
        Type this to see some text in top right plane:

        sage: t = text("SAGE is really neat!!",(2,12))

        Type this to see the same text in larger font and colored red:

        sage: t = text("SAGE is really neat!!",(2,12),fontsize=20,rgbcolor=(1,0,0))

        You can also center text differently:

        sage: t1 = text("Hello",(1,1), vertical_alignment="top")
        sage: t2 = text("World", (1,0.5), horizontal_alignment="left")

    """
    def _reset(self):
        self.options = {'fontsize':10, 'rgbcolor':(0,0,0),
                        'horizontal_alignment':'center',
                        'vertical_alignment':'center'}

    def _repr_(self):
        return "type text? for help and examples"

    def _from_xdata_ydata(self, string, point, options):
        g = Graphics()
        g._text(string, point, options)
        return g

# unique text instance
text = TextFactory()


########## misc functions ###################

def parametric_plot((f,g), tmin, tmax, show=None, **kwargs):
    """
    parametric_plot takes two functions as a list or a tuple and make
    a plot with the first function giving the x coordinates and the
    second function giving the y coordinates.

    INPUT:
        (f,g) -- tuple of functions
        tmin -- start value of t
        tmax -- end value of t
        show -- whether or not to show the plot immediately (default: True)
        other options -- passed to plot.

    EXAMPLE:
        sage: f = lambda t: sin(t)
        sage: g = lambda t: sin(2*t)
        sage: parametric_plot((f,g),0,2*pi,rgbcolor=hue(0.6))
        Graphics object consisting of 1 graphics primitive
    """
    if show is None:
        show = SHOW_DEFAULT
    return plot((f,g), tmin, tmax, parametric=True, show=show, **kwargs)

def polar_plot(funcs, xmin, xmax, show=None, **kwargs):
    """
    polar_plot takes a single function or a list or tuple of functions
    and plots them parametrically in the given range.

    EXAMPLES:
    Here is a blue 8-leaved petal:
        sage: p1 = polar_plot(lambda x:sin(5*x)^2, 0, 2*pi, rgbcolor=hue(0.6))

    A red figure-8:
        sage: p2 = polar_plot(lambda x:sqrt(1 - sin(x)^2), 0, 2*pi, rgbcolor=hue(1.0))

    A green limacon of Pascal:
        sage: p3 = polar_plot(lambda x:2 + 2*cos(x), 0, 2*pi, rgbcolor=hue(0.3))

    """
    if show is None:
        show = SHOW_DEFAULT
    return plot(funcs, xmin, xmax, polar=True, **kwargs)

def list_plot(data, plotjoined=False, show=None, **kwargs):
    """
    list_plot takes a single list of data, in which case it forms a
    list of tuples (i,di) where i goes from 0 to len(data)-1 and di is
    the ith data value, and puts points at those tuple values.

    list_plot also takes a list of tuples (dxi, dyi) where dxi is the
    ith data representing the x-value, and dyi is the ith y-value if
    plotjoined=True, then a line spanning all the data is drawn
    instead.

    EXAMPLES:
        sage: list_plot([i^2 for i in range(5)])
        Graphics object consisting of 1 graphics primitive

        sage: r = [(random(),random()) for _ in range(20)]

    Here are a bunch of random red points:
        sage: list_plot(r,rgbcolor=(1,0,0))
        Graphics object consisting of 1 graphics primitive

    This gives all the random points joined in a purple line:
        sage: list_plot(r, plotjoined=True, rgbcolor=(1,0,1))
        Graphics object consisting of 1 graphics primitive
    """
    if show is None:
        show = SHOW_DEFAULT
    if not isinstance(data[0], (list, tuple)):
        data = zip(range(len(data)),data)
    if plotjoined:
        P = line(data, **kwargs)
    else:
        P = point(data, **kwargs)
    if show:
        P.show(**kwargs)
    return P

def to_float_list(v):
    return [float(x) for x in v]

def to_mpl_color(c):
    c = list(c)
    for i in range(len(c)):
        s = float(c[i])
        if s != 1:
            s = modf(s)[0]
            if s < 0:
                s += 1
        c[i] = s
    return tuple(c)

def hue(h, s=1, v=1):
    """
      hue(h,s=1,v=1) where 'h' stands for hue,
      's' stands for saturation, 'v' stands for value.
      hue returns a list of rgb intensities (r, g, b)
      All values are in range 0 to 1.

      INPUT:
         h, s, v -- real numbers between 0 and 1.  Note that
                    if any are not in this range they are automatically
                    normalized to be in this range by reducing them
                    modulo 1.
      OUTPUT:
         A valid RGB tuple.

      EXAMPLES:
        sage: hue(0.6)
        (0.0, 0.40000000000000036, 1.0)

        hue is an easy way of getting a broader
        range of colors for graphics

        sage: p = plot(sin, -2, 2, rgbcolor=hue(0.6))

    """
    h = float(h); s = float(s); v = float(v)
    if h != 1:
        h = modf(h)[0]
        if h < 0:
            h += 1
    if s != 1:
        s = modf(s)[0]
        if s < 0:
            s += 1
    if v != 1:
        v = modf(v)[0]
        if v < 0:
            v += 1
    c = hsv_to_rgb(h, s, v)
    return (float(c[0]), float(c[1]), float(c[2]))

class GraphicsArray(SageObject):
    """
    GraphicsArray takes a (m x n) list of lists of graphics
    objects and plots them all on one canvas.
    """
    def __init__(self, array):
        if not isinstance(array, (list, tuple)):
            raise TypeError,"array (=%s) must be a list of lists of Graphics objects"%(array)
        self._glist = []
        self._rows = len(array)
        if self._rows > 0:
            if not isinstance(array[0], (list, tuple)):
                array = [array]
                self._rows = 1
            self._cols = len(array[0])
        else:
            self._cols = 0
        self._dims = self._rows*self._cols
        for row in array: #basically flatten the list
            if not isinstance(row, (list, tuple)) or len(row) != self._cols:
                raise TypeError,"array (=%s) must be a list of lists of Graphics objects"%(array)
            for g in row:
                if not isinstance(g, Graphics):
                    raise TypeError, "every element of array must be a Graphics object"
                self._glist.append(g)

    def _repr_(self):
        return "Graphics Array of size %s x %s"%(self._rows, self._cols)

    def nrows(self):
        return self._rows

    def ncols(self):
        return self._cols

    def __getitem__(self, i):
        i = int(i)
        return self._glist[i]

    def __setitem__(self, i, g):
        i = int(i)
        self._glist[i] = g

    def __len__(self):
        return len(self._glist)

    def append(self, g):
        self._glist.append(g)

    def _render(self, filename, dpi=None, figsize=DEFAULT_FIGSIZE, **args):
        r"""
        \code{render} loops over all graphics objects
        in the array and adds them to the subplot.
        """
        #glist is a list of Graphics objects:
        glist = self._glist
        rows = self._rows
        cols = self._cols
        dims = self._dims
        #make a blank matplotlib Figure:
        from matplotlib.figure import Figure
        figure = Figure(figsize)
        global do_verify
        do_verify = True
        for i,g in zip(range(1, dims+1), glist):
            subplot = figure.add_subplot(rows, cols, i)
            g.save(filename, dpi=dpi, figure=figure, sub=subplot,
                   savenow = (i==dims), verify=do_verify, **args)#only save if i==dims.

    def save(self, filename=None, dpi=DEFAULT_DPI, figsize=DEFAULT_FIGSIZE, **args):
        """
        save the \code{graphics_array} to
            (for now) a png called 'filename'.
        """
        self._render(filename, dpi=dpi, figsize=figsize, **args)

    def show(self, filename=None, dpi=DEFAULT_DPI, figsize=DEFAULT_FIGSIZE, **args):
        r"""
        Show this graphics array using the default viewer.
        """
        if EMBEDDED_MODE:
            self.save(filename, dpi=dpi, figsize=figsize, **args)
            return
        if filename is None:
            filename = sage.misc.misc.tmp_filename() + '.png'
        self._render(filename, dpi=dpi, figsize=figsize, **args)
        os.system('%s %s 2>/dev/null 1>/dev/null &'%(
                         sage.misc.viewer.browser(), filename))


def reshape(v, n, m):
    G = Graphics()
    G.axes(False)
    if len(v) == 0:
        return [[G]*m]*n

    if not isinstance(v[0], Graphics):
        # a list of lists -- flatten it
        v = sum([list(x) for x in v], [])

    # Now v should be a single list.
    # First, make it have the right length.
    for i in xrange(n*m - len(v)):
        v.append(G)

    # Next, create a list of lists out of it.
    L = []
    k = 0
    for i in range(n):
        w = []
        for j in range(m):
            w.append(v[k])
            k += 1
        L.append(w)

    return L

def graphics_array(array, n=None, m=None):
    r"""
    \code{graphics_array} take a list of lists (or tuples)
    of graphics objects and plots them all on one canvas (single plot).

    INPUT:
         array -- a list of lists or tuples
         n, m -- (optional) integers -- if n and m are given then
                 the input array is flattened and turned into an
                 n x m array, with blank graphics objects padded
                 at the end, if necessary.

    EXAMPLE:
    Make some plots of $\sin$ functions:

        sage: f = lambda x: sin(x)
        sage: g = lambda x: sin(2*x)
        sage: h = lambda x: sin(4*x)
        sage: p1 = plot(f,-2*pi,2*pi,rgbcolor=hue(0.5))
        sage: p2 = plot(g,-2*pi,2*pi,rgbcolor=hue(0.9))
        sage: p3 = parametric_plot((f,g),0,2*pi,rgbcolor=hue(0.6))
        sage: p4 = parametric_plot((f,h),0,2*pi,rgbcolor=hue(1.0))

    Now make a graphics array out of the plots;
    Ten you can type either: \code{ga.show()} or \code{ga.save()}.

        sage: ga = graphics_array(((p1,p2),(p3,p4)))

    Here we give only one row:
        sage: p1 = plot(sin,-4,4)
        sage: p2 = plot(cos,-4,4)
        sage: graphics_array([p1, p2])
        Graphics Array of size 1 x 2

    """
    if not n is None:
        # Flatten then reshape input
        n = int(n)
        m = int(m)
        array = reshape(array, n, m)
    return GraphicsArray(array)
<|MERGE_RESOLUTION|>--- conflicted
+++ resolved
@@ -98,12 +98,9 @@
     -- Willaim Stein (2006-05-29): fine tuning, bug fixes, better server integration
     -- William Stein (2006-07-01): misc polish
     -- Alex Clemesha (2006-09-29): added contour_plot, frame axes, misc polishing
-<<<<<<< HEAD
     -- Robert Miller (2006-10-30): tuning, NetworkX primitive
-=======
     -- Alex Clemesha (2006-11-25): added plot_vector_field, matrix_plot, arrow,
                                    bar_chart, Axes class usage (see axes.py)
->>>>>>> 84f4ce52
 
 TODO:
     [] ability to change all properties of a graph easily, e.g.,
@@ -148,7 +145,7 @@
 ###############
 
 import matplotlib.patches as patches
-#the sage axes class:
+#SAGE 2D Graphics Axes class:
 from axes import Axes
 
 def is_Graphics(x):
@@ -479,7 +476,6 @@
         g.__objects = self.__objects + other.__objects
         return g
 
-<<<<<<< HEAD
     def append(self, primitive):
         """
         Append an arbitrary GraphicPrimitive to a Graphics object
@@ -487,7 +483,7 @@
         if not isinstance(primitive, GraphicPrimitive):
             raise TypeError, "primitive (=%s) must be a GraphicPrimitive"%primitive
         self.__objects.append(primitive)
-=======
+
     def _arrow(self, xmin, ymin, xmax, ymax, options):
         self.__objects.append(GraphicPrimitive_Arrow(xmin, ymin, xmax, ymax, options))
         self._extend_axes(xmin, xmax, ymin, ymax)
@@ -508,8 +504,12 @@
         self.__objects.append(GraphicPrimitive_ContourPlot(xy_data_array, xrange, yrange, options))
 
     def _disk(self, point, r, angle, options):
+        xmin = point[0] - 2*r
+        xmax = point[0] + 2*r
+        ymin = point[1] - 2*r
+        ymax = point[1] + 2*r
         self.__objects.append(GraphicPrimitive_Disk(point, r, angle, options))
-        self._extend_axes(2*r, -2*r, 2*r, -2*r)
+        self._extend_axes(xmin, xmax, ymin, ymax)
 
     def _line(self, xdata, ydata, options):
         self.__objects.append(GraphicPrimitive_Line(xdata, ydata, options))
@@ -552,7 +552,6 @@
         xpad = 0.2*abs(point[0])
         ypad = 0.2*abs(point[1])
         self._extend_axes(point[0] - xpad, point[0] + xpad, point[1] - ypad, point[1] + ypad)
->>>>>>> 84f4ce52
 
     def _extend_x_axis(self, x):
         xmin = self.__xmin
@@ -652,16 +651,9 @@
 
         return xmin,xmax,ymin,ymax
 
-<<<<<<< HEAD
-    def save(self, filename=None, xmin=None, xmax=None,
-             ymin=None, ymax=None, figsize=DEFAULT_FIGSIZE,
-             fig=None, sub=None, savenow=True, dpi=DEFAULT_DPI,
-             axes=None, axes_label=None, fontsize=None,
-=======
     def save(self, filename=None, xmin=None, xmax=None, ymin=None, ymax=None,
              figsize=DEFAULT_FIGSIZE, figure=None, sub=None, savenow=True,
              dpi=DEFAULT_DPI, axes=True, axes_label=None, fontsize=None,
->>>>>>> 84f4ce52
              frame=False, verify=True):
         """
         Save the graphics to an image file of type: PNG, PS, EPS, SVG, SOBJ,
@@ -740,15 +732,11 @@
                 matrixplot = True
             g._render_on_subplot(subplot)
 
-<<<<<<< HEAD
         #adjust the xy limits and draw the axes:
         if axes is None:
             axes = self.__show_axes
-        if not contour and axes:
-            if frame: #add the frame axes with centered axes with no ticks
-=======
+
         self.axes_label(l=axes_label)
-
         if self.__show_axes:
             #an axes instance
             sage_axes = Axes(color=self.__axes_color, fontsize=self.__fontsize, axes_label=self.__axes_label,
@@ -771,8 +759,7 @@
                     subplot.set_ylim(ymin, ymax)
                     sage_axes.add_xy_axes(subplot, xmin, xmax, ymin, ymax, axes_label=axes_label)
 
-            elif (contour or plotfield): #we have a contour or field plot in self.__objects, so adjust axes accordingly
->>>>>>> 84f4ce52
+            elif (contour or plotfield): #contour or field plot in self.__objects, so adjust axes accordingly
                 xmin, xmax = self.__xmin, self.__xmax
                 ymin, ymax = self.__ymin, self.__ymax
                 subplot.set_xlim([xmin - 0.05*abs(xmax - xmin), xmax + 0.05*abs(xmax - xmin)])
@@ -791,7 +778,7 @@
                 subplot.set_xlim(xmin, xmax)
                 subplot.set_ylim(ymin, ymax)
 
-        # You can output in PNG, PS, or SVG format, depending on the file extension.
+        # You can output in PNG, PS, EPS, PDF, or SVG format, depending on the file extension.
         # matplotlib looks at the file extension to see what the renderer should be.
         # The default is FigureCanvasAgg for png's because this is by far the most
         # common type of files rendered, like in the Notebook for example.
@@ -893,9 +880,6 @@
     def __init__(self, ind, datalist, options):
         self.datalist = datalist
         self.ind = ind
-        #self.xmax = xmax
-        #self.ymin = ymin
-        #self.ymax = ymax
         GraphicPrimitive.__init__(self, options)
 
     def _allowed_options(self):
@@ -1307,9 +1291,6 @@
         if len(self.__nxg) != 0:
             import networkx as NX
             node_size = float(self.__node_size)
-            print self.__pos
-            print subplot
-            print node_size, type(node_size)
             NX.draw_networkx_nodes(G=self.__nxg, pos=self.__pos, ax=subplot, node_size=node_size)
             NX.draw_networkx_edges(G=self.__nxg, pos=self.__pos, ax=subplot, node_size=node_size)
             if self.__with_labels:
@@ -1323,6 +1304,18 @@
 #    Graphics Primitives Factories -- construct GraphicPrimitives    #
 #                                                                    #
 ######################################################################
+#
+# The current method of writing a new Graphic Primitive
+# involves writing a specific Factory for a given
+# primitive, for example, 'GraphicPrimitive_circle' for 'circle'.
+# This class should inherit from GraphicPrimitiveFactory,
+# which should define any general Graphic Primitive attributes.
+#
+# As of now, the Graphic Primitive Factories, have
+# only a __call__ method that deals with setting kwargs
+# and coercing data into a correct form to present to
+# one of the matplotlib functions.
+#
 
 class GraphicPrimitiveFactory:
     def __init__(self):
@@ -1348,17 +1341,28 @@
         ymax = float(maxpoint[1]) - ymin
         return self._from_xdata_ydata(xmin, ymin, xmax, ymax, options=options)
 
+#XXX: BarChart is a work in progress, only supports one datalist now.
 class GraphicPrimitiveFactory_bar_chart(GraphicPrimitiveFactory):
-    def __call__(self, *datalist, **kwds):
+    def __call__(self, datalist, **kwds):
         options = dict(self.options)
         for k, v in kwds.iteritems():
             options[k] = v
-        ldl = len(datalist)
-        print ldl
-        ind = range(len(datalist[0]))
-        xrange = (0, len(datalist[0]))
-        yrange = (min(datalist[0]), max(datalist[0]))
-        return self._from_xdata_ydata(ind, datalist[0], xrange, yrange, options=options)
+        dl = len(datalist)
+        #if dl > 1:
+        #    print "WARNING, currently only 1 data set allowed"
+        #    datalist = datalist[0]
+        if dl == 3:
+            datalist = datalist+[0]
+        #bardata = []
+        #cnt = 1
+        #for pnts in datalist:
+            #ind = [i+cnt/dl for i in range(len(pnts))]
+        ind = range(len(datalist))
+        xrange = (0, len(datalist))
+        yrange = (min(datalist), max(datalist))
+            #bardata.append([ind, pnts, xrange, yrange])
+            #cnt += 1
+        return self._from_xdata_ydata(ind, datalist, xrange, yrange, options=options)
 
 class GraphicPrimitiveFactory_circle(GraphicPrimitiveFactory):
     def __call__(self, point, radius, **kwds):
@@ -1441,8 +1445,8 @@
             options[k] = v
         return self._from_xdata_ydata(xdata, ydata, options=options)
 
-# WARNING:
-# The below class can potentially be very slow for large point sets.
+# WARNING: The below GraphicPrimitiveFactory_from_point_list
+# class can potentially be very slow for large point sets.
 #
 # It exists because it provides the following functionality:
 # Allows user to give as input to the function 'point'
@@ -1522,7 +1526,20 @@
 
 class BarChartFactory(GraphicPrimitiveFactory_bar_chart):
     """
-    A bar chart.
+    A bar chart of (currently) one list of numerical data.
+    Support for more datalists in progress.
+
+    EXAMPLES:
+
+        A bar_chart with blue bars:
+        sage: bc1 = bar_chart([1,2,3,4])
+
+        A bar_chart with thinner bars:
+        sage: bc2 = bar_chart([x^2 for x in range(1,20)], width=0.2)
+
+        A bar_chart with negative values and red bars:
+        sage: bc3 = bar_chart([-3,5,-6,11], rgbcolor=(1,0,0))
+
     """
     def _reset(self):
         self.options={'width':0.5,'rgbcolor':(0, 0, 1)}
@@ -1532,6 +1549,13 @@
 
     def _from_xdata_ydata(self, ind, datalist, xrange, yrange, options):
         g = Graphics()
+        #TODO: improve below for multiple data sets!
+        #cnt = 1
+        #for ind, pnts, xrange, yrange in bardata:
+            #options={'rgbcolor':hue(cnt/dl),'width':0.5/dl}
+        #    g._bar_chart(ind, pnts, xrange, yrange, options=options)
+        #    cnt += 1
+        #else:
         g._bar_chart(ind, datalist, xrange, yrange, options=options)
         return g
 
@@ -1748,15 +1772,7 @@
 
     def _from_xdata_ydata(self, xy_data_array, xrange, yrange, options):
         g = Graphics()
-<<<<<<< HEAD
-        x = float(point[0])
-        y = float(point[1])
-        r = float(r)
-        g.append(GraphicPrimitive_Circle(x, y, r, options))
-        g._extend_axes(x+r, x-r, y+r, y-r)
-=======
         g._matrix_plot(xy_data_array, xrange, yrange, options)
->>>>>>> 84f4ce52
         return g
 
 #unique matrix_plot instance
@@ -1777,6 +1793,9 @@
 
     EXAMPLES:
 
+    Plot the vector field of sin and cos:
+    sage: vf1 = plot_vector_field((lambda x:sin(x), lambda y:cos(y)), (-3,3), (-3,3))
+
     """
     def _reset(self):
         self.options={'plot_points':20, 'cmap':'gray'}
@@ -1786,16 +1805,7 @@
 
     def _from_xdata_ydata(self, xpos_array, ypos_array, xvec_array, yvec_array, xrange, yrange, options):
         g = Graphics()
-<<<<<<< HEAD
-        g.__xmin = xrange[0]
-        g.__xmax = xrange[1]
-        g.__ymin = yrange[0]
-        g.__ymax = yrange[1]
-        g.append(GraphicPrimitive_ContourPlot(xy_data_array, xrange, yrange, options))
-        g._extend_axes(xrange[0], xrange[1], yrange[0], yrange[1])
-=======
         g._plot_field(xpos_array, ypos_array, xvec_array, yvec_array, xrange, yrange, options)
->>>>>>> 84f4ce52
         return g
 
 #unique plot_vector_field instance
@@ -1828,8 +1838,7 @@
 
     def _from_xdata_ydata(self, point, r, angle, options):
         g = Graphics()
-        g.append(GraphicPrimitive_Disk(point, r, angle, options))
-        g._extend_axes(2*r, -2*r, 2*r, -2*r)
+        g._disk(point, r, angle, options)
         return g
 
 #an unique disk instance
@@ -1870,50 +1879,9 @@
 # unique point instance
 point = PointFactory()
 
-<<<<<<< HEAD
-class TextFactory(GraphicPrimitiveFactory_text):
-    """
-    Text at the point (x,y)
-    Type text.options for a dictionary of options.
-
-    EXAMPLES:
-        Type this to see some text in top right plane:
-
-        sage: t = text("SAGE is really neat!!",(2,12))
-
-        Type this to see the same text in larger font and colored red:
-
-        sage: t = text("SAGE is really neat!!",(2,12),fontsize=20,rgbcolor=(1,0,0))
-
-        You can also center text differently:
-
-        sage: t1 = text("Hello",(1,1), vertical_alignment="top")
-        sage: t2 = text("World", (1,0.5), horizontal_alignment="left")
-
-    """
-    def _reset(self):
-        self.options = {'fontsize':10, 'rgbcolor':(0,0,0),
-                        'horizontal_alignment':'center',
-                        'vertical_alignment':'center'}
-
-    def _repr_(self):
-        return "type text? for help and examples"
-
-    def _from_xdata_ydata(self, string, point, options):
-        g = Graphics()
-        g.append(GraphicPrimitive_Text(string, point, options))
-        g._extend_x_axis(2*point[0])
-        g._extend_y_axis(2*point[1])
-        return g
-
-# unique text instance
-text = TextFactory()
-
-=======
->>>>>>> 84f4ce52
+
 class PolygonFactory(GraphicPrimitiveFactory_from_point_list):
     """
-
     Type polygon.options for a dictionary of the default
     options for polygons.  You can change this to change
     the defaults for all future polygons.  Use polygon.reset()
