--- conflicted
+++ resolved
@@ -985,17 +985,14 @@
             <type 'sage.matrix.matrix_modn_dense_float.Matrix_modn_dense_float'>
             sage: type(matrix(GF(16007), 2, range(4)))
             <type 'sage.matrix.matrix_modn_dense_double.Matrix_modn_dense_double'>
-<<<<<<< HEAD
             sage: type(matrix(CBF, 2, range(4)))
             <type 'sage.matrix.matrix_complex_ball_dense.Matrix_complex_ball_dense'>
-=======
             sage: type(matrix(GF(2), 2, range(4)))
             <type 'sage.matrix.matrix_mod2_dense.Matrix_mod2_dense'>
             sage: type(matrix(GF(64,'z'), 2, range(4)))
             <type 'sage.matrix.matrix_gf2e_dense.Matrix_gf2e_dense'>
             sage: type(matrix(GF(125,'z'), 2, range(4)))     # optional: meataxe
             <type 'sage.matrix.matrix_gfpn_dense.Matrix_gfpn_dense'>
->>>>>>> 7f50c6bf
         """
         R = self.base_ring()
         if self.is_dense():
@@ -1037,28 +1034,19 @@
                 return matrix_mpolynomial_dense.Matrix_mpolynomial_dense
             #elif isinstance(R, sage.rings.padics.padic_ring_capped_relative.pAdicRingCappedRelative):
             #    return padics.matrix_padic_capped_relative_dense
-            # the default
-<<<<<<< HEAD
-            else:
-                from sage.symbolic.ring import SR   # causes circular imports
-                if R is SR:
-                    import matrix_symbolic_dense
-                    return matrix_symbolic_dense.Matrix_symbolic_dense
-
-                # ComplexBallField might become a lazy import,
-                # thus do not import it here too early.
-                from sage.rings.complex_arb import ComplexBallField
-                if isinstance(R, ComplexBallField):
-                    import matrix_complex_ball_dense
-                    return matrix_complex_ball_dense.Matrix_complex_ball_dense
-                return matrix_generic_dense.Matrix_generic_dense
-=======
+
             from sage.symbolic.ring import SR   # causes circular imports
             if R is SR:
                 import matrix_symbolic_dense
                 return matrix_symbolic_dense.Matrix_symbolic_dense
+
+            # ComplexBallField might become a lazy import,
+            # thus do not import it here too early.
+            from sage.rings.complex_arb import ComplexBallField
+            if isinstance(R, ComplexBallField):
+                import matrix_complex_ball_dense
+                return matrix_complex_ball_dense.Matrix_complex_ball_dense
             return matrix_generic_dense.Matrix_generic_dense
->>>>>>> 7f50c6bf
 
         else:
             if sage.rings.finite_rings.integer_mod_ring.is_IntegerModRing(R) and R.order() < matrix_modn_sparse.MAX_MODULUS:
