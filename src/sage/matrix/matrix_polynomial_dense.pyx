--- conflicted
+++ resolved
@@ -193,21 +193,14 @@
 
         if transformation:
             U = M._weak_popov_form(transformation=True, shifts=shifts)
-<<<<<<< HEAD
-            return M, U
         else:
             M._weak_popov_form(transformation=False, shifts=shifts)
-            return M
-=======
-        else:
-            M._weak_popov_form(transformation=False, shifts=shifts)
 
         M.set_immutable()
         if transformation:
             U.set_immutable()
 
         return (M,U) if transformation else M
->>>>>>> ff0b73ef
 
     def _weak_popov_form(self, transformation=False, shifts=None):
         """
@@ -254,11 +247,8 @@
         cdef Matrix M = self
         cdef Matrix U
 
-<<<<<<< HEAD
-=======
         cdef list to_row, conflicts
 
->>>>>>> ff0b73ef
         R = self.base_ring()
         one = R.one()
 
@@ -481,15 +471,9 @@
         A = self.__copy__()
 
         if transformation:
-<<<<<<< HEAD
-            U = A._hermite_form_euclidean(transformation=True)
-        else:
-            A._hermite_form_euclidean(transformation=False)
-=======
             U = A._hermite_form_euclidean(transformation=True, normalization=lambda p: ~p.lc())
         else:
             A._hermite_form_euclidean(transformation=False, normalization=lambda p: ~p.lc())
->>>>>>> ff0b73ef
 
         if not include_zero_rows:
             i = A.nrows() - 1
@@ -499,118 +483,8 @@
             if transformation:
                 U = U[:i+1]
 
-<<<<<<< HEAD
-        return (A, U) if transformation else A
-
-    def hermite_form_reversed(self, include_zero_rows=True, transformation=False):
-        """
-        Return the reversed Hermite form of the matrix.
-
-        A reversed Hermite form is the Hermite form with reversed columns and rows.
-
-        The reversed Hermite form is normalized, i.e., the pivot polynomials are
-        monic.
-
-        INPUT:
-
-        - ``include_zero_rows`` -- boolean (default: ``True``); if ``False``,
-          the zero rows in the output matrix are deleted
-
-        - ``transformation`` -- boolean (default: ``False``); if ``True``,
-          return the transformation matrix as well
-
-        OUTPUT:
-
-        - the reversed Hermite form `H`
-
-        - (optional) the transformation matrix `U` such that `UA = H`, possibly
-          with zero rows deleted
-
-        EXAMPLES::
-
-            sage: M.<x> = GF(5)[]
-            sage: A = matrix(M, [[x^((i-j) % 5) for i in range(5)] for j in range(5)])
-            sage: A
-            [  1   x x^2 x^3 x^4]
-            [x^4   1   x x^2 x^3]
-            [x^3 x^4   1   x x^2]
-            [x^2 x^3 x^4   1   x]
-            [  x x^2 x^3 x^4   1]
-            sage: A.hermite_form()
-            [      1       x     x^2     x^3     x^4]
-            [      0 x^5 + 4       0       0       0]
-            [      0       0 x^5 + 4       0       0]
-            [      0       0       0 x^5 + 4       0]
-            [      0       0       0       0 x^5 + 4]
-            sage: A.hermite_form_reversed()
-            [x^5 + 4       0       0       0       0]
-            [      0 x^5 + 4       0       0       0]
-            [      0       0 x^5 + 4       0       0]
-            [      0       0       0 x^5 + 4       0]
-            [      x     x^2     x^3     x^4       1]
-
-            sage: B = matrix(M, 3, [x,x+1,x^2,x^2,x,x^3,x+x^2,2*x+1,x^3+x^2]); B
-            [        x     x + 1       x^2]
-            [      x^2         x       x^3]
-            [  x^2 + x   2*x + 1 x^3 + x^2]
-            sage: B.hermite_form_reversed()
-            [    0     0     0]
-            [    0   x^2     0]
-            [    x x + 1   x^2]
-            sage: B.hermite_form_reversed(include_zero_rows=False)
-            [    0   x^2     0]
-            [    x x + 1   x^2]
-        """
-        A = self.__copy__()
-
-        if transformation:
-            U = A._reversed_hermite_form_euclidean(transformation=True)
-        else:
-            A._reversed_hermite_form_euclidean(transformation=False)
-
-        if not include_zero_rows:
-            i = 0
-            while i < A.nrows() and A.row(i) == 0:
-                i += 1
-            A = A[i:]
-            if transformation:
-                U = U[i:]
-
-        return (A, U) if transformation else A
-
-    def _reversed_hermite_form_euclidean(self, transformation=False):
-        """
-        Transform the matrix in place to reversed hermite normal form and
-        optionally return the transformation matrix.
-
-        EXAMPLES::
-
-            sage: P.<x> = QQ[]
-            sage: A = matrix(P, 2, 3, [x, 1, 2*x, x, 1+x, 2])
-            sage: A.hermite_form_reversed()
-            [    x^2 - x x^2 + x - 1           0]
-            [      1/2*x 1/2*x + 1/2           1]
-
-            sage: P.<x> = GF(5)[]
-            sage: A = matrix(P,3,[P.random_element(2) for i in range(12)])
-            sage: H,U = A.hermite_form_reversed(transformation=True)
-            sage: U * A == H
-            True
-        """
-        self.reverse_rows_and_columns()
-        if transformation:
-            U = self._hermite_form_euclidean(transformation=True)
-            U.reverse_rows_and_columns()
-        else:
-            self._hermite_form_euclidean(transformation=False)
-        self.reverse_rows_and_columns()
-
-        if transformation:
-            return U
-=======
         A.set_immutable()
         if transformation:
             U.set_immutable()
 
-        return (A, U) if transformation else A
->>>>>>> ff0b73ef
+        return (A, U) if transformation else A