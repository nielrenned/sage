--- conflicted
+++ resolved
@@ -33,11 +33,8 @@
 from sage.rings.infinity import infinity
 from sage.rings.universal_cyclotomic_field import UniversalCyclotomicField
 from sage.misc.superseded import deprecated_function_alias
-<<<<<<< HEAD
-=======
 from sage.misc.cachefunc import cached_method
 
->>>>>>> 8f93e71c
 
 class CoxeterMatrixGroup(FinitelyGeneratedMatrixGroup_generic, UniqueRepresentation):
     r"""
@@ -527,11 +524,7 @@
             [   0 -1/2    1    0]
             [   0 -1/2    0    1]
         """
-<<<<<<< HEAD
-        return self._matrix.bilinear_form()
-=======
         return self._matrix.bilinear_form(self.base_ring())
->>>>>>> 8f93e71c
 
     def is_finite(self):
         """
@@ -627,8 +620,6 @@
         if not i in self.index_set():
             raise ValueError("%s is not in the index set %s" % (i, self.index_set()))
         return self.gen(self.index_set().index(i))
-<<<<<<< HEAD
-=======
 
     @cached_method
     def positive_roots(self, as_reflections=False):
@@ -776,7 +767,6 @@
         simple_weights = self.bilinear_form().inverse()
         return {i: simple_weights[k]
                 for k, i in enumerate(self.index_set())}
->>>>>>> 8f93e71c
 
     class Element(MatrixGroupElement_generic):
         """
@@ -828,8 +818,6 @@
                 [ 0  1 -1]
             """
             return self.matrix()
-<<<<<<< HEAD
-=======
 
         @cached_method
         def action_on_root_indices(self, i):
@@ -847,5 +835,4 @@
             """
             roots = self.parent().roots()
             rt = self * roots[i]
-            return roots.index(rt)
->>>>>>> 8f93e71c
+            return roots.index(rt)