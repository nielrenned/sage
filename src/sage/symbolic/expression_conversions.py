"""
Conversion of symbolic expressions to other types

This module provides routines for converting new symbolic expressions
to other types.  Primarily, it provides a class :class:`Converter`
which will walk the expression tree and make calls to methods
overridden by subclasses.
"""
###############################################################################
#   Sage: Open Source Mathematical Software
#       Copyright (C) 2009 Mike Hansen <mhansen@gmail.com>
#
#  Distributed under the terms of the GNU General Public License (GPL),
#  version 2 or any later version.  The full text of the GPL is available at:
#                  http://www.gnu.org/licenses/
###############################################################################
from __future__ import print_function

import operator as _operator
from sage.rings.rational_field import QQ
from sage.symbolic.all import I, SR
from sage.functions.all import exp
from sage.symbolic.operators import arithmetic_operators, relation_operators, FDerivativeOperator, add_vararg, mul_vararg
from sage.functions.piecewise import piecewise
from sage.rings.number_field.number_field_element_quadratic import NumberFieldElement_quadratic
from functools import reduce
GaussianField = I.pyobject().parent()


class FakeExpression(object):
    r"""
    Pynac represents `x/y` as `xy^{-1}`.  Often, tree-walkers would prefer
    to see divisions instead of multiplications and negative exponents.
    To allow for this (since Pynac internally doesn't have division at all),
    there is a possibility to pass use_fake_div=True; this will rewrite
    an Expression into a mixture of Expression and FakeExpression nodes,
    where the FakeExpression nodes are used to represent divisions.
    These nodes are intended to act sufficiently like Expression nodes
    that tree-walkers won't care about the difference.
    """

    def __init__(self, operands, operator):
        """
        EXAMPLES::

            sage: from sage.symbolic.expression_conversions import FakeExpression
            sage: import operator; x,y = var('x,y')
            sage: FakeExpression([x, y], operator.div)
            FakeExpression([x, y], <built-in function div>)
        """
        self._operands = operands
        self._operator = operator

    def __repr__(self):
        """
        EXAMPLES::

            sage: from sage.symbolic.expression_conversions import FakeExpression
            sage: import operator; x,y = var('x,y')
            sage: FakeExpression([x, y], operator.div)
            FakeExpression([x, y], <built-in function div>)
        """
        return "FakeExpression(%r, %r)"%(self._operands, self._operator)

    def pyobject(self):
        """
        EXAMPLES::

            sage: from sage.symbolic.expression_conversions import FakeExpression
            sage: import operator; x,y = var('x,y')
            sage: f = FakeExpression([x, y], operator.div)
            sage: f.pyobject()
            Traceback (most recent call last):
            ...
            TypeError: self must be a numeric expression
        """
        raise TypeError('self must be a numeric expression')

    def operands(self):
        """
        EXAMPLES::

            sage: from sage.symbolic.expression_conversions import FakeExpression
            sage: import operator; x,y = var('x,y')
            sage: f = FakeExpression([x, y], operator.div)
            sage: f.operands()
            [x, y]
        """
        return self._operands

    def __getitem__(self, i):
        """
        EXAMPLES::

            sage: from sage.symbolic.expression_conversions import FakeExpression
            sage: import operator; x,y = var('x,y')
            sage: f = FakeExpression([x, y], operator.div)
            sage: f[0]
            x
        """
        return self._operands[i]

    def operator(self):
        """
        EXAMPLES::

            sage: from sage.symbolic.expression_conversions import FakeExpression
            sage: import operator; x,y = var('x,y')
            sage: f = FakeExpression([x, y], operator.div)
            sage: f.operator()
            <built-in function div>
        """
        return self._operator

    def _fast_callable_(self, etb):
        """
        EXAMPLES::

            sage: from sage.symbolic.expression_conversions import FakeExpression
            sage: import operator; x,y = var('x,y')
            sage: f = FakeExpression([x, y], operator.div)
            sage: fast_callable(f, vars=['x','y']).op_list()
            [('load_arg', 0), ('load_arg', 1), 'div', 'return']
        """
        return fast_callable(self, etb)

    def _fast_float_(self, *vars):
        """
        EXAMPLES::

            sage: from sage.symbolic.expression_conversions import FakeExpression
            sage: import operator; x,y = var('x,y')
            sage: f = FakeExpression([x, y], operator.div)
            sage: fast_float(f, 'x', 'y').op_list()
            [('load_arg', 0), ('load_arg', 1), 'div', 'return']
        """
        return fast_float(self, *vars)

class Converter(object):
    def __init__(self, use_fake_div=False):
        """
        If use_fake_div is set to True, then the converter will try to
        replace expressions whose operator is operator.mul with the
        corresponding expression whose operator is operator.div.

        EXAMPLES::

            sage: from sage.symbolic.expression_conversions import Converter
            sage: c = Converter(use_fake_div=True)
            sage: c.use_fake_div
            True
        """
        self.use_fake_div = use_fake_div

    def __call__(self, ex=None):
        """
        .. NOTE::

            If this object does not have an attribute ``ex``, then an argument
            must be passed into :meth:`__call__`.

        EXAMPLES::

            sage: from sage.symbolic.expression_conversions import Converter
            sage: c = Converter(use_fake_div=True)
            sage: c(SR(2))
            Traceback (most recent call last):
            ...
            NotImplementedError: pyobject
            sage: c(x+2)
            Traceback (most recent call last):
            ...
            NotImplementedError: arithmetic
            sage: c(x)
            Traceback (most recent call last):
            ...
            NotImplementedError: symbol
            sage: c(x==2)
            Traceback (most recent call last):
            ...
            NotImplementedError: relation
            sage: c(sin(x))
            Traceback (most recent call last):
            ...
            NotImplementedError: composition
            sage: c(function('f', x).diff(x))
            Traceback (most recent call last):
            ...
            NotImplementedError: derivative

        We can set a default value for the argument by setting
        the ``ex`` attribute::

            sage: c.ex = SR(2)
            sage: c()
            Traceback (most recent call last):
            ...
            NotImplementedError: pyobject
        """
        if ex is None:
            ex = self.ex

        try:
            obj = ex.pyobject()
            return self.pyobject(ex, obj)
        except TypeError as err:
            if 'self must be a numeric expression' not in err:
                raise err

        operator = ex.operator()
        if operator is None:
            return self.symbol(ex)

        if operator in arithmetic_operators:
            if getattr(self, 'use_fake_div', False) and (operator is _operator.mul or operator is mul_vararg):
                div = self.get_fake_div(ex)
                return self.arithmetic(div, div.operator())
            return self.arithmetic(ex, operator)
        elif operator in relation_operators:
            return self.relation(ex, operator)
        elif isinstance(operator, FDerivativeOperator):
            return self.derivative(ex, operator)
        elif operator == tuple:
            return self.tuple(ex)
        else:
            return self.composition(ex, operator)

    def get_fake_div(self, ex):
        """
        EXAMPLES::

            sage: from sage.symbolic.expression_conversions import Converter
            sage: c = Converter(use_fake_div=True)
            sage: c.get_fake_div(sin(x)/x)
            FakeExpression([sin(x), x], <built-in function div>)
            sage: c.get_fake_div(-1*sin(x))
            FakeExpression([sin(x)], <built-in function neg>)
            sage: c.get_fake_div(-x)
            FakeExpression([x], <built-in function neg>)
            sage: c.get_fake_div((2*x^3+2*x-1)/((x-2)*(x+1)))
            FakeExpression([2*x^3 + 2*x - 1, FakeExpression([x + 1, x - 2], <built-in function mul>)], <built-in function div>)

        Check if :trac:`8056` is fixed, i.e., if numerator is 1.::

            sage: c.get_fake_div(1/pi/x)
            FakeExpression([1, FakeExpression([pi, x], <built-in function mul>)], <built-in function div>)
        """
        d = []
        n = []
        for arg in ex.operands():
            ops = arg.operands()
            try:
                if arg.operator() is _operator.pow and repr(ops[1]) == '-1':
                    d.append(ops[0])
                else:
                    n.append(arg)
            except TypeError:
                n.append(arg)

        len_d = len(d)
        if len_d == 0:
            repr_n = [repr(_) for _ in n]
            if len(n) == 2 and "-1" in repr_n:
                a = n[0] if repr_n[1] == "-1" else n[1]
                return FakeExpression([a], _operator.neg)
            else:
                return ex
        elif len_d == 1:
            d = d[0]
        else:
            d = FakeExpression(d, _operator.mul)

        if len(n) == 0:
            return FakeExpression([SR.one(), d], _operator.div)
        elif len(n) == 1:
            n = n[0]
        else:
            n = FakeExpression(n, _operator.mul)

        return FakeExpression([n,d], _operator.div)

    def pyobject(self, ex, obj):
        """
        The input to this method is the result of calling
        :meth:`pyobject` on a symbolic expression.

        .. note::

           Note that if a constant such as ``pi`` is encountered in
           the expression tree, its corresponding pyobject which is an
           instance of :class:`sage.symbolic.constants.Pi` will be
           passed into this method.  One cannot do arithmetic using
           such an object.

        TESTS::

            sage: from sage.symbolic.expression_conversions import Converter
            sage: f = SR(1)
            sage: Converter().pyobject(f, f.pyobject())
            Traceback (most recent call last):
            ...
            NotImplementedError: pyobject
        """
        raise NotImplementedError("pyobject")

    def symbol(self, ex):
        """
        The input to this method is a symbolic expression which
        corresponds to a single variable.  For example, this method
        could be used to return a generator for a polynomial ring.

        TESTS::

            sage: from sage.symbolic.expression_conversions import Converter
            sage: Converter().symbol(x)
            Traceback (most recent call last):
            ...
            NotImplementedError: symbol
        """
        raise NotImplementedError("symbol")

    def relation(self, ex, operator):
        """
        The input to this method is a symbolic expression which
        corresponds to a relation.

        TESTS::

            sage: from sage.symbolic.expression_conversions import Converter
            sage: import operator
            sage: Converter().relation(x==3, operator.eq)
            Traceback (most recent call last):
            ...
            NotImplementedError: relation
            sage: Converter().relation(x==3, operator.lt)
            Traceback (most recent call last):
            ...
            NotImplementedError: relation
        """
        raise NotImplementedError("relation")

    def derivative(self, ex, operator):
        """
        The input to this method is a symbolic expression which
        corresponds to a relation.

        TESTS::

            sage: from sage.symbolic.expression_conversions import Converter
            sage: a = function('f', x).diff(x); a
            diff(f(x), x)
            sage: Converter().derivative(a, a.operator())
            Traceback (most recent call last):
            ...
            NotImplementedError: derivative
        """
        raise NotImplementedError("derivative")

    def arithmetic(self, ex, operator):
        """
        The input to this method is a symbolic expression and the
        infix operator corresponding to that expression. Typically,
        one will convert all of the arguments and then perform the
        operation afterward.

        TESTS::

            sage: from sage.symbolic.expression_conversions import Converter
            sage: f = x + 2
            sage: Converter().arithmetic(f, f.operator())
            Traceback (most recent call last):
            ...
            NotImplementedError: arithmetic
        """
        raise NotImplementedError("arithmetic")

    def composition(self, ex, operator):
        """
        The input to this method is a symbolic expression and its
        operator.  This method will get called when you have a symbolic
        function application.

        TESTS::

            sage: from sage.symbolic.expression_conversions import Converter
            sage: f = sin(2)
            sage: Converter().composition(f, f.operator())
            Traceback (most recent call last):
            ...
            NotImplementedError: composition
        """
        raise NotImplementedError("composition")

class InterfaceInit(Converter):
    def __init__(self, interface):
        """
        EXAMPLES::

            sage: from sage.symbolic.expression_conversions import InterfaceInit
            sage: m = InterfaceInit(maxima)
            sage: a = pi + 2
            sage: m(a)
            '(%pi)+(2)'
            sage: m(sin(a))
            'sin((%pi)+(2))'
            sage: m(exp(x^2) + pi + 2)
            '(%pi)+(exp((_SAGE_VAR_x)^(2)))+(2)'

        """
        self.name_init = "_%s_init_"%interface.name()
        self.interface = interface
        self.relation_symbols = interface._relation_symbols()

    def symbol(self, ex):
        """
        EXAMPLES::

            sage: from sage.symbolic.expression_conversions import InterfaceInit
            sage: m = InterfaceInit(maxima)
            sage: m.symbol(x)
            '_SAGE_VAR_x'
            sage: f(x) = x
            sage: m.symbol(f)
            '_SAGE_VAR_x'
            sage: ii = InterfaceInit(gp)
            sage: ii.symbol(x)
            'x'
        """
        if self.interface.name()=='maxima':
            return '_SAGE_VAR_'+repr(SR(ex))
        else:
            return repr(SR(ex))

    def pyobject(self, ex, obj):
        """
        EXAMPLES::

            sage: from sage.symbolic.expression_conversions import InterfaceInit
            sage: ii = InterfaceInit(gp)
            sage: f = 2+I
            sage: ii.pyobject(f, f.pyobject())
            'I + 2'

            sage: ii.pyobject(SR(2), 2)
            '2'

            sage: ii.pyobject(pi, pi.pyobject())
            'Pi'
        """
        if (self.interface.name() in ['pari','gp'] and
            isinstance(obj, NumberFieldElement_quadratic) and
            obj.parent() == GaussianField):
            return repr(obj)
        try:
            return getattr(obj, self.name_init)()
        except AttributeError:
            return repr(obj)

    def relation(self, ex, operator):
        """
        EXAMPLES::

            sage: import operator
            sage: from sage.symbolic.expression_conversions import InterfaceInit
            sage: m = InterfaceInit(maxima)
            sage: m.relation(x==3, operator.eq)
            '_SAGE_VAR_x = 3'
            sage: m.relation(x==3, operator.lt)
            '_SAGE_VAR_x < 3'
        """
        return "%s %s %s"%(self(ex.lhs()), self.relation_symbols[operator],
                           self(ex.rhs()))

    def tuple(self, ex):
        """
        EXAMPLES::

            sage: from sage.symbolic.expression_conversions import InterfaceInit
            sage: m = InterfaceInit(maxima)
            sage: t = SR._force_pyobject((3, 4, e^x))
            sage: m.tuple(t)
            '[3,4,exp(_SAGE_VAR_x)]'
        """
        x = map(self, ex.operands())
        X = ','.join(x)
        return str(self.interface._left_list_delim()) + X + str(self.interface._right_list_delim())

    def derivative(self, ex, operator):
        """
        EXAMPLES::

            sage: from sage.symbolic.expression_conversions import InterfaceInit
            sage: m = InterfaceInit(maxima)
            sage: f = function('f')
            sage: a = f(x).diff(x); a
            diff(f(x), x)
            sage: print(m.derivative(a, a.operator()))
            diff('f(_SAGE_VAR_x), _SAGE_VAR_x, 1)
            sage: b = f(x).diff(x, x)
            sage: print(m.derivative(b, b.operator()))
            diff('f(_SAGE_VAR_x), _SAGE_VAR_x, 2)

        We can also convert expressions where the argument is not just a
        variable, but the result is an "at" expression using temporary
        variables::

            sage: y = var('y')
            sage: t = (f(x*y).diff(x))/y
            sage: t
            D[0](f)(x*y)
            sage: m.derivative(t, t.operator())
            "at(diff('f(_SAGE_VAR_t0), _SAGE_VAR_t0, 1), [_SAGE_VAR_t0 = (_SAGE_VAR_x)*(_SAGE_VAR_y)])"

        TESTS:

        Most of these confirm that :trac:`7401` was fixed::

            sage: t = var('t'); f = function('f')(t)
            sage: a = 2^e^t * f.subs(t=e^t) * diff(f, t).subs(t=e^t) + 2*t
            sage: solve(a == 0, diff(f, t).subs(t=e^t))
            [D[0](f)(e^t) == -2^(-e^t + 1)*t/f(e^t)]

        ::

            sage: f = function('f', x)
            sage: df = f.diff(x); df
            diff(f(x), x)
            sage: maxima(df)
            'diff('f(_SAGE_VAR_x),_SAGE_VAR_x,1)

        ::

            sage: a = df.subs(x=exp(x)); a
            D[0](f)(e^x)
            sage: b = maxima(a); b
            %at('diff('f(_SAGE_VAR_t0),_SAGE_VAR_t0,1),_SAGE_VAR_t0=%e^_SAGE_VAR_x)
            sage: bool(b.sage() == a)
            True

        ::

            sage: a = df.subs(x=4); a
            D[0](f)(4)
            sage: b = maxima(a); b
            %at('diff('f(_SAGE_VAR_t0),_SAGE_VAR_t0,1),_SAGE_VAR_t0=4)
            sage: bool(b.sage() == a)
            True

        It also works with more than one variable.  Note the preferred
        syntax ``function('f')(x, y)`` to create a general symbolic
        function of more than one variable::

            sage: x, y = var('x y')
            sage: f = function('f')(x, y)
            sage: f_x = f.diff(x); f_x
            diff(f(x, y), x)
            sage: maxima(f_x)
            'diff('f(_SAGE_VAR_x,_SAGE_VAR_y),_SAGE_VAR_x,1)

        ::

            sage: a = f_x.subs(x=4); a
            D[0](f)(4, y)
            sage: b = maxima(a); b
            %at('diff('f(_SAGE_VAR_t0,_SAGE_VAR_y),_SAGE_VAR_t0,1),_SAGE_VAR_t0=4)
            sage: bool(b.sage() == a)
            True

        ::

            sage: a = f_x.subs(x=4).subs(y=8); a
            D[0](f)(4, 8)
            sage: b = maxima(a); b
            %at('diff('f(_SAGE_VAR_t0,8),_SAGE_VAR_t0,1),_SAGE_VAR_t0=4)
            sage: bool(b.sage() == a)
            True

        Test a special case (:trac:`16697`)::

            sage: x,y = var('x,y')
            sage: (gamma_inc(x,y).diff(x))
            diff(gamma(x, y), x)
            sage: (gamma_inc(x,x+1).diff(x)).simplify()
            -(x + 1)^(x - 1)*e^(-x - 1) + D[0](gamma)(x, x + 1)
        """
        #This code should probably be moved into the interface
        #object in a nice way.
        from sage.symbolic.ring import is_SymbolicVariable
        if self.name_init != "_maxima_init_":
            raise NotImplementedError
        args = ex.operands()
        if (not all(is_SymbolicVariable(v) for v in args) or
            len(args) != len(set(args))):
            # An evaluated derivative of the form f'(1) is not a
            # symbolic variable, yet we would like to treat it like
            # one. So, we replace the argument `1` with a temporary
            # variable e.g. `t0` and then evaluate the derivative
            # f'(t0) symbolically at t0=1. See trac #12796.
            temp_args = [SR.var("t%s"%i) for i in range(len(args))]
            f = operator.function()(*temp_args)
            params = operator.parameter_set()
            params = ["%s, %s"%(temp_args[i]._maxima_init_(), params.count(i)) for i in set(params)]
            subs = ["%s = %s"%(t._maxima_init_(),a._maxima_init_()) for t,a in zip(temp_args,args)]
            outstr = "at(diff(%s, %s), [%s])"%(f._maxima_init_(),
                ", ".join(params),
                ", ".join(subs))
        else:
            f = operator.function()(*args)
            params = operator.parameter_set()
            params = ["%s, %s"%(args[i]._maxima_init_(), params.count(i)) for i in set(params)]
            outstr = "diff(%s, %s)"%(f._maxima_init_(),
                                        ", ".join(params))
        return outstr

    def arithmetic(self, ex, operator):
        """
        EXAMPLES::

            sage: import operator
            sage: from sage.symbolic.expression_conversions import InterfaceInit
            sage: m = InterfaceInit(maxima)
            sage: m.arithmetic(x+2, sage.symbolic.operators.add_vararg)
            '(_SAGE_VAR_x)+(2)'
        """
        args = ["(%s)"%self(op) for op in ex.operands()]
        return arithmetic_operators[operator].join(args)

    def composition(self, ex, operator):
        """
        EXAMPLES::

            sage: from sage.symbolic.expression_conversions import InterfaceInit
            sage: m = InterfaceInit(maxima)
            sage: m.composition(sin(x), sin)
            'sin(_SAGE_VAR_x)'
            sage: m.composition(ceil(x), ceil)
            'ceiling(_SAGE_VAR_x)'

            sage: m = InterfaceInit(mathematica)
            sage: m.composition(sin(x), sin)
            'Sin[x]'
        """
        ops = ex.operands()
        #FIXME: consider stripping pyobjects() in ops
        if hasattr(operator, self.name_init + "evaled_"):
            return getattr(operator, self.name_init + "evaled_")(*ops)
        else:
            ops = [self(_) for _ in ops]
        try:
            op = getattr(operator, self.name_init)()
        except (TypeError, AttributeError):
            op = repr(operator)

        return self.interface._function_call_string(op,ops,[])

#########
# Sympy #
#########
class SympyConverter(Converter):
    """
    Converts any expression to SymPy.

    EXAMPLES::

        sage: import sympy
        sage: var('x,y')
        (x, y)
        sage: f = exp(x^2) - arcsin(pi+x)/y
        sage: f._sympy_()
        exp(x**2) - asin(x + pi)/y
        sage: _._sage_()
        -arcsin(pi + x)/y + e^(x^2)

        sage: sympy.sympify(x) # indirect doctest
        x

    TESTS::

    Make sure we can convert I (:trac:`6424`)::

        sage: bool(I._sympy_() == I)
        True
        sage: (x+I)._sympy_()
        x + I

    """
    def pyobject(self, ex, obj):
        """
        EXAMPLES::

            sage: from sage.symbolic.expression_conversions import SympyConverter
            sage: s = SympyConverter()
            sage: f = SR(2)
            sage: s.pyobject(f, f.pyobject())
            2
            sage: type(_)
            <class 'sympy.core.numbers.Integer'>
        """
        try:
            return obj._sympy_()
        except AttributeError:
            return obj

    def arithmetic(self, ex, operator):
        """
        EXAMPLES::

            sage: from sage.symbolic.expression_conversions import SympyConverter
            sage: s = SympyConverter()
            sage: f = x + 2
            sage: s.arithmetic(f, f.operator())
            x + 2
        """
        import sympy
        operator = arithmetic_operators[operator]
        ops = [sympy.sympify(self(a), evaluate=False) for a in ex.operands()]
        if operator == "+":
            return sympy.Add(*ops)
        elif operator == "*":
            return sympy.Mul(*ops)
        elif operator == "-":
            return sympy.Sub(*ops)
        elif operator == "/":
            return sympy.Div(*ops)
        elif operator == "^":
            return sympy.Pow(*ops)
        else:
            raise NotImplementedError

    def symbol(self, ex):
        """
        EXAMPLES::

            sage: from sage.symbolic.expression_conversions import SympyConverter
            sage: s = SympyConverter()
            sage: s.symbol(x)
            x
            sage: type(_)
            <class 'sympy.core.symbol.Symbol'>
        """
        import sympy
        return sympy.symbols(repr(ex))

    def composition(self, ex, operator):
        """
        EXAMPLES::

            sage: from sage.symbolic.expression_conversions import SympyConverter
            sage: s = SympyConverter()
            sage: f = sin(2)
            sage: s.composition(f, f.operator())
            sin(2)
            sage: type(_)
            sin
            sage: f = arcsin(2)
            sage: s.composition(f, f.operator())
            asin(2)
        """
        import sympy

        f = operator._sympy_init_()
        g = ex.operands()

<<<<<<< HEAD
        f_sympy = getattr(sympy, f, sympy.Function)
        # print(f,g,f_sympy,sympy.sympify(g, evaluate=False),*sympy.sympify(g, evaluate=False))
        try :
            if f_sympy == sympy.Function :
                # Case f generic fuction
                # print (type(f_sympy(f)))
                # print (type(f_sympy(f)(*sympy.sympify(g, evaluate=False))))
                return f_sympy(f)(*sympy.sympify(g, evaluate=False))
            else :
                return f_sympy(*sympy.sympify(g, evaluate=False))
        except:
            raise NotImplementedError("SymPy function '%s' doesn't exist" % f)
=======
        f_sympy = getattr(sympy, f, None)
        if f_sympy:
            return f_sympy(*sympy.sympify(g, evaluate=False))
        else:
            from sage.symbolic.function_factory import SymbolicFunction
            if isinstance(ex.operator(), SymbolicFunction):
                return sympy.Function(str(f))(*g, evaluate=False)


    def derivative(self, ex, operator):
        """
        Convert the derivative in sympy
        INPUT:

        - ``ex`` -- a symbolic expression

        - ``operator`` -- operator

        TESTS::
            sage: import sympy

            sage: var('x','y')
            (x, y)

            sage: f_sage = function('f_sage')(x,y)
            sage: f_sympy = f_sage._sympy_()

            sage: df_sage = f_sage.diff(x,2,y,1); df_sage
            diff(f_sage(x, y), x, x, y)
            sage: df_sympy = df_sage._sympy_(); df_sympy
            Derivative(f_sage(x, y), x, x, y)
            sage: df_sympy == f_sympy.diff(x,2,y,1)
            True


        """
        import sympy

        # retrive derivated function
        f = operator.function()
        f_sympy = self.composition(ex,f)



        # retrive order
        order = operator._parameter_set
        # arguments
        _args = ex.arguments()

        sympy_arg = []
        for aa in range(len(_args)):
            gg = order.count(aa)
            if gg > 0 :
                sympy_arg.append(_args[aa])
                sympy_arg.append(gg)

        return f_sympy.diff(*sympy_arg)


>>>>>>> 0be1d909

sympy = SympyConverter()

#############
# Algebraic #
#############
class AlgebraicConverter(Converter):
    def __init__(self, field):
        """
        EXAMPLES::

            sage: from sage.symbolic.expression_conversions import AlgebraicConverter
            sage: a = AlgebraicConverter(QQbar)
            sage: a.field
            Algebraic Field
            sage: a.reciprocal_trig_functions['cot']
            tan
        """
        self.field = field

        from sage.functions.all import reciprocal_trig_functions
        self.reciprocal_trig_functions = reciprocal_trig_functions

    def pyobject(self, ex, obj):
        """
        EXAMPLES::

            sage: from sage.symbolic.expression_conversions import AlgebraicConverter
            sage: a = AlgebraicConverter(QQbar)
            sage: f = SR(2)
            sage: a.pyobject(f, f.pyobject())
            2
            sage: _.parent()
            Algebraic Field
        """
        return self.field(obj)

    def arithmetic(self, ex, operator):
        """
        Convert a symbolic expression to an algebraic number.

        EXAMPLES::

            sage: from sage.symbolic.expression_conversions import AlgebraicConverter
            sage: f = 2^(1/2)
            sage: a = AlgebraicConverter(QQbar)
            sage: a.arithmetic(f, f.operator())
            1.414213562373095?

        TESTS::

            sage: f = pi^6
            sage: a = AlgebraicConverter(QQbar)
            sage: a.arithmetic(f, f.operator())
            Traceback (most recent call last):
            ...
            TypeError: unable to convert pi^6 to Algebraic Field
        """
        # We try to avoid simplifying, because maxima's simplify command
        # can change the value of a radical expression (by changing which
        # root is selected).
        try:
            if operator is _operator.pow:
                from sage.rings.all import Rational
                base, expt = ex.operands()
                base = self.field(base)
                expt = Rational(expt)
                return self.field(base**expt)
            else:
                if operator is add_vararg:
                    operator = _operator.add
                elif operator is mul_vararg:
                    operator = _operator.mul
                return reduce(operator, map(self, ex.operands()))
        except TypeError:
            pass

        if operator is _operator.pow:
            from sage.symbolic.constants import e, pi, I
            base, expt = ex.operands()
            if base == e and expt / (pi*I) in QQ:
                return exp(expt)._algebraic_(self.field)

        raise TypeError("unable to convert %r to %s"%(ex, self.field))

    def composition(self, ex, operator):
        """
        Coerce to an algebraic number.

        EXAMPLES::

            sage: from sage.symbolic.expression_conversions import AlgebraicConverter
            sage: a = AlgebraicConverter(QQbar)
            sage: a.composition(exp(I*pi/3, hold=True), exp)
            0.500000000000000? + 0.866025403784439?*I
            sage: a.composition(sin(pi/7), sin)
            0.4338837391175581? + 0.?e-18*I

        TESTS::

            sage: QQbar(zeta(7))
            Traceback (most recent call last):
            ...
            TypeError: unable to convert zeta(7) to Algebraic Field

        Test :trac:`22571`::

            sage: a.composition(exp(0, hold=True), exp)
            1
            sage: a.composition(exp(1, hold=True), exp)
            Traceback (most recent call last):
            ...
            ValueError: unable to represent as an algebraic number
            sage: a.composition(exp(pi*I*RR(1), hold=True), exp)
            Traceback (most recent call last):
            ...
            TypeError: no canonical coercion from Real Field with 53 bits of precision to Rational Field
            sage: a.composition(exp(pi*CC.gen(), hold=True), exp)
            Traceback (most recent call last):
            ...
            TypeError: no canonical coercion from Real Field with 53 bits of precision to Rational Field
            sage: bool(sin(pi*RR("0.7000000000000002")) > 0)
            True
        """
        func = operator
        operand, = ex.operands()

        QQbar = self.field.algebraic_closure()
        # Note that comparing functions themselves goes via maxima, and is SLOW
        func_name = repr(func)
        if func_name == 'exp':
            if operand.real():
                raise ValueError("unable to represent as an algebraic number")
            # Coerce (not convert, see #22571) arg to a rational
            arg = operand.imag()/(2*ex.parent().pi())
            rat_arg = QQ.coerce(arg.pyobject())
            res = QQbar.zeta(rat_arg.denom())**rat_arg.numer()
        elif func_name in ['sin', 'cos', 'tan']:
            exp_ia = exp(SR(-1).sqrt()*operand)._algebraic_(QQbar)
            if func_name == 'sin':
                res = (exp_ia - ~exp_ia)/(2*QQbar.zeta(4))
            elif func_name == 'cos':
                res = (exp_ia + ~exp_ia)/2
            else:
                res = -QQbar.zeta(4)*(exp_ia - ~exp_ia)/(exp_ia + ~exp_ia)
        elif func_name in ['sinh', 'cosh', 'tanh']:
            exp_a = exp(operand)._algebraic_(QQbar)
            if func_name == 'sinh':
                res = (exp_a - ~exp_a)/2
            elif func_name == 'cosh':
                res = (exp_a + ~exp_a)/2
            else:
                res = (exp_a - ~exp_a) / (exp_a + ~exp_a)
        elif func_name in self.reciprocal_trig_functions:
            res = ~self.reciprocal_trig_functions[func_name](operand)._algebraic_(QQbar)
        else:
            res = func(operand._algebraic_(self.field))
            #We have to handle the case where we get the same symbolic
            #expression back.  For example, QQbar(zeta(7)).  See
            #ticket #12665.
            if (res - ex).is_trivial_zero():
                raise TypeError("unable to convert %r to %s"%(ex, self.field))
        return self.field(res)

def algebraic(ex, field):
    """
    Returns the symbolic expression *ex* as a element of the algebraic
    field *field*.

    EXAMPLES::

        sage: a = SR(5/6)
        sage: AA(a)
        5/6
        sage: type(AA(a))
        <class 'sage.rings.qqbar.AlgebraicReal'>
        sage: QQbar(a)
        5/6
        sage: type(QQbar(a))
        <class 'sage.rings.qqbar.AlgebraicNumber'>
        sage: QQbar(i)
        I
        sage: AA(golden_ratio)
        1.618033988749895?
        sage: QQbar(golden_ratio)
        1.618033988749895?
        sage: QQbar(sin(pi/3))
        0.866025403784439?

        sage: QQbar(sqrt(2) + sqrt(8))
        4.242640687119285?
        sage: AA(sqrt(2) ^ 4) == 4
        True
        sage: AA(-golden_ratio)
        -1.618033988749895?
        sage: QQbar((2*I)^(1/2))
        1 + 1*I
        sage: QQbar(e^(pi*I/3))
        0.50000000000000000? + 0.866025403784439?*I

        sage: AA(x*sin(0))
        0
        sage: QQbar(x*sin(0))
        0
    """
    return AlgebraicConverter(field)(ex)

##############
# Polynomial #
##############
class PolynomialConverter(Converter):
    def __init__(self, ex, base_ring=None, ring=None):
        """
        A converter from symbolic expressions to polynomials.

        See :func:`polynomial` for details.

        EXAMPLES::

            sage: from sage.symbolic.expression_conversions import PolynomialConverter
            sage: x, y = var('x,y')
            sage: p = PolynomialConverter(x+y, base_ring=QQ)
            sage: p.base_ring
            Rational Field
            sage: p.ring
            Multivariate Polynomial Ring in x, y over Rational Field

            sage: p = PolynomialConverter(x, base_ring=QQ)
            sage: p.base_ring
            Rational Field
            sage: p.ring
            Univariate Polynomial Ring in x over Rational Field

            sage: p = PolynomialConverter(x, ring=QQ['x,y'])
            sage: p.base_ring
            Rational Field
            sage: p.ring
            Multivariate Polynomial Ring in x, y over Rational Field

            sage: p = PolynomialConverter(x+y, ring=QQ['x'])
            Traceback (most recent call last):
            ...
            TypeError: y is not a variable of Univariate Polynomial Ring in x over Rational Field

        TESTS::

            sage: t, x, z = SR.var('t,x,z')
            sage: QQ[i]['x,y,z,t'](4*I*t + 2*x -12*z + 2)
            2*x - 12*z + (4*I)*t + 2
        """
        if not (ring is None or base_ring is None):
            raise TypeError("either base_ring or ring must be specified, but not both")
        self.ex = ex

        if ring is not None:
            base_ring = ring.base_ring()
            self.varnames = ring.variable_names_recursive()
            for v in ex.variables():
                if repr(v) not in self.varnames and v not in base_ring:
                    raise TypeError("%s is not a variable of %s" %(v, ring))
            self.ring = ring
            self.base_ring = base_ring
        elif base_ring is not None:
            self.base_ring = base_ring
            vars = self.ex.variables()
            if len(vars) == 0:
                vars = ['x']
            from sage.rings.all import PolynomialRing
            self.ring = PolynomialRing(self.base_ring, names=vars)
            self.varnames = self.ring.variable_names()
        else:
            raise TypeError("either a ring or base ring must be specified")

    def symbol(self, ex):
        """
        Returns a variable in the polynomial ring.

        EXAMPLES::

            sage: from sage.symbolic.expression_conversions import PolynomialConverter
            sage: p = PolynomialConverter(x, base_ring=QQ)
            sage: p.symbol(x)
            x
            sage: _.parent()
            Univariate Polynomial Ring in x over Rational Field
            sage: y = var('y')
            sage: p = PolynomialConverter(x*y, ring=SR['x'])
            sage: p.symbol(y)
            y
        """
        try:
            #The symbol is one of the polynomial generators
            return self.ring(repr(ex))
        except TypeError:
            #The symbol should go into the base ring
            return self.base_ring(repr(ex))

    def pyobject(self, ex, obj):
        """
        EXAMPLES::

            sage: from sage.symbolic.expression_conversions import PolynomialConverter
            sage: p = PolynomialConverter(x, base_ring=QQ)
            sage: f = SR(2)
            sage: p.pyobject(f, f.pyobject())
            2
            sage: _.parent()
            Rational Field
        """
        return self.base_ring(obj)

    def composition(self, ex, operator):
        """
        EXAMPLES::

            sage: from sage.symbolic.expression_conversions import PolynomialConverter
            sage: a = sin(2)
            sage: p = PolynomialConverter(a*x, base_ring=RR)
            sage: p.composition(a, a.operator())
            0.909297426825682
        """
        return self.base_ring(ex)

    def relation(self, ex, op):
        """
        EXAMPLES::

            sage: import operator
            sage: from sage.symbolic.expression_conversions import PolynomialConverter

            sage: x, y = var('x, y')
            sage: p = PolynomialConverter(x, base_ring=RR)

            sage: p.relation(x==3, operator.eq)
            x - 3.00000000000000
            sage: p.relation(x==3, operator.lt)
            Traceback (most recent call last):
            ...
            ValueError: Unable to represent as a polynomial

            sage: p = PolynomialConverter(x - y, base_ring=QQ)
            sage: p.relation(x^2 - y^3 + 1 == x^3, operator.eq)
            -x^3 - y^3 + x^2 + 1
        """
        import operator
        if op == operator.eq:
            return self(ex.lhs()) - self(ex.rhs())
        else:
            raise ValueError("Unable to represent as a polynomial")

    def arithmetic(self, ex, operator):
        """
        EXAMPLES::

            sage: import operator
            sage: from sage.symbolic.expression_conversions import PolynomialConverter

            sage: x, y = var('x, y')
            sage: p = PolynomialConverter(x, base_ring=RR)
            sage: p.arithmetic(pi+e, operator.add)
            5.85987448204884
            sage: p.arithmetic(x^2, operator.pow)
            x^2

            sage: p = PolynomialConverter(x+y, base_ring=RR)
            sage: p.arithmetic(x*y+y^2, operator.add)
            x*y + y^2

            sage: p = PolynomialConverter(y^(3/2), ring=SR['x'])
            sage: p.arithmetic(y^(3/2), operator.pow)
            y^(3/2)
            sage: _.parent()
            Symbolic Ring
        """
        if not any(repr(v) in self.varnames for v in ex.variables()):
            return self.base_ring(ex)
        elif operator == _operator.pow:
            from sage.rings.all import Integer
            base, exp = ex.operands()
            return self(base)**Integer(exp)
        if operator == add_vararg:
            operator = _operator.add
        elif operator == mul_vararg:
            operator = _operator.mul
        ops = [self(a) for a in ex.operands()]
        return reduce(operator, ops)

def polynomial(ex, base_ring=None, ring=None):
    """
    Return a polynomial from the symbolic expression ``ex``.

    INPUT:

    - ``ex`` -- a symbolic expression

    - ``base_ring``, ``ring`` -- Either a
      ``base_ring`` or a polynomial ``ring`` can be
      specified for the parent of result.
      If just a ``base_ring`` is given, then the variables
      of the ``base_ring`` will be the variables of the expression ``ex``.

    OUTPUT:

    A polynomial.

    EXAMPLES::

         sage: from sage.symbolic.expression_conversions import polynomial
         sage: f = x^2 + 2
         sage: polynomial(f, base_ring=QQ)
         x^2 + 2
         sage: _.parent()
         Univariate Polynomial Ring in x over Rational Field

         sage: polynomial(f, ring=QQ['x,y'])
         x^2 + 2
         sage: _.parent()
         Multivariate Polynomial Ring in x, y over Rational Field

         sage: x, y = var('x, y')
         sage: polynomial(x + y^2, ring=QQ['x,y'])
         y^2 + x
         sage: _.parent()
         Multivariate Polynomial Ring in x, y over Rational Field

         sage: s,t=var('s,t')
         sage: expr=t^2-2*s*t+1
         sage: expr.polynomial(None,ring=SR['t'])
         t^2 - 2*s*t + 1
         sage: _.parent()
         Univariate Polynomial Ring in t over Symbolic Ring

         sage: polynomial(x*y, ring=SR['x'])
         y*x

         sage: polynomial(y - sqrt(x), ring=SR['y'])
         y - sqrt(x)
         sage: _.list()
         [-sqrt(x), 1]

    The polynomials can have arbitrary (constant) coefficients so long as
    they coerce into the base ring::

         sage: polynomial(2^sin(2)*x^2 + exp(3), base_ring=RR)
         1.87813065119873*x^2 + 20.0855369231877
    """
    converter = PolynomialConverter(ex, base_ring=base_ring, ring=ring)
    res = converter()
    return converter.ring(res)


class LaurentPolynomialConverter(PolynomialConverter):
    def __init__(self, ex, base_ring=None, ring=None):
        """
        A converter from symbolic expressions to Laurent polynomials.

        See :func:`laurent_polynomial` for details.

        TESTS::

            sage: from sage.symbolic.expression_conversions import LaurentPolynomialConverter
            sage: x, y = var('x,y')
            sage: p = LaurentPolynomialConverter(x+1/y, base_ring=QQ)
            sage: p.base_ring
            Rational Field
            sage: p.ring
            Multivariate Laurent Polynomial Ring in x, y over Rational Field
        """
        super(LaurentPolynomialConverter, self).__init__(ex, base_ring, ring)

        if ring is None and base_ring is not None:
            from sage.rings.all import LaurentPolynomialRing
            self.ring = LaurentPolynomialRing(self.base_ring,
                                              names=self.varnames)


def laurent_polynomial(ex, base_ring=None, ring=None):
    """
    Return a Laurent polynomial from the symbolic expression ``ex``.

    INPUT:

    - ``ex`` -- a symbolic expression

    - ``base_ring``, ``ring`` -- Either a
      ``base_ring`` or a Laurent polynomial ``ring`` can be
      specified for the parent of result.
      If just a ``base_ring`` is given, then the variables
      of the ``base_ring`` will be the variables of the expression ``ex``.

    OUTPUT:

    A Laurent polynomial.

    EXAMPLES::

         sage: from sage.symbolic.expression_conversions import laurent_polynomial
         sage: f = x^2 + 2/x
         sage: laurent_polynomial(f, base_ring=QQ)
         2*x^-1 + x^2
         sage: _.parent()
         Univariate Laurent Polynomial Ring in x over Rational Field

         sage: laurent_polynomial(f, ring=LaurentPolynomialRing(QQ, 'x, y'))
         x^2 + 2*x^-1
         sage: _.parent()
         Multivariate Laurent Polynomial Ring in x, y over Rational Field

         sage: x, y = var('x, y')
         sage: laurent_polynomial(x + 1/y^2, ring=LaurentPolynomialRing(QQ, 'x, y'))
         x + y^-2
         sage: _.parent()
         Multivariate Laurent Polynomial Ring in x, y over Rational Field
    """
    converter = LaurentPolynomialConverter(ex, base_ring=base_ring, ring=ring)
    res = converter()
    return converter.ring(res)


##############
# Fast Float #
##############

class FastFloatConverter(Converter):
    def __init__(self, ex, *vars):
        """
        Returns an object which provides fast floating point
        evaluation of the symbolic expression *ex*.  This is an class
        used internally and is not meant to be used directly.

        See :mod:`sage.ext.fast_eval` for more information.

        EXAMPLES::

            sage: x,y,z = var('x,y,z')
            sage: f = 1 + sin(x)/x + sqrt(z^2+y^2)/cosh(x)
            sage: ff = f._fast_float_('x', 'y', 'z')
            sage: f(x=1.0,y=2.0,z=3.0).n()
            4.1780638977...
            sage: ff(1.0,2.0,3.0)
            4.1780638977...

        Using ``_fast_float_`` without specifying the variable names is
        deprecated::

            sage: f = x._fast_float_()
            doctest:...: DeprecationWarning: Substitution using
            function-call syntax and unnamed arguments is deprecated
            and will be removed from a future release of Sage; you
            can use named arguments instead, like EXPR(x=..., y=...)
            See http://trac.sagemath.org/5930 for details.
            sage: f(1.2)
            1.2

        Using ``_fast_float_`` on a function which is the identity is
        Using _fast_float_ on a function which is the identity is
        now supported (see :trac:`10246`)::

            sage: f = symbolic_expression(x).function(x)
            sage: f._fast_float_(x)
            <sage.ext.fast_eval.FastDoubleFunc object at ...>
            sage: f(22)
            22
        """
        self.ex = ex

        if vars == ():
            try:
                vars = ex.arguments()
            except AttributeError:
                vars = ex.variables()

            if vars:
                from sage.misc.superseded import deprecation
                deprecation(5930, "Substitution using function-call syntax and unnamed arguments is deprecated and will be removed from a future release of Sage; you can use named arguments instead, like EXPR(x=..., y=...)")


        self.vars = vars

        import sage.ext.fast_eval as fast_float
        self.ff = fast_float

        Converter.__init__(self, use_fake_div=True)

    def relation(self, ex, operator):
        """
        EXAMPLES::

            sage: ff = fast_float(x == 2, 'x')
            sage: ff(2)
            0.0
            sage: ff(4)
            2.0
            sage: ff = fast_float(x < 2, 'x')
            Traceback (most recent call last):
            ...
            NotImplementedError
        """
        if operator is not _operator.eq:
            raise NotImplementedError
        return self(ex.lhs() - ex.rhs())

    def pyobject(self, ex, obj):
        """
        EXAMPLES::

            sage: f = SR(2)._fast_float_()
            sage: f(3)
            2.0
        """
        try:
            return obj._fast_float_(*self.vars)
        except AttributeError:
            return self.ff.fast_float_constant(float(obj))

    def symbol(self, ex):
        r"""
        EXAMPLES::

            sage: f = x._fast_float_('x', 'y')
            sage: f(1,2)
            1.0
            sage: f = x._fast_float_('y', 'x')
            sage: f(1,2)
            2.0
        """
        if self.vars == ():
            return self.ff.fast_float_arg(0)

        vars = list(self.vars)
        name = repr(ex)
        if name in vars:
            return self.ff.fast_float_arg(vars.index(name))
        svars = [repr(x) for x in vars]
        if name in svars:
            return self.ff.fast_float_arg(svars.index(name))

        if ex.is_symbol(): # case of callable function which is the variable, like f(x)=x
            name = repr(SR(ex)) # this gets back just the 'output' of the function
            if name in svars:
                return self.ff.fast_float_arg(svars.index(name))

        try:
            return self.ff.fast_float_constant(float(ex))
        except TypeError:
            raise NotImplementedError("free variable: %s" % repr(ex))

    def arithmetic(self, ex, operator):
        """
        EXAMPLES::

            sage: x,y = var('x,y')
            sage: f = x*x-y
            sage: ff = f._fast_float_('x','y')
            sage: ff(2,3)
            1.0

            sage: a = x + 2*y
            sage: f = a._fast_float_('x', 'y')
            sage: f(1,0)
            1.0
            sage: f(0,1)
            2.0

            sage: f = sqrt(x)._fast_float_('x'); f.op_list()
            ['load 0', 'call sqrt(1)']

            sage: f = (1/2*x)._fast_float_('x'); f.op_list()
            ['load 0', 'push 0.5', 'mul']
        """
        operands = ex.operands()
        if operator is _operator.neg:
            return operator(self(operands[0]))

        from sage.rings.all import Rational
        if operator is _operator.pow and operands[1] == Rational(((1,2))):
            from sage.functions.all import sqrt
            return sqrt(self(operands[0]))
        fops = map(self, operands)
        if operator == add_vararg:
            operator = _operator.add
        elif operator == mul_vararg:
            operator = _operator.mul
        return reduce(operator, fops)

    def composition(self, ex, operator):
        """
        EXAMPLES::

            sage: f = sqrt(x)._fast_float_('x')
            sage: f(2)
            1.41421356237309...
            sage: y = var('y')
            sage: f = sqrt(x+y)._fast_float_('x', 'y')
            sage: f(1,1)
            1.41421356237309...

        ::

            sage: f = sqrt(x+2*y)._fast_float_('x', 'y')
            sage: f(2,0)
            1.41421356237309...
            sage: f(0,1)
            1.41421356237309...
        """
        f = operator
        g = [self(_) for _ in ex.operands()]
        try:
            return f(*g)
        except TypeError:
            from sage.functions.other import abs_symbolic
            if f is abs_symbolic:
                return abs(*g) # special case
            else:
                return self.ff.fast_float_func(f, *g)

def fast_float(ex, *vars):
    """
    Returns an object which provides fast floating point evaluation of
    the symbolic expression *ex*.

    See :mod:`sage.ext.fast_eval` for more information.

    EXAMPLES::

        sage: from sage.symbolic.expression_conversions import fast_float
        sage: f = sqrt(x+1)
        sage: ff = fast_float(f, 'x')
        sage: ff(1.0)
        1.4142135623730951
    """
    return FastFloatConverter(ex, *vars)()

#################
# Fast Callable #
#################

class FastCallableConverter(Converter):
    def __init__(self, ex, etb):
        """
        EXAMPLES::

            sage: from sage.symbolic.expression_conversions import FastCallableConverter
            sage: from sage.ext.fast_callable import ExpressionTreeBuilder
            sage: etb = ExpressionTreeBuilder(vars=['x'])
            sage: f = FastCallableConverter(x+2, etb)
            sage: f.ex
            x + 2
            sage: f.etb
            <sage.ext.fast_callable.ExpressionTreeBuilder object at 0x...>
            sage: f.use_fake_div
            True
        """
        self.ex = ex
        self.etb = etb
        Converter.__init__(self, use_fake_div=True)

    def pyobject(self, ex, obj):
        r"""
        EXAMPLES::

            sage: from sage.ext.fast_callable import ExpressionTreeBuilder
            sage: etb = ExpressionTreeBuilder(vars=['x'])
            sage: pi._fast_callable_(etb)
            pi
            sage: etb = ExpressionTreeBuilder(vars=['x'], domain=RDF)
            sage: pi._fast_callable_(etb)
            3.141592653589793
        """
        from sage.symbolic.constants import Constant
        if isinstance(obj, Constant):
            obj = obj.expression()
        return self.etb.constant(obj)

    def relation(self, ex, operator):
        """
        EXAMPLES::

            sage: ff = fast_callable(x == 2, vars=['x'])
            sage: ff(2)
            0
            sage: ff(4)
            2
            sage: ff = fast_callable(x < 2, vars=['x'])
            Traceback (most recent call last):
            ...
            NotImplementedError
        """
        if operator is not _operator.eq:
            raise NotImplementedError
        return self(ex.lhs() - ex.rhs())

    def arithmetic(self, ex, operator):
        r"""
        EXAMPLES::

            sage: from sage.ext.fast_callable import ExpressionTreeBuilder
            sage: etb = ExpressionTreeBuilder(vars=['x','y'])
            sage: var('x,y')
            (x, y)
            sage: (x+y)._fast_callable_(etb)
            add(v_0, v_1)
            sage: (-x)._fast_callable_(etb)
            neg(v_0)
            sage: (x+y+x^2)._fast_callable_(etb)
            add(add(ipow(v_0, 2), v_0), v_1)

        TESTS:

        Check if rational functions with numerator 1 can
        be converted. (:trac:`8056`)::

            sage: (1/pi/x)._fast_callable_(etb)
            div(1, mul(pi, v_0))

            sage: etb = ExpressionTreeBuilder(vars=['x'], domain=RDF)
            sage: (x^7)._fast_callable_(etb)
            ipow(v_0, 7)
            sage: f(x)=1/pi/x; plot(f,2,3)
            Graphics object consisting of 1 graphics primitive
        """
        # This used to convert the operands first.  Doing it this way
        # instead gives a chance to notice powers with an integer
        # exponent before the exponent gets (potentially) converted
        # to another type.
        operands = ex.operands()
        if operator is _operator.pow:
            exponent = operands[1]
            if exponent == -1:
                return self.etb.call(_operator.div, 1, operands[0])
            elif exponent == 0.5:
                from sage.functions.all import sqrt
                return self.etb.call(sqrt, operands[0])
            elif exponent == -0.5:
                from sage.functions.all import sqrt
                return self.etb.call(_operator.div, 1, self.etb.call(sqrt, operands[0]))
        elif operator is _operator.neg:
            return self.etb.call(operator, operands[0])
        if operator == add_vararg:
            operator = _operator.add
        elif operator == mul_vararg:
            operator = _operator.mul
        return reduce(lambda x,y: self.etb.call(operator, x,y), operands)

    def symbol(self, ex):
        r"""
        Given an ExpressionTreeBuilder, return an Expression representing
        this value.

        EXAMPLES::

            sage: from sage.ext.fast_callable import ExpressionTreeBuilder
            sage: etb = ExpressionTreeBuilder(vars=['x','y'])
            sage: x, y, z = var('x,y,z')
            sage: x._fast_callable_(etb)
            v_0
            sage: y._fast_callable_(etb)
            v_1
            sage: z._fast_callable_(etb)
            Traceback (most recent call last):
            ...
            ValueError: Variable 'z' not found
        """
        return self.etb.var(SR(ex))

    def composition(self, ex, function):
        r"""
        Given an ExpressionTreeBuilder, return an Expression representing
        this value.

        EXAMPLES::

            sage: from sage.ext.fast_callable import ExpressionTreeBuilder
            sage: etb = ExpressionTreeBuilder(vars=['x','y'])
            sage: x,y = var('x,y')
            sage: sin(sqrt(x+y))._fast_callable_(etb)
            sin(sqrt(add(v_0, v_1)))
            sage: arctan2(x,y)._fast_callable_(etb)
            {arctan2}(v_0, v_1)
        """
        return self.etb.call(function, *ex.operands())

    def tuple(self, ex):
        r"""
        Given a symbolic tuple, return its elements as a Python list.

        EXAMPLES::

            sage: from sage.ext.fast_callable import ExpressionTreeBuilder
            sage: etb = ExpressionTreeBuilder(vars=['x'])
            sage: SR._force_pyobject((2, 3, x^2))._fast_callable_(etb)
            [2, 3, x^2]
        """
        return ex.operands()

def fast_callable(ex, etb):
    """
    Given an ExpressionTreeBuilder *etb*, return an Expression representing
    the symbolic expression *ex*.

    EXAMPLES::

        sage: from sage.ext.fast_callable import ExpressionTreeBuilder
        sage: etb = ExpressionTreeBuilder(vars=['x','y'])
        sage: x,y = var('x,y')
        sage: f = y+2*x^2
        sage: f._fast_callable_(etb)
        add(mul(ipow(v_0, 2), 2), v_1)

        sage: f = (2*x^3+2*x-1)/((x-2)*(x+1))
        sage: f._fast_callable_(etb)
        div(add(add(mul(ipow(v_0, 3), 2), mul(v_0, 2)), -1), mul(add(v_0, 1), add(v_0, -2)))

    """
    return FastCallableConverter(ex, etb)()

class RingConverter(Converter):
    def __init__(self, R, subs_dict=None):
        """
        A class to convert expressions to other rings.

        EXAMPLES::

            sage: from sage.symbolic.expression_conversions import RingConverter
            sage: R = RingConverter(RIF, subs_dict={x:2})
            sage: R.ring
            Real Interval Field with 53 bits of precision
            sage: R.subs_dict
            {x: 2}
            sage: R(pi+e)
            5.85987448204884?
            sage: loads(dumps(R))
            <sage.symbolic.expression_conversions.RingConverter object at 0x...>
        """
        self.subs_dict = {} if subs_dict is None else subs_dict
        self.ring = R

    def symbol(self, ex):
        """
        All symbols appearing in the expression must appear in *subs_dict*
        in order for the conversion to be successful.

        EXAMPLES::

            sage: from sage.symbolic.expression_conversions import RingConverter
            sage: R = RingConverter(RIF, subs_dict={x:2})
            sage: R(x+pi)
            5.141592653589794?

            sage: R = RingConverter(RIF)
            sage: R(x+pi)
            Traceback (most recent call last):
            ...
            TypeError
        """
        try:
            return self.ring(self.subs_dict[ex])
        except KeyError:
            raise TypeError

    def pyobject(self, ex, obj):
        """
        EXAMPLES::

            sage: from sage.symbolic.expression_conversions import RingConverter
            sage: R = RingConverter(RIF)
            sage: R(SR(5/2))
            2.5000000000000000?
        """
        return self.ring(obj)

    def arithmetic(self, ex, operator):
        """
        EXAMPLES::

            sage: from sage.symbolic.expression_conversions import RingConverter
            sage: P.<z> = ZZ[]
            sage: R = RingConverter(P, subs_dict={x:z})
            sage: a = 2*x^2 + x + 3
            sage: R(a)
            2*z^2 + z + 3
        """
        if operator not in [_operator.pow, add_vararg, mul_vararg]:
            raise TypeError

        operands = ex.operands()
        if operator is _operator.pow:
            from sage.all import Integer, Rational
            base, expt = operands

            if expt == Rational(((1,2))):
                from sage.functions.all import sqrt
                return sqrt(self(base))
            try:
                expt = Integer(expt)
            except TypeError:
                pass

            base = self(base)
            return base ** expt

        if operator == add_vararg:
            operator = _operator.add
        elif operator == mul_vararg:
            operator = _operator.mul
        return reduce(operator, map(self, operands))

    def composition(self, ex, operator):
        """
        EXAMPLES::

            sage: from sage.symbolic.expression_conversions import RingConverter
            sage: R = RingConverter(RIF)
            sage: R(cos(2))
            -0.4161468365471424?
        """
        res =  operator(*[self(_) for _ in ex.operands()])
        if res.parent() is not self.ring:
            raise TypeError
        else:
            return res


class ExpressionTreeWalker(Converter):
    def __init__(self, ex):
        """
        A class that walks the tree. Mainly for subclassing.

        EXAMPLES::

            sage: from sage.symbolic.expression_conversions import ExpressionTreeWalker
            sage: from sage.symbolic.random_tests import random_expr
            sage: ex = sin(atan(0,hold=True)+hypergeometric((1,),(1,),x))
            sage: s = ExpressionTreeWalker(ex)
            sage: bool(s() == ex)
            True
            sage: foo = random_expr(20, nvars=2)
            sage: s = ExpressionTreeWalker(foo)
            sage: bool(s() == foo)
            True
        """
        self.ex = ex

    def symbol(self, ex):
        """
        EXAMPLES::

            sage: from sage.symbolic.expression_conversions import ExpressionTreeWalker
            sage: s = ExpressionTreeWalker(x)
            sage: bool(s.symbol(x) == x)
            True
        """
        return ex

    def pyobject(self, ex, obj):
        """
        EXAMPLES::

            sage: from sage.symbolic.expression_conversions import ExpressionTreeWalker
            sage: f = SR(2)
            sage: s = ExpressionTreeWalker(f)
            sage: bool(s.pyobject(f, f.pyobject()) == f.pyobject())
            True
        """
        return ex

    def relation(self, ex, operator):
        """
        EXAMPLES::

            sage: from sage.symbolic.expression_conversions import ExpressionTreeWalker
            sage: foo = function('foo')
            sage: eq = foo(x) == x
            sage: s = ExpressionTreeWalker(eq)
            sage: s.relation(eq, eq.operator()) == eq
            True
        """
        return operator(self(ex.lhs()), self(ex.rhs()))

    def arithmetic(self, ex, operator):
        """
        EXAMPLES::

            sage: from sage.symbolic.expression_conversions import ExpressionTreeWalker
            sage: foo = function('foo')
            sage: f = x*foo(x) + pi/foo(x)
            sage: s = ExpressionTreeWalker(f)
            sage: bool(s.arithmetic(f, f.operator()) == f)
            True
        """
        return reduce(operator, map(self, ex.operands()))

    def composition(self, ex, operator):
        """
        EXAMPLES::

            sage: from sage.symbolic.expression_conversions import ExpressionTreeWalker
            sage: foo = function('foo')
            sage: f = foo(atan2(0, 0, hold=True))
            sage: s = ExpressionTreeWalker(f)
            sage: bool(s.composition(f, f.operator()) == f)
            True
        """
        from sage.symbolic.function import Function
        if isinstance(operator, Function):
            return operator(*map(self, ex.operands()), hold=True)
        else:
            return operator(*map(self, ex.operands()))

    def derivative(self, ex, operator):
        """
        EXAMPLES::

            sage: from sage.symbolic.expression_conversions import ExpressionTreeWalker
            sage: foo = function('foo')
            sage: f = foo(x).diff(x)
            sage: s = ExpressionTreeWalker(f)
            sage: bool(s.derivative(f, f.operator()) == f)
            True
        """
        return operator(*map(self, ex.operands()))

    def tuple(self, ex):
        """
        EXAMPLES::

            sage: from sage.symbolic.expression_conversions import ExpressionTreeWalker
            sage: foo = function('foo')
            sage: f = hypergeometric((1,2,3,),(x,),x)
            sage: s = ExpressionTreeWalker(f)
            sage: bool(s() == f)
            True
        """
        return ex.operands()

class SubstituteFunction(ExpressionTreeWalker):
    def __init__(self, ex, original, new):
        """
        A class that walks the tree and replaces occurrences of a
        function with another.

        EXAMPLES::

            sage: from sage.symbolic.expression_conversions import SubstituteFunction
            sage: foo = function('foo'); bar = function('bar')
            sage: s = SubstituteFunction(foo(x), foo, bar)
            sage: s(1/foo(foo(x)) + foo(2))
            1/bar(bar(x)) + bar(2)
        """
        self.original = original
        self.new = new
        self.ex = ex

    def composition(self, ex, operator):
        """
        EXAMPLES::

            sage: from sage.symbolic.expression_conversions import SubstituteFunction
            sage: foo = function('foo'); bar = function('bar')
            sage: s = SubstituteFunction(foo(x), foo, bar)
            sage: f = foo(x)
            sage: s.composition(f, f.operator())
            bar(x)
            sage: f = foo(foo(x))
            sage: s.composition(f, f.operator())
            bar(bar(x))
            sage: f = sin(foo(x))
            sage: s.composition(f, f.operator())
            sin(bar(x))
            sage: f = foo(sin(x))
            sage: s.composition(f, f.operator())
            bar(sin(x))
        """
        if operator == self.original:
            return self.new(*[self(_) for _ in ex.operands()])
        else:
            return super(SubstituteFunction, self).composition(ex, operator)

    def derivative(self, ex, operator):
        """
        EXAMPLES::

            sage: from sage.symbolic.expression_conversions import SubstituteFunction
            sage: foo = function('foo'); bar = function('bar')
            sage: s = SubstituteFunction(foo(x), foo, bar)
            sage: f = foo(x).diff(x)
            sage: s.derivative(f, f.operator())
            diff(bar(x), x)

        TESTS:

        We can substitute functions under a derivative operator,
        :trac:`12801`::

            sage: f = function('f')
            sage: g = function('g')
            sage: f(g(x)).diff(x).substitute_function(g, sin)
            cos(x)*D[0](f)(sin(x))

        """
        if operator.function() == self.original:
            return operator.change_function(self.new)(*[self(_) for _ in ex.operands()])
        else:
            return operator(*[self(_) for _ in ex.operands()])

class HoldRemover(ExpressionTreeWalker):
    def __init__(self, ex, exclude=None):
        """
        A class that walks the tree and evaluates every operator
        that is not in a given list of exceptions.

        EXAMPLES::

            sage: from sage.symbolic.expression_conversions import HoldRemover
            sage: ex = sin(pi*cos(0, hold=True), hold=True); ex
            sin(pi*cos(0))
            sage: h = HoldRemover(ex)
            sage: h()
            0
            sage: h = HoldRemover(ex, [sin])
            sage: h()
            sin(pi)
            sage: h = HoldRemover(ex, [cos])
            sage: h()
            sin(pi*cos(0))
            sage: ex = atan2(0, 0, hold=True) + hypergeometric([1,2], [3,4], 0, hold=True)
            sage: h = HoldRemover(ex, [atan2])
            sage: h()
            arctan2(0, 0) + 1
            sage: h = HoldRemover(ex, [hypergeometric])
            sage: h()
            NaN + hypergeometric((1, 2), (3, 4), 0)
        """
        self.ex = ex
        if exclude is None:
            exclude = []
        self._exclude = exclude

    def composition(self, ex, operator):
        """
        EXAMPLES::

            sage: from sage.symbolic.expression_conversions import HoldRemover
            sage: ex = sin(pi*cos(0, hold=True), hold=True); ex
            sin(pi*cos(0))
            sage: h = HoldRemover(ex)
            sage: h()
            0
        """
        from sage.functions.other import Function_sum, Function_prod
        from sage.calculus.calculus import symbolic_sum, symbolic_product
        if not operator:
            return self
        if isinstance(operator, Function_sum):
            return symbolic_sum(*map(self, ex.operands()))
        if isinstance(operator, Function_prod):
            return symbolic_product(*map(self, ex.operands()))
        if operator in self._exclude:
            return operator(*map(self, ex.operands()), hold=True)
        else:
            return operator(*map(self, ex.operands()))<|MERGE_RESOLUTION|>--- conflicted
+++ resolved
@@ -674,7 +674,7 @@
         sage: sympy.sympify(x) # indirect doctest
         x
 
-    TESTS::
+    TESTS:
 
     Make sure we can convert I (:trac:`6424`)::
 
@@ -756,37 +756,20 @@
             sage: s.composition(f, f.operator())
             asin(2)
         """
-        import sympy
-
         f = operator._sympy_init_()
         g = ex.operands()
-
-<<<<<<< HEAD
-        f_sympy = getattr(sympy, f, sympy.Function)
-        # print(f,g,f_sympy,sympy.sympify(g, evaluate=False),*sympy.sympify(g, evaluate=False))
-        try :
-            if f_sympy == sympy.Function :
-                # Case f generic fuction
-                # print (type(f_sympy(f)))
-                # print (type(f_sympy(f)(*sympy.sympify(g, evaluate=False))))
-                return f_sympy(f)(*sympy.sympify(g, evaluate=False))
-            else :
-                return f_sympy(*sympy.sympify(g, evaluate=False))
-        except:
-            raise NotImplementedError("SymPy function '%s' doesn't exist" % f)
-=======
+        import sympy
+
         f_sympy = getattr(sympy, f, None)
         if f_sympy:
             return f_sympy(*sympy.sympify(g, evaluate=False))
         else:
-            from sage.symbolic.function_factory import SymbolicFunction
-            if isinstance(ex.operator(), SymbolicFunction):
-                return sympy.Function(str(f))(*g, evaluate=False)
-
+            return sympy.Function(str(f))(*g, evaluate=False)
 
     def derivative(self, ex, operator):
         """
-        Convert the derivative in sympy
+        Convert the derivative of ``self`` in sympy.
+
         INPUT:
 
         - ``ex`` -- a symbolic expression
@@ -799,14 +782,14 @@
             sage: var('x','y')
             (x, y)
 
-            sage: f_sage = function('f_sage')(x,y)
+            sage: f_sage = function('f_sage')(x, y)
             sage: f_sympy = f_sage._sympy_()
 
-            sage: df_sage = f_sage.diff(x,2,y,1); df_sage
+            sage: df_sage = f_sage.diff(x, 2, y, 1); df_sage
             diff(f_sage(x, y), x, x, y)
             sage: df_sympy = df_sage._sympy_(); df_sympy
             Derivative(f_sage(x, y), x, x, y)
-            sage: df_sympy == f_sympy.diff(x,2,y,1)
+            sage: df_sympy == f_sympy.diff(x, 2, y, 1)
             True
 
 
@@ -815,9 +798,7 @@
 
         # retrive derivated function
         f = operator.function()
-        f_sympy = self.composition(ex,f)
-
-
+        f_sympy = self.composition(ex, f)
 
         # retrive order
         order = operator._parameter_set
@@ -825,16 +806,15 @@
         _args = ex.arguments()
 
         sympy_arg = []
-        for aa in range(len(_args)):
-            gg = order.count(aa)
-            if gg > 0 :
-                sympy_arg.append(_args[aa])
+        for i, a in enumerate(_args):
+            gg = order.count(i)
+            if gg > 0:
+                sympy_arg.append(a)
                 sympy_arg.append(gg)
 
         return f_sympy.diff(*sympy_arg)
 
 
->>>>>>> 0be1d909
 
 sympy = SympyConverter()
 
