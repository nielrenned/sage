--- conflicted
+++ resolved
@@ -24,15 +24,10 @@
     EXAMPLES::
 
         sage: import sage.rings.tests
-<<<<<<< HEAD
         sage: K = sage.rings.tests.prime_finite_field(); K
         Finite Field of size ...
         sage: K.cardinality().is_prime()
         True
-=======
-        sage: sage.rings.tests.prime_finite_field()
-        Finite Field of size ...
->>>>>>> 63fa6a3a
     """
     from sage.all import ZZ, GF
     return GF(ZZ.random_element(x=2, y=10**20 - 12).next_prime())
@@ -47,17 +42,12 @@
     EXAMPLES::
 
         sage: import sage.rings.tests
-<<<<<<< HEAD
         sage: K = sage.rings.tests.finite_field(); K
         Finite Field...of size ...
         sage: K.cardinality().is_prime_power()
         True
         sage: while K.cardinality().is_prime():
         ....:     K = sage.rings.tests.finite_field()
-=======
-        sage: sage.rings.tests.finite_field()
-        Finite Field in a of size ...
->>>>>>> 63fa6a3a
     """
     from sage.all import ZZ, GF
     p = ZZ.random_element(x=2, y=10**6 - 18).next_prime()
@@ -74,7 +64,6 @@
     EXAMPLES::
 
         sage: import sage.rings.tests
-<<<<<<< HEAD
         sage: K = sage.rings.tests.small_finite_field(); K
         Finite Field...of size ...
         sage: q = K.cardinality()
@@ -82,10 +71,6 @@
         True
         sage: q <= 2^16
         True
-=======
-        sage: sage.rings.tests.small_finite_field()
-        Finite Field of size ...
->>>>>>> 63fa6a3a
     """
     from sage.all import ZZ, GF
     while True:
@@ -101,15 +86,10 @@
     EXAMPLES::
 
         sage: import sage.rings.tests
-<<<<<<< HEAD
         sage: R = sage.rings.tests.integer_mod_ring(); R
         Ring of integers modulo ...
         sage: R.cardinality() <= 50000
         True
-=======
-        sage: sage.rings.tests.integer_mod_ring()
-        Ring of integers modulo ...
->>>>>>> 63fa6a3a
     """
     from sage.all import ZZ, IntegerModRing
     n = ZZ.random_element(x=2, y=50000)
@@ -140,13 +120,8 @@
     EXAMPLES::
 
         sage: import sage.rings.tests
-<<<<<<< HEAD
         sage: K = sage.rings.tests.quadratic_number_field(); K
         Number Field in a with defining polynomial x^2 ... with a = ...
-=======
-        sage: sage.rings.tests.quadratic_number_field()
-        Number Field in a with defining polynomial ... with a = ...
->>>>>>> 63fa6a3a
     """
     from sage.all import ZZ, QuadraticField
     while True:
@@ -162,15 +137,10 @@
     EXAMPLES::
 
         sage: import sage.rings.tests
-<<<<<<< HEAD
         sage: K = sage.rings.tests.absolute_number_field(); K
         Number Field in a with defining polynomial ...
         sage: K.degree() <= 10
         True
-=======
-        sage: sage.rings.tests.absolute_number_field()
-        Number Field in a with defining polynomial ...
->>>>>>> 63fa6a3a
     """
     from sage.all import ZZ, NumberField
     R = ZZ['x']
@@ -191,7 +161,6 @@
     EXAMPLES::
 
         sage: import sage.rings.tests
-<<<<<<< HEAD
         sage: K = sage.rings.tests.relative_number_field(3); K
         Number Field in aaa with defining polynomial x^2 ... over its base field
         sage: K.relative_degree()
@@ -204,10 +173,6 @@
         2
         sage: M.base_ring() is QQ
         True
-=======
-        sage: sage.rings.tests.relative_number_field(3)
-        Number Field in aaa with defining polynomial ... over its base field
->>>>>>> 63fa6a3a
 
     TESTS:
 
