--- conflicted
+++ resolved
@@ -1702,11 +1702,7 @@
         """
         R = self.base_ring()
         S = R[var]
-<<<<<<< HEAD
         if self.is_zero():
-=======
-        if self.absprec == 0:
->>>>>>> 04a15791
             return S([])
         e = self.parent().e()
         L = [Integer(c) for c in self._ntl_rep().list()]
@@ -1818,13 +1814,6 @@
     def expansion(self, n = None, lift_mode = 'simple'):
         """
         Returns a list giving a series representation of ``self``.
-
-        INPUT:
-
-        - ``n`` -- integer (default ``None``).  If given, returns the corresponding
-          entry in the expansion.
-
-        NOTES:
 
         - If ``lift_mode == 'simple'`` or ``'smallest'``, the returned
           list will consist of integers (in the eisenstein case) or a
