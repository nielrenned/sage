"""
`p`-Adic ``ZZ_pX`` CR Element

This file implements elements of Eisenstein and unramified extensions
of `\mathbb{Z}_p` and `\mathbb{Q}_p` with capped relative precision.

For the parent class see padic_extension_leaves.pyx.

The underlying implementation is through NTL's ``ZZ_pX`` class.  Each
element contains the following data:

- ``ordp`` (``long``) -- A power of the uniformizer to scale the unit
  by.  For unramified extensions this uniformizer is `p`, for Eisenstein
  extensions it is not.  A value equal to the maximum value of a long
  indicates that the element is an exact zero.

- ``relprec`` (``long``) -- A signed integer giving the precision to
  which this element is defined.  For nonzero ``relprec``, the
  absolute value gives the power of the uniformizer modulo which the
  unit is defined.  A positive value indicates that the element is
  normalized (ie ``unit`` is actually a unit: in the case of
  Eisenstein extensions the constant term is not divisible by `p`, in
  the case of unramified extensions that there is at least one
  coefficient that is not divisible by `p`).  A negative value
  indicates that the element may or may not be normalized.  A zero
  value indicates that the element is zero to some precision.  If so,
  ``ordp`` gives the absolute precision of the element.  If ``ordp``
  is greater than ``maxordp``, then the element is an exact zero.

- ``unit`` (``ZZ_pX_c``) -- An ntl ``ZZ_pX`` storing the unit part.
  The variable `x` is the uniformizer in the case of Eisenstein
  extensions. If the element is not normalized, the ``unit`` may or
  may not actually be a unit.  This ``ZZ_pX`` is created with global
  ntl modulus determined by the absolute value of ``relprec``.  If
  ``relprec`` is 0, ``unit`` **is not initialized**, or destructed if
  normalized and found to be zero.  Otherwise, let `r` be relprec and
  `e` be the ramification index over `\mathbb{Q}_p` or `\mathbb{Z}_p`.
  Then the modulus of unit is given by `p^{ceil(r/e)}`.  Note that all
  kinds of problems arise if you try to mix moduli.
  ``ZZ_pX_conv_modulus`` gives a semi-safe way to convert between
  different moduli without having to pass through ``ZZX`` (see
<<<<<<< HEAD
  ``sage/libs/ntl/decl.pxi`` and ``sage/libs/ntl/ntl_wrap.cpp``)
=======
  ``sage/libs/ntl/decl.pxi`` and ``c_lib/src/ntlwrap.cpp``)
>>>>>>> 0bd4c02e

- ``prime_pow`` (some subclass of ``PowComputer_ZZ_pX``) -- a class,
  identical among all elements with the same parent, holding common
  data.

  + ``prime_pow.deg`` -- The degree of the extension

  + ``prime_pow.e``   -- The ramification index

  + ``prime_pow.f``   -- The inertia degree

  + ``prime_pow.prec_cap`` -- the unramified precision cap.  For
    Eisenstein extensions this is the smallest power of p that is
    zero.

  + ``prime_pow.ram_prec_cap`` -- the ramified precision cap.  For
    Eisenstein extensions this will be the smallest power of `x` that
    is indistinguishable from zero.

  + ``prime_pow.pow_ZZ_tmp``, prime_pow.pow_mpz_t_tmp``,
    ``prime_pow.pow_Integer`` -- functions for accessing powers of
    `p`.  The first two return pointers.  See
    ``sage/rings/padics/pow_computer_ext`` for examples and important
    warnings.

  + ``prime_pow.get_context``, ``prime_pow.get_context_capdiv``,
    ``prime_pow.get_top_context`` -- obtain an
    ``ntl_ZZ_pContext_class`` corresponding to `p^n`.  The capdiv
    version divides by ``prime_pow.e`` as appropriate.
    ``top_context`` corresponds to `p^{prec_cap}`.

  + ``prime_pow.restore_context``,
    ``prime_pow.restore_context_capdiv``,
    ``prime_pow.restore_top_context`` -- restores the given context.

  + ``prime_pow.get_modulus``, ``get_modulus_capdiv``,
    ``get_top_modulus`` -- Returns a ``ZZ_pX_Modulus_c*`` pointing to
    a polynomial modulus defined modulo `p^n` (appropriately divided
    by ``prime_pow.e`` in the capdiv case).

EXAMPLES:

An Eisenstein extension::

    sage: R = Zp(5,5)
    sage: S.<x> = R[]
    sage: f = x^5 + 75*x^3 - 15*x^2 +125*x - 5
    sage: W.<w> = R.ext(f); W
    Eisenstein Extension of 5-adic Ring with capped relative precision 5 in w defined by (1 + O(5^5))*x^5 + (O(5^6))*x^4 + (3*5^2 + O(5^6))*x^3 + (2*5 + 4*5^2 + 4*5^3 + 4*5^4 + 4*5^5 + O(5^6))*x^2 + (5^3 + O(5^6))*x + (4*5 + 4*5^2 + 4*5^3 + 4*5^4 + 4*5^5 + O(5^6))
    sage: z = (1+w)^5; z
    1 + w^5 + w^6 + 2*w^7 + 4*w^8 + 3*w^10 + w^12 + 4*w^13 + 4*w^14 + 4*w^15 + 4*w^16 + 4*w^17 + 4*w^20 + w^21 + 4*w^24 + O(w^25)
    sage: y = z >> 1; y
    w^4 + w^5 + 2*w^6 + 4*w^7 + 3*w^9 + w^11 + 4*w^12 + 4*w^13 + 4*w^14 + 4*w^15 + 4*w^16 + 4*w^19 + w^20 + 4*w^23 + O(w^24)
    sage: y.valuation()
    4
    sage: y.precision_relative()
    20
    sage: y.precision_absolute()
    24
    sage: z - (y << 1)
    1 + O(w^25)
    sage: (1/w)^12+w
    w^-12 + w + O(w^13)
    sage: (1/w).parent()
    Eisenstein Extension of 5-adic Field with capped relative precision 5 in w defined by (1 + O(5^5))*x^5 + (O(5^6))*x^4 + (3*5^2 + O(5^6))*x^3 + (2*5 + 4*5^2 + 4*5^3 + 4*5^4 + 4*5^5 + O(5^6))*x^2 + (5^3 + O(5^6))*x + (4*5 + 4*5^2 + 4*5^3 + 4*5^4 + 4*5^5 + O(5^6))

Unramified extensions::

    sage: g = x^3 + 3*x + 3
    sage: A.<a> = R.ext(g)
    sage: z = (1+a)^5; z
    (2*a^2 + 4*a) + (3*a^2 + 3*a + 1)*5 + (4*a^2 + 3*a + 4)*5^2 + (4*a^2 + 4*a + 4)*5^3 + (4*a^2 + 4*a + 4)*5^4 + O(5^5)
    sage: z - 1 - 5*a - 10*a^2 - 10*a^3 - 5*a^4 - a^5
    O(5^5)
    sage: y = z >> 1; y
    (3*a^2 + 3*a + 1) + (4*a^2 + 3*a + 4)*5 + (4*a^2 + 4*a + 4)*5^2 + (4*a^2 + 4*a + 4)*5^3 + O(5^4)
    sage: 1/a
    (3*a^2 + 4) + (a^2 + 4)*5 + (3*a^2 + 4)*5^2 + (a^2 + 4)*5^3 + (3*a^2 + 4)*5^4 + O(5^5)
    sage: FFp = R.residue_field()
    sage: R(FFp(3))
    3 + O(5)
    sage: QQq.<zz> = Qq(25,4)
    sage: QQq(FFp(3))
    3 + O(5)
    sage: FFq = QQq.residue_field(); QQq(FFq(3))
    3 + O(5)
    sage: zz0 = FFq.gen(); QQq(zz0^2)
    (zz + 3) + O(5)

Different printing modes::

    sage: R = Zp(5, print_mode='digits'); S.<x> = R[]; f = x^5 + 75*x^3 - 15*x^2 + 125*x -5; W.<w> = R.ext(f)
    sage: z = (1+w)^5; repr(z)
    '...4110403113210310442221311242000111011201102002023303214332011214403232013144001400444441030421100001'
    sage: R = Zp(5, print_mode='bars'); S.<x> = R[]; g = x^3 + 3*x + 3; A.<a> = R.ext(g)
    sage: z = (1+a)^5; repr(z)
    '...[4, 4, 4]|[4, 4, 4]|[4, 4, 4]|[4, 4, 4]|[4, 4, 4]|[4, 4, 4]|[4, 4, 4]|[4, 4, 4]|[4, 4, 4]|[4, 4, 4]|[4, 4, 4]|[4, 4, 4]|[4, 4, 4]|[4, 4, 4]|[4, 4, 4]|[4, 4, 4]|[4, 4, 4]|[4, 3, 4]|[1, 3, 3]|[0, 4, 2]'
    sage: R = Zp(5, print_mode='terse'); S.<x> = R[]; f = x^5 + 75*x^3 - 15*x^2 + 125*x -5; W.<w> = R.ext(f)
    sage: z = (1+w)^5; z
    6 + 95367431640505*w + 25*w^2 + 95367431640560*w^3 + 5*w^4 + O(w^100)
    sage: R = Zp(5, print_mode='val-unit'); S.<x> = R[]; f = x^5 + 75*x^3 - 15*x^2 + 125*x -5; W.<w> = R.ext(f)
    sage: y = (1+w)^5 - 1; y
    w^5 * (2090041 + 19073486126901*w + 1258902*w^2 + 674*w^3 + 16785*w^4) + O(w^100)

You can get at the underlying ntl unit::

    sage: z._ntl_rep()
    [6 95367431640505 25 95367431640560 5]
    sage: y._ntl_rep()
    [2090041 19073486126901 1258902 674 16785]
    sage: y._ntl_rep_abs()
    ([5 95367431640505 25 95367431640560 5], 0)

NOTES::

    If you get an error ``internal error: can't grow this
    _ntl_gbigint,`` it indicates that moduli are being mixed
    inappropriately somewhere.  For example, when calling a function
    with a ``ZZ_pX_c`` as an argument, it copies.  If the modulus is not
    set to the modulus of the ``ZZ_pX_c``, you can get errors.

AUTHORS:

- David Roe (2008-01-01): initial version

- Robert Harron (2011-09): fixes/enhancements

- Julian Rueth (2014-05-09): enable caching through ``_cache_key``

"""

#*****************************************************************************
#       Copyright (C) 2008 David Roe <roed.math@gmail.com>
#                          William Stein <wstein@gmail.com>
#                     2014 Julian Rueth <julian.rueth@fsfe.org>
#
#  Distributed under the terms of the GNU General Public License (GPL)
#  as published by the Free Software Foundation; either version 2 of
#  the License, or (at your option) any later version.
#
#                  http://www.gnu.org/licenses/
#*****************************************************************************

include "sage/ext/stdsage.pxi"
include "sage/ext/interrupt.pxi"

from sage.rings.integer cimport Integer
from sage.rings.rational cimport Rational
from sage.libs.gmp.mpz cimport *
from sage.libs.gmp.mpq cimport *
from sage.libs.ntl.ntl_ZZX cimport ntl_ZZX
from sage.libs.ntl.ntl_ZZ cimport ntl_ZZ
from sage.libs.ntl.ntl_ZZ_p cimport ntl_ZZ_p
from sage.libs.ntl.ntl_ZZ_pContext cimport ntl_ZZ_pContext_class
from sage.libs.ntl.ntl_ZZ_pContext import ntl_ZZ_pContext
from sage.rings.padics.padic_generic_element cimport pAdicGenericElement
from sage.libs.pari.all import pari_gen
from sage.interfaces.gp import GpElement
from sage.rings.finite_rings.integer_mod import is_IntegerMod
from sage.rings.padics.padic_ext_element cimport pAdicExtElement
from sage.rings.padics.precision_error import PrecisionError

from sage.rings.padics.pow_computer_ext cimport PowComputer_ZZ_pX
from sage.rings.padics.pow_computer_ext cimport PowComputer_ZZ_pX_small_Eis
from sage.rings.padics.pow_computer_ext cimport PowComputer_ZZ_pX_big_Eis
from sage.rings.finite_rings.integer_mod_ring import IntegerModRing
from sage.rings.padics.unramified_extension_generic import UnramifiedExtensionGeneric

from sage.rings.real_double cimport RealDoubleElement

cdef object infinity
from sage.rings.infinity import infinity

cdef long maxordp = (1L << (sizeof(long) * 8 - 2)) -1
cdef long minusmaxordp = -maxordp

cdef inline int check_ordp(long a) except -1:
    if a > maxordp or a < minusmaxordp:
        raise ValueError, "valuation overflow"


cdef class pAdicZZpXCRElement(pAdicZZpXElement):
    def __init__(self, parent, x, absprec = infinity, relprec = infinity, empty = False):
        """
        Creates an element of a capped relative precision, unramified
        or Eisenstein extension of `\mathbb{Z}_p` or `\mathbb{Q}_p`.

        INPUT:

        - ``parent`` -- either an ``EisensteinRingCappedRelative`` or
          ``UnramifiedRingCappedRelative``

        - ``x`` -- an integer, rational, `p`-adic element, polynomial,
          list, integer_mod, pari int/frac/poly_t/pol_mod, an
          ``ntl_ZZ_pX``, an ``ntl_ZZ``, an ``ntl_ZZ_p``, an
          ``ntl_ZZX``, or something convertible into parent.residue_field()

        - ``absprec`` -- an upper bound on the absolute precision of the
          element created

        - ``relprec`` -- an upper bound on the relative precision of
          the element created

        - ``empty`` -- whether to return after initializing to zero
          (without setting the valuation).

        EXAMPLES::

            sage: R = Zp(5,5)
            sage: S.<x> = R[]
            sage: f = x^5 + 75*x^3 - 15*x^2 +125*x - 5
            sage: W.<w> = R.ext(f)
            sage: z = (1+w)^5; z # indirect doctest
            1 + w^5 + w^6 + 2*w^7 + 4*w^8 + 3*w^10 + w^12 + 4*w^13 + 4*w^14 + 4*w^15 + 4*w^16 + 4*w^17 + 4*w^20 + w^21 + 4*w^24 + O(w^25)
            sage: W(pari('3 + O(5^3)'))
            3 + O(w^15)
            sage: W(R(3,3))
            3 + O(w^15)
            sage: W.<w> = R.ext(x^625 + 915*x^17 - 95)
            sage: W(3)
            3 + O(w^3125)
            sage: W(w, 14)
            w + O(w^14)

        TESTS:

        Check that :trac:`3865` is fixed::

            sage: W(gp('3 + O(5^10)'))
            3 + O(w^3125)


        Check that :trac:`13612` has been fixed::

            sage: R = Zp(3)
            sage: S.<a> = R[]
            sage: W.<a> = R.extension(a^2+1)
            sage: W(W.residue_field().zero())
            O(3)

            sage: K = Qp(3)
            sage: S.<a> = K[]
            sage: L.<a> = K.extension(a^2+1)
            sage: L(L.residue_field().zero())
            O(3)

        """
        pAdicZZpXElement.__init__(self, parent)
        self.relprec = 0
        if empty:
            return
        cdef long aprec, rprec, ctx_prec, ltmp
        if relprec is not infinity and not isinstance(relprec, Integer):
            relprec = Integer(relprec)
        if (relprec is infinity) or (relprec > parent.precision_cap()):
            rprec = self.prime_pow.ram_prec_cap
        else:
            rprec = mpz_get_si((<Integer>relprec).value)
        if rprec < 0:
            rprec = 0
        if absprec is not infinity:
            if not isinstance(absprec, Integer):
                absprec = Integer(absprec)
            if mpz_fits_slong_p((<Integer>absprec).value) == 0:
                absprec = infinity
            else:
                aprec = mpz_get_si((<Integer>absprec).value)
        cdef mpz_t tmp
        cdef ZZ_c tmp_z
        cdef Py_ssize_t i
        cdef Integer tmp_Int
        cdef Rational xlift
        if isinstance(x, pAdicGenericElement):
            if self.prime_pow.in_field == 0 and x.valuation() < 0:
                raise ValueError, "element has negative valuation"
            if x._is_base_elt(self.prime_pow.prime):
                xlift = Rational(x.lift())
                if mpq_sgn(xlift.value) == 0:
                    if (<pAdicGenericElement>x)._is_exact_zero():
                        if absprec is infinity:
                            self._set_exact_zero()
                        else:
                            self._set_inexact_zero(aprec)
                        return
                ltmp = mpz_get_si((<Integer>x.precision_absolute()).value) * self.prime_pow.e
                if absprec is infinity or ltmp < aprec:
                    aprec = ltmp
                self._set_from_mpq_both(xlift.value, aprec, rprec)
                return
        if isinstance(x, GpElement):
            x = x._pari_()
        if isinstance(x, pari_gen):
            if x.type() == "t_PADIC":
                if x.variable() != self.prime_pow.prime:
                    raise TypeError, "Cannot coerce a pari p-adic with the wrong prime."
                ltmp = x.padicprec(self.prime_pow.prime) * self.prime_pow.e
                if absprec is infinity or ltmp < aprec:
                    aprec = ltmp
                    absprec = 0 # absprec just has to be non-infinite: everything else uses aprec
                x = x.lift()
            if x.type() == 't_INT':
                x = Integer(x)
            elif x.type() == 't_FRAC':
                x = Rational(x)
            elif x.type() == 't_POLMOD' or x.type == 't_POL':
                # This code doesn't check to see if the primes are the same.
                L = []
                x = x.lift().lift()
                for i from 0 <= i <= x.poldegree():
                    L.append(Integer(x.polcoeff(i)))
                x = L
            else:
                raise TypeError, "unsupported coercion from pari: only p-adics, integers, rationals, polynomials and pol_mods allowed"
        elif is_IntegerMod(x):
            mpz_init(tmp)
            ctx_prec = mpz_remove(tmp, (<Integer>x.modulus()).value, self.prime_pow.prime.value)
            if mpz_cmp_ui(tmp, 1) == 0:
                mpz_clear(tmp)
                x = x.lift()
                if absprec is infinity or ctx_prec < aprec:
                    aprec = ctx_prec
                    absprec = 0 # absprec just has to be non-infinite: everything else uses aprec
            else:
                mpz_clear(tmp)
                raise TypeError, "cannot coerce from the given integer mod ring (not a power of the same prime)"
        elif isinstance(x, ntl_ZZ_p):
            ctx_prec = ZZ_remove(tmp_z, (<ntl_ZZ>x.modulus()).x, self.prime_pow.pow_ZZ_tmp(1)[0])
            if ZZ_IsOne(tmp_z):
                x = x.lift()
                tmp_Int = PY_NEW(Integer)
                ZZ_to_mpz(tmp_Int.value, &(<ntl_ZZ>x).x)
                x = tmp_Int
                if absprec is infinity or ctx_prec < aprec:
                    aprec = ctx_prec
                    absprec = 0 # absprec just has to be non-infinite: everything else uses aprec
            else:
                raise TypeError, "cannot coerce the given ntl_ZZ_p (modulus not a power of the same prime)"
        elif isinstance(x, ntl_ZZ):
            tmp_Int = PY_NEW(Integer)
            ZZ_to_mpz(tmp_Int.value, &(<ntl_ZZ>x).x)
            x = tmp_Int
        elif isinstance(x, (int, long)):
            x = Integer(x)
        elif x in parent.residue_field():
            # Should only reach here if x is not in F_p
            z = parent.gen()
            poly = x.polynomial().list()
            x = sum([poly[i].lift() * (z ** i) for i in range(len(poly))], parent.zero())
            if absprec is infinity or 1 < aprec:
                aprec = 1
                absprec = 0 # absprec just has to be non-infinite: everything else uses aprec
        cdef pAdicZZpXCRElement _x
        if isinstance(x, Integer):
            if absprec is infinity:
                self._set_from_mpz_rel((<Integer>x).value, rprec)
            else:
                self._set_from_mpz_both((<Integer>x).value, aprec, rprec)
        elif isinstance(x, Rational):
            if absprec is infinity:
                self._set_from_mpq_rel((<Rational>x).value, rprec)
            else:
                self._set_from_mpq_both((<Rational>x).value, aprec, rprec)
        elif isinstance(x, ntl_ZZ_pX):
            if absprec is infinity:
                self._set_from_ZZ_pX_rel(&(<ntl_ZZ_pX>x).x, (<ntl_ZZ_pX>x).c, rprec)
            else:
                self._set_from_ZZ_pX_both(&(<ntl_ZZ_pX>x).x, (<ntl_ZZ_pX>x).c, aprec, rprec)
        elif isinstance(x, ntl_ZZX):
            if absprec is infinity:
                self._set_from_ZZX_rel((<ntl_ZZX>x).x, rprec)
            else:
                self._set_from_ZZX_both((<ntl_ZZX>x).x, aprec, rprec)
        elif isinstance(x, pAdicExtElement):
            if x.parent() is parent:
                _x = <pAdicZZpXCRElement>x
                if _x.relprec == 0:
                    if absprec is infinity or aprec > _x.ordp:
                        self._set_inexact_zero(_x.ordp) # this works for exact zeros too.
                    else:
                        self._set_inexact_zero(aprec)
                elif _x.relprec < 0:
                    if -_x.relprec < rprec:
                        rprec = _x.relprec
                    else:
                        rprec = -rprec
                    if absprec is infinity or aprec > _x.ordp - rprec:
                        self._set(&_x.unit, _x.ordp, rprec)
                    elif aprec > _x.ordp:
                        self._set(&_x.unit, _x.ordp, _x.ordp - aprec) #negating relprec to indicate non-normalized.
                    else:
                        self._set_inexact_zero(aprec)
                else:
                    if _x.relprec < rprec:
                        rprec = _x.relprec
                    if absprec is infinity or aprec > _x.ordp + rprec:
                        self._set(&_x.unit, _x.ordp, rprec)
                    elif aprec > _x.ordp:
                        self._set(&_x.unit, _x.ordp, aprec - _x.ordp)
                    else:
                        self._set_inexact_zero(aprec)
            elif x.parent().fraction_field() is parent:
                if isinstance(x, pAdicZZpXCRElement):
                    _x = <pAdicZZpXCRElement>x
                    if _x.relprec < 0:
                        _x._normalize()
                    if _x._is_exact_zero():
                        self._set_exact_zero()
                    elif _x._is_inexact_zero():
                        self._set_inexact_zero(_x.ordp)
                    else:
                        if _x.relprec < rprec:
                            rprec = _x.relprec
                        self._set(&_x.unit, _x.ordp, rprec)
                else:
                    # x is a pAdicZZpXCAElement
                    xordp = x.valuation()
                    xprec = x.precision_absolute()
                    if xordp == xprec:
                        self._set_inexact_zero(mpz_get_si((<Integer>xordp).value))
                    else:
                        poly = x._ntl_rep_abs()[0]
                        if absprec is infinity:
                            self._set_from_ZZ_pX_rel(&(<ntl_ZZ_pX>poly).x,(<ntl_ZZ_pX>poly).c, rprec)
                        else:
                            self._set_from_ZZ_pX_both(&(<ntl_ZZ_pX>poly).x,(<ntl_ZZ_pX>poly).c, aprec, rprec)
            elif x.parent() is parent.fraction_field():
                _x = <pAdicZZpXCRElement>x
                if _x.relprec < 0:
                    _x._normalize()
                if _x._is_exact_zero():
                    self._set_exact_zero()
                elif _x._is_inexact_zero():
                    self._set_inexact_zero(_x.ordp)
                else:
                    if _x.relprec < rprec:
                        rprec = _x.relprec
                    self._set(&_x.unit, _x.ordp, rprec)
            else:
                raise NotImplementedError, "Conversion from different p-adic extensions not yet supported"
        else:
            try:
                x = list(x)
            except TypeError:
                try:
                    x = x.list()
                except AttributeError:
                    raise TypeError, "cannot convert x to a p-adic element"
            if absprec is infinity:
                self._set_from_list_rel(x, rprec)
            else:
                self._set_from_list_both(x, aprec, rprec)

    def _cache_key(self):
        r"""
        Return a hashable key which identifies this element.

        This makes it possible to use this element in caches such as
        functions or methods decorated with ``@cached_function`` or
        ``@cached_method`` respectively.

        EXAMPLE:

        In the following example, ``a`` and ``b`` compare equal. They cannot
        have a meaningful hash value since then their hash value would have to
        be the same::

            sage: K.<a> = Qq(9)
            sage: b = a + O(3)
            sage: a == b
            True
            sage: hash(a)
            Traceback (most recent call last):
            ...
            TypeError: unhashable type: 'sage.rings.padics.padic_ZZ_pX_CR_element.pAdicZZpXCRElement'

        However, we want to cache computations which depend on them. Therefore
        they define a ``_cache_key`` which is hashable and uniquely identifies
        them::

            sage: a._cache_key()
            (..., ((0, 1),), 0, 20)
            sage: b._cache_key()
            (..., ((0, 1),), 0, 1)

        TESTS:

        Check that zero values are handled correctly::

            sage: K.zero()._cache_key()
            (..., 0)
            sage: K(0,1)._cache_key()
            (..., 0, 1)

        """
        if self._is_exact_zero():
            return (self.parent(), 0)
        elif self._is_inexact_zero():
            return (self.parent(), 0, self.valuation())
        else:
            return (self.parent(),
                    tuple(tuple(c) if isinstance(c, list) else c
                          for c in self.unit_part().list()),
                    self.valuation(), self.precision_relative())

    cdef int _set_inexact_zero(self, long absprec) except -1:
        """
        Sets ``self`` to be zero with valuation absprec.

        EXAMPLES::

            sage: R = Zp(5,5)
            sage: S.<x> = R[]
            sage: f = x^5 + 75*x^3 - 15*x^2 +125*x - 5
            sage: W.<w> = R.ext(f)
            sage: z = W(0,6); z # indirect doctest
            O(w^6)
            sage: z.valuation()
            6
            sage: z.precision_absolute()
            6
            sage: z.precision_relative()
            0

        TESTS::

            sage: R = Zp(17, 3)
            sage: S.<x> = R[]
            sage: W.<w> = R.ext(x^34 - 289*x^5 + 17)
            sage: z = W(0, 6); z
            O(w^6)
            sage: z.valuation()
            6
            sage: z.precision_absolute()
            6
            sage: z.precision_relative()
            0
        """
        self.ordp = absprec
        self.relprec = 0

    cdef int _set_exact_zero(self) except -1:
        """
        Sets ``self`` to be an exact zero.

        EXAMPLES::

            sage: R = Zp(5,5)
            sage: S.<x> = R[]
            sage: f = x^5 + 75*x^3 - 15*x^2 +125*x - 5
            sage: W.<w> = R.ext(f)
            sage: z = R(0); z # indirect doctest
            0
            sage: z.valuation()
            +Infinity
            sage: z.precision_absolute()
            +Infinity
            sage: z.precision_relative()
            0

        TESTS::

            sage: R = Zp(89, 3)
            sage: S.<x> = R[]
            sage: W.<w> = R.ext(x^34 - 2*89*x^5 + 89)
            sage: z = R(0); z # indirect doctest
            0
            sage: z.valuation()
            +Infinity
            sage: z.precision_absolute()
            +Infinity
            sage: z.precision_relative()
            0
        """
        self.ordp = maxordp
        self.relprec = 0

    cpdef bint _is_exact_zero(self) except -1:
        """
        Tests if ``self`` is an exact zero.

        EXAMPLES::

            sage: R = Qp(3,5)
            sage: S.<x> = R[]
            sage: f = x^5 + 75*x^3 - 15*x^2 +125*x - 5
            sage: W.<w> = R.ext(f)
            sage: z = W(0)
            sage: z._is_exact_zero()
            True
            sage: z = W(0,6)
            sage: z._is_exact_zero()
            False

        TESTS::

            sage: R = Qp(53, 3)
            sage: S.<x> = R[]
            sage: W.<w> = R.ext(x^34 - 2*53^5*x^9 + 53)
            sage: z = W(0)
            sage: z._is_exact_zero()
            True
            sage: z = W(0,6)
            sage: z._is_exact_zero()
            False

        """
        if self.ordp == maxordp:
            return 1
        else:
            return 0

    cpdef bint _is_inexact_zero(self) except -1:
        """
        Tests if ``self`` is an inexact zero.

        EXAMPLES::

            sage: R = Zp(7,5)
            sage: S.<x> = R[]
            sage: f = x^5 + 75*x^3 - 15*x^2 +125*x - 5
            sage: W.<w> = R.ext(f)
            sage: z = W(0)
            sage: z._is_inexact_zero()
            False
            sage: z = W(0,6)
            sage: z._is_inexact_zero()
            True

        TESTS::

            sage: R = Qp(29, 3)
            sage: S.<x> = R[]
            sage: W.<w> = R.ext(x^29 - 2*29^5*x - 29)
            sage: z = W(0)
            sage: z._is_inexact_zero()
            False
            sage: z = W(0,6)
            sage: z._is_inexact_zero()
            True
        """
        self._normalize()
        if self.relprec == 0:
            return not self._is_exact_zero()
        else:
            return False

    cdef int _set(self, ZZ_pX_c* unit, long ordp, long relprec) except -1:
        """
        Sets ``unit``, ``ordp`` and ``relprec`` directly.

        EXAMPLES::

            sage: R = Zp(5,5)
            sage: S.<x> = R[]
            sage: f = x^5 + 75*x^3 - 15*x^2 +125*x - 5
            sage: W.<w> = R.ext(f)
            sage: F = W.fraction_field()
            sage: z = F(1+w); z # indirect doctest
            1 + w + O(w^25)

        TESTS::

            sage: R = Zp(17,30)
            sage: S.<x> = R[]
            sage: f = x^51 - 34
            sage: W.<w> = R.ext(f)
            sage: F = W.fraction_field()
            sage: z = F(1+w); z # indirect doctest
            1 + w + O(w^1530)
            sage: z = F(w+w^2,relprec=0); z
            O(w)
        """
        self.ordp = ordp
        self._set_prec_rel(relprec)
        if self.relprec != 0:
            ZZ_pX_conv_modulus(self.unit, unit[0], self.prime_pow.get_context_capdiv(relprec).x)

    cdef int _set_from_mpz_rel(self, mpz_t x, long relprec) except -1:
        """
        Sets ``self`` from an ``mpz_t`` with relative precision bounded by ``relprec``.

        EXAMPLES::

            sage: R = Zp(5,5)
            sage: S.<x> = R[]
            sage: f = x^5 + 75*x^3 - 15*x^2 +125*x - 5
            sage: W.<w> = R.ext(f)
            sage: W(70, relprec = 8) # indirect doctest
            4*w^5 + 3*w^7 + w^9 + 2*w^10 + 2*w^11 + O(w^13)
            sage: W(70, relprec = 0)
            O(w^5)

        TESTS::

            sage: R = Qp(13,50)
            sage: S.<x> = R[]
            sage: f = x^169 - 13
            sage: W.<w> = R.ext(f)
            sage: a = W(65, relprec = 8); a.valuation() # indirect doctest
            169
            sage: W(65, relprec = 0)
            O(w^169)
        """
        if mpz_sgn(x) == 0:
            self._set_exact_zero()
            return 0
        cdef mpz_t tmp_m
        cdef ZZ_c tmp_z
        cdef long shift
        mpz_init(tmp_m)
        sig_on()
        shift = mpz_remove(tmp_m, x, self.prime_pow.prime.value)
        sig_off()
        self._set_prec_rel(relprec)
        mpz_to_ZZ(&tmp_z, tmp_m)
        mpz_clear(tmp_m)
        if self.relprec != 0:
            ZZ_pX_SetCoeff(self.unit, 0, ZZ_to_ZZ_p(tmp_z))
            self.ordp = 0
            self._pshift_self(shift)
        else:
            self.ordp = shift * self.prime_pow.e

    cdef int _set_from_mpz_both(self, mpz_t x, long absprec, long relprec) except -1:
        """
        Sets ``self`` from an ``mpz_t`` with relative precision bounded by ``relprec``
        and absolute precision bounded by ``absprec``.

        EXAMPLES::

            sage: R = Zp(5,5)
            sage: S.<x> = R[]
            sage: f = x^5 + 75*x^3 - 15*x^2 +125*x - 5
            sage: W.<w> = R.ext(f)
            sage: W(70, 8) # indirect doctest
            4*w^5 + 3*w^7 + O(w^8)
            sage: W(70, absprec = 4)
            O(w^4)

        TESTS::

            sage: R = Zp(7,3)
            sage: S.<x> = R[]
            sage: f = x^49 + 7*x^21 - 14
            sage: W.<w> = R.ext(f)
            sage: W(70, 100) # indirect doctest
            5*w^49 + 6*w^70 + 3*w^91 + O(w^100)
            sage: W(70, absprec = 4)
            O(w^4)
        """
        if mpz_sgn(x) == 0:
            self._set_inexact_zero(absprec)
            return 0
        cdef mpz_t tmp_m
        cdef ZZ_c tmp_z
        cdef long shift
        mpz_init(tmp_m)
        sig_on()
        shift = mpz_remove(tmp_m, x, self.prime_pow.prime.value)
        sig_off()
        self.ordp = shift * self.prime_pow.e
        if self._set_prec_both(absprec, relprec) == 1:
            # This indicates that self._set_inexact_zero was called
            mpz_clear(tmp_m)
            return 0
        mpz_to_ZZ(&tmp_z, tmp_m)
        mpz_clear(tmp_m)
        if self.relprec != 0:
            ZZ_pX_SetCoeff(self.unit, 0, ZZ_to_ZZ_p(tmp_z))
            self.ordp = 0
            self._pshift_self(shift)

    cdef int _set_from_mpq_rel(self, mpq_t x, long relprec) except -1:
        """
        Sets ``self`` from an ``mpq_t`` with relative precision
        bounded by ``relprec``.

        EXAMPLES::

            sage: R = Zp(5,5)
            sage: S.<x> = R[]
            sage: f = x^5 + 75*x^3 - 15*x^2 +125*x - 5
            sage: W.<w> = R.ext(f)
            sage: z = W(70/3, relprec = 9); z # indirect doctest
            3*w^5 + w^7 + 2*w^9 + 2*w^10 + 4*w^11 + w^12 + 2*w^13 + O(w^14)
            sage: z * 3
            4*w^5 + 3*w^7 + w^9 + 2*w^10 + 2*w^11 + w^13 + O(w^14)
            sage: W(70)
            4*w^5 + 3*w^7 + w^9 + 2*w^10 + 2*w^11 + w^13 + 3*w^16 + w^17 + w^18 + 4*w^20 + 4*w^21 + w^22 + 2*w^23 + 3*w^25 + w^27 + O(w^30)
            sage: F = W.fraction_field()
            sage: y = F(3/700); y
            w^-10 + w^-8 + 4*w^-6 + w^-3 + 4*w^-2 + 3*w^-1 + 3 + 4*w + w^3 + 4*w^4 + w^5 + 4*w^6 + 2*w^7 + 3*w^8 + 4*w^9 + 3*w^10 + 4*w^11 + w^12 + O(w^15)
            sage: y * 700
            3 + O(w^25)
            sage: W(70/3, relprec = 0)
            O(w^5)
            sage: c = F(5^-1 + O(5^2)); c
            w^-5 + 3*w^-3 + 2*w^3 + 4*w^5 + 4*w^6 + 3*w^7 + w^9 + O(w^10)
            sage: c * 5
            1 + O(w^15)

        TESTS::

            sage: R = Zp(11, 8, print_mode='digits')
            sage: S.<x> = R[]
            sage: f = x^3 + 1331 * x^2 - 11 * x + 11
            sage: W.<w> = R.ext(f)
            sage: z = W(77/3, relprec = 11); repr(z)[3:]
            '304107A2555000'
            sage: repr(z*3)[3:]
            '56698765444000'
            sage: repr(W(77))[3:]
            '5800A6604678856698765444000'
            sage: F = W.fraction_field()
            sage: y = F(3/847); repr(y)[3:]
            '5563A4105291255628.148272'
            sage: repr(y*847)[3:]
            '3'
            sage: repr(W(77/3, relprec=0))[3:]
            ''
            sage: c = F(11^-1 + O(11^2)); repr(c)[3:]
            '11111.01A'
            sage: repr(c * 11)[3:]
            '1'
        """
        if mpq_sgn(x) == 0:
            self._set_exact_zero()
            return 0
        cdef mpz_t num_unit, den_unit
        self._set_from_mpq_part1(num_unit, den_unit, x)
        self._set_prec_rel(relprec)
        self._set_from_mpq_part2(num_unit, den_unit)

    cdef int _set_from_mpq_both(self, mpq_t x, long absprec, long relprec) except -1:
        """
        Sets ``self`` from an ``mpq_t`` with relative precision
        bounded by ``relprec`` and absolute precision bounded by
        ``absprec``.

        EXAMPLES::

            sage: R = Zp(5,5)
            sage: S.<x> = R[]
            sage: f = x^5 + 75*x^3 - 15*x^2 +125*x - 5
            sage: W.<w> = R.ext(f)
            sage: z = W(70/3, 14); z # indirect doctest
            3*w^5 + w^7 + 2*w^9 + 2*w^10 + 4*w^11 + w^12 + 2*w^13 + O(w^14)
            sage: z * 3
            4*w^5 + 3*w^7 + w^9 + 2*w^10 + 2*w^11 + w^13 + O(w^14)
            sage: W(70)
            4*w^5 + 3*w^7 + w^9 + 2*w^10 + 2*w^11 + w^13 + 3*w^16 + w^17 + w^18 + 4*w^20 + 4*w^21 + w^22 + 2*w^23 + 3*w^25 + w^27 + O(w^30)
            sage: F = W.fraction_field()
            sage: y = F(3/700,-2); y
            w^-10 + w^-8 + 4*w^-6 + w^-3 + O(w^-2)
            sage: y * 700
            3 + O(w^8)
            sage: W(70/3, absprec = 4)
            O(w^4)
        """
        if mpq_sgn(x) == 0:
            self._set_inexact_zero(absprec)
            return 0
        cdef mpz_t num_unit, den_unit
        self._set_from_mpq_part1(num_unit, den_unit, x)
        if self._set_prec_both(absprec, relprec) == 1:
            # indicates an inexact zero
            mpz_clear(num_unit)
            mpz_clear(den_unit)
            return 0
        self._set_from_mpq_part2(num_unit, den_unit)

    cdef int _set_from_mpq_part1(self, mpz_t num_unit, mpz_t den_unit, mpq_t x) except -1:
        """
        Sets ``num_unit`` to be the unit of the numerator, ``den_unit`` to be the unit of the denominator and sets ``self.ordp`` correctly.

        TESTS::

            sage: R = Zp(5,5)
            sage: S.<x> = R[]
            sage: f = x^5 + 75*x^3 - 15*x^2 +125*x - 5
            sage: W.<w> = R.ext(f)
            sage: z = W(7000/3, 23); z # indirect doctest
            2*w^15 + 2*w^17 + 3*w^19 + w^22 + O(w^23)
        """
        cdef long num_ordp, den_ordp
        sig_on()
        mpz_init(num_unit)
        mpz_init(den_unit)
        num_ordp = mpz_remove(num_unit, mpq_numref(x), self.prime_pow.prime.value)
        den_ordp = mpz_remove(den_unit, mpq_denref(x), self.prime_pow.prime.value)
        sig_off()
        self.ordp = (num_ordp - den_ordp) * self.prime_pow.e
        if self.ordp < 0 and self.prime_pow.in_field == 0:
            mpz_clear(num_unit)
            mpz_clear(den_unit)
            raise ValueError, "p divides the denominator"

    cdef int _set_from_mpq_part2(self, mpz_t num_unit, mpz_t den_unit) except -1:
        """
        Given that ``self.ordp`` and ``self.relprec`` have been set, takes
        ``num_unit`` and ``den_unit`` and sets ``self.unit``.

        TESTS::

            sage: R = Zp(5,5)
            sage: S.<x> = R[]
            sage: f = x^5 + 75*x^3 - 15*x^2 +125*x - 5
            sage: W.<w> = R.ext(f)
            sage: W(QQ(0), 23) # indirect doctest
            O(w^23)
            sage: W(QQ(0))
            0
        """
        cdef ZZ_c num_zz, den_zz
        cdef ZZ_p_c tmp_zp
        cdef long val = self.ordp / self.prime_pow.e
        cdef mpz_t tmp_m
        if self.relprec != 0:
            mpz_init(tmp_m)
            mpz_set(tmp_m, num_unit)
            mpz_to_ZZ(&num_zz, tmp_m)
            mpz_set(tmp_m, den_unit)
            mpz_to_ZZ(&den_zz, tmp_m)
            mpz_clear(tmp_m)
            #The context has been restored in setting self.relprec
            ZZ_p_div(tmp_zp, ZZ_to_ZZ_p(num_zz), ZZ_to_ZZ_p(den_zz))
            ZZ_pX_SetCoeff(self.unit, 0, tmp_zp)
            self.ordp = 0
            self._pshift_self(val)

    cdef int _set_from_ZZX_rel(self, ZZX_c poly, long relprec) except -1:
        """
        Sets ``self`` from a ``ZZX`` with relative precision bounded by
        ``relprec``.

        EXAMPLES::

            sage: R = Zp(5,5)
            sage: S.<x> = R[]
            sage: f = x^5 + 75*x^3 - 15*x^2 +125*x - 5
            sage: W.<w> = R.ext(f)
            sage: z = W(ntl.ZZX([4,1,16]), relprec = 14); z # indirect doctest
            4 + w + w^2 + 3*w^7 + w^9 + 2*w^11 + 4*w^13 + O(w^14)
            sage: z._ntl_rep()
            [4 1 16]
            sage: z = W(ntl.ZZX([5^40,5^42,3*5^41]), relprec = 14); z
            w^200 + 4*w^207 + 4*w^209 + w^210 + 2*w^211 + 2*w^213 + O(w^214)
            sage: W(5)^40 + w*W(5)^42 + w^2 * W(3) * W(5)^41
            w^200 + 4*w^207 + 4*w^209 + w^210 + 2*w^211 + 2*w^213 + 2*w^215 + w^217 + 2*w^218 + w^220 + w^221 + w^222 + 3*w^224 + O(w^225)
            sage: z = W(ntl.ZZX([5^40,5^42,3*5^41]), relprec = 0); z
            O(w^200)
        """
        if ZZX_IsZero(poly):
            self._set_exact_zero()
            return 0
        if ZZX_deg(poly) >= self.prime_pow.deg:
            raise NotImplementedError
        # the -1 in the next line signals that there is no absprec specified
        self._set_from_ZZX_part1(poly, -1, relprec)
        # context was restored in _set_from_ZZX_part1
        if relprec == 0:
            self._set_prec_rel(relprec)
            return 0
        if self.relprec + self.ordp != 0:
            self.prime_pow.restore_context_capdiv(self.relprec + self.ordp)
            ZZX_to_ZZ_pX(self.unit, poly)
            self._internal_lshift(-self.ordp)

    cdef int _set_from_ZZX_both(self, ZZX_c poly, long absprec, long relprec) except -1:
        """
        Sets ``self`` from a ``ZZX`` with relative precision bounded by
        ``relprec`` and absolute precision bounded by ``absprec``.

        EXAMPLES::

            sage: R = Zp(5,5)
            sage: S.<x> = R[]
            sage: f = x^5 + 75*x^3 - 15*x^2 +125*x - 5
            sage: W.<w> = R.ext(f)
            sage: z = W(ntl.ZZX([4,1,16]), 12); z # indirect doctest
            4 + w + w^2 + 3*w^7 + w^9 + 2*w^11 + O(w^12)
            sage: z._ntl_rep()
            [4 1 16]
            sage: z = W(ntl.ZZX([5^40,5^42,3*5^41]), 212); z
            w^200 + 4*w^207 + 4*w^209 + w^210 + 2*w^211 + O(w^212)
            sage: z = W(ntl.ZZX([5^40,5^42,3*5^41]), 197); z
            O(w^197)
        """
        if ZZX_IsZero(poly) or absprec <= 0:
            self._set_inexact_zero(absprec)
            return 0
        if ZZX_deg(poly) >= self.prime_pow.deg:
            raise NotImplementedError
        if self._set_from_ZZX_part1(poly, absprec, relprec) == -2:
            # indicates _set_inexact_zero was called
            return 0
        # context was restored in _set_from_ZZX_part1
        if self.relprec + self.ordp != 0:
            self.prime_pow.restore_context_capdiv(self.relprec + self.ordp)
            ZZX_to_ZZ_pX(self.unit, poly)
            self._internal_lshift(-self.ordp)

    cdef int _set_from_ZZX_part1(self, ZZX_c poly, long absprec, long relprec) except -1:
        """
        Sets ``self.ordp`` from ``poly`` and restores the context.  ``poly`` must
        have degree less than ``self.prime_pow.deg``

        TESTS::

            sage: R = Zp(5,5)
            sage: S.<x> = R[]
            sage: f = x^5 + 75*x^3 - 15*x^2 +125*x - 5
            sage: W.<w> = R.ext(f)
            sage: z = W(ntl.ZZX([4,1,16]), 12); z # indirect doctest
            4 + w + w^2 + 3*w^7 + w^9 + 2*w^11 + O(w^12)
        """
        cdef long i = 0
        cdef long deg = ZZX_deg(poly)
        cdef long mini = -1
        cdef long minval
        cdef long curval
        cdef ZZ_c tmp_z
        while mini == -1:
            if not ZZ_IsZero(ZZX_coeff(poly,i)):
                minval = ZZ_remove(tmp_z, ZZX_coeff(poly, i), self.prime_pow.pow_ZZ_tmp(1)[0])
                mini = i
            i += 1
        while i <= deg:
            if not ZZ_IsZero(ZZX_coeff(poly,i)):
                curval = ZZ_remove(tmp_z, ZZX_coeff(poly, i), self.prime_pow.pow_ZZ_tmp(1)[0])
                if curval < minval:
                    minval = curval
                    mini = i
            i += 1
        if self.prime_pow.e == 1:
            self.ordp = minval
        else:
            self.ordp = minval * self.prime_pow.e + mini
        if absprec == -1: # indicates that _set_from_ZZX_rel is calling
            self._set_prec_rel(relprec)
        elif self._set_prec_both(absprec, relprec):
            # indicates self._set_inexact_zero was called
            return -2
        # _set_prec_rel or both has restored the context so that part2 works.

    cdef int _set_from_ZZ_pX_rel(self, ZZ_pX_c* poly, ntl_ZZ_pContext_class ctx, long relprec) except -1:
        """
        Sets ``self`` from a ``ZZ_pX`` with relative precision bounded by
        ``relprec``.

        If ``ctx`` is ``None`` and ``poly`` is 0 this function will raise an error
        (a ``ZZ_pX`` cannot represent something with infinite absolute
        precision).

        EXAMPLES::

            sage: R = Zp(5,5)
            sage: S.<x> = R[]
            sage: f = x^5 + 75*x^3 - 15*x^2 +125*x - 5
            sage: W.<w> = R.ext(f)
            sage: z = W(ntl.ZZ_pX([4,1,16],5^2)); z # indirect doctest
            4 + w + w^2 + 3*w^7 + w^9 + O(w^10)
            sage: z._ntl_rep()
            [4 1 16]
            sage: z = W(ntl.ZZ_pX([5^40,5^42,3*5^41], 5^44)); z
            w^200 + 4*w^207 + 4*w^209 + w^210 + 2*w^211 + 2*w^213 + 2*w^215 + w^217 + 2*w^218 + O(w^220)
            sage: z = W(ntl.ZZ_pX([5^40,5^42,3*5^41], 5^44), relprec = 0); z
            O(w^200)
        """
        cdef long ctx_prec = -1
        if ctx is not None:
            ctx_prec = self._check_ZZ_pContext(ctx) * self.prime_pow.e
        if ZZ_pX_IsZero(poly[0]):
            if ctx_prec == -1:
                raise ValueError, "must specify either a context or an absolute precision bound"
            else:
                self._set_inexact_zero(ctx_prec)
            return 0
        self._set_from_ZZ_pX_part1(poly)
        if relprec == 0:
            self._set_prec_rel(relprec)
            return 0
        if ctx_prec == -1:
            self._set_prec_rel(self.ordp + relprec)
        else:
            self._set_prec_rel(min(ctx_prec, self.ordp + relprec))
        self._set_from_ZZ_pX_part2(poly)

    cdef int _set_from_ZZ_pX_both(self, ZZ_pX_c* poly, ntl_ZZ_pContext_class ctx, long absprec, long relprec) except -1:
        """
        Sets ``self`` from a ``ZZ_pX`` with relative precision bounded by
        ``relprec`` and absolute precision bounded by ``absprec``.

        EXAMPLES::

            sage: R = Zp(5,5)
            sage: S.<x> = R[]
            sage: f = x^5 + 75*x^3 - 15*x^2 +125*x - 5
            sage: W.<w> = R.ext(f)
            sage: z = W(ntl.ZZ_pX([4,1,16],5^2), absprec = 8, relprec = 12); z # indirect doctest
            4 + w + w^2 + 3*w^7 + O(w^8)
            sage: z._ntl_rep()
            [4 1 16]
            sage: z = W(ntl.ZZ_pX([5^40,5^42,3*5^41], 5^50), 220); z
            w^200 + 4*w^207 + 4*w^209 + w^210 + 2*w^211 + 2*w^213 + 2*w^215 + w^217 + 2*w^218 + O(w^220)
            sage: z = W(ntl.ZZ_pX([5^40,5^42,3*5^41], 5^44), absprec = 77); z
            O(w^77)
        """
        cdef long ctx_prec
        if ctx is not None:
            ctx_prec = self._check_ZZ_pContext(ctx)
            if ctx_prec * self.prime_pow.e < absprec:
                absprec = ctx_prec * self.prime_pow.e
        if ZZ_pX_IsZero(poly[0]):
            self._set_inexact_zero(absprec)
            return 0
        self._set_from_ZZ_pX_part1(poly)
        if absprec <= self.ordp:
            self._set_inexact_zero(absprec)
        else:
            self._set_prec_rel(min(absprec, self.ordp + relprec))
            self._set_from_ZZ_pX_part2(poly)

    cdef int _set_from_ZZ_pX_part1(self, ZZ_pX_c* poly) except -1:
        """
        Sets ``self.ordp`` based on ``poly``.  ``poly`` must not be 0.

        TESTS::

            sage: R = Zp(5,5)
            sage: S.<x> = R[]
            sage: f = x^5 + 75*x^3 - 15*x^2 +125*x - 5
            sage: W.<w> = R.ext(f)
            sage: z = W(ntl.ZZ_pX([4,1,16],5^2), absprec = 8, relprec = 12); z # indirect doctest
            4 + w + w^2 + 3*w^7 + O(w^8)
        """
        cdef long val, index
        ZZ_pX_min_val_coeff(val, index, poly[0], self.prime_pow.pow_ZZ_tmp(1)[0])
        if self.prime_pow.e == 1:
            self.ordp = val
        else:
            self.ordp = val * self.prime_pow.e + index

    cdef int _set_from_ZZ_pX_part2(self, ZZ_pX_c* poly) except -1:
        """
        Assuming that ``self.ordp`` and ``self.relprec`` have been set, sets
        ``self.unit`` to ``poly`` and then normalizes.

        TESTS::

            sage: R = Zp(5,5)
            sage: S.<x> = R[]
            sage: f = x^5 + 75*x^3 - 15*x^2 +125*x - 5
            sage: W.<w> = R.ext(f)
            sage: z = W(ntl.ZZ_pX([4,1,16],5^2), absprec = 8, relprec = 12); z # indirect doctest
            4 + w + w^2 + 3*w^7 + O(w^8)
        """
        # We've set self.relprec to what is actually the absolute precision.
        if self.relprec != 0:
            ZZ_pX_conv_modulus(self.unit, poly[0], self.prime_pow.get_context_capdiv(self.relprec).x)
            self.relprec -= self.ordp
            self._internal_lshift(-self.ordp)

    cdef bint _set_prec_rel(self, long relprec) except -1:
        """
        Safely sets the relative precision of ``self`` to be the absolute
        value of ``relprec``.

        Returns ``True`` iff ``self.relprec`` was reset.

        Note that this will wipe out anything in ``self.unit``.  Be
        careful resetting ``self.unit`` directly: if you set it to a
        different modulus, NTL may have problems.  The safest way to
        reset ``self.unit`` to a different modulus is::

            self.prime_pow.restore_context_capdiv(self.relprec)
            cdef ZZ_pX_c tmp = self.unit
            self._set_prec_rel(new_rel_prec)
            ZZ_pX_conv_modulus(self.unit, tmp, self.prime_pow.get_context_capdiv(self.relprec).x)

        You may be able to just set ``self.relprec`` and
        ``ZZ_pX_conv_modulus`` if you're decreasing precision.  I'm
        not sure.

        TESTS::

            sage: R = Zp(5,5)
            sage: S.<x> = R[]
            sage: f = x^5 + 75*x^3 - 15*x^2 +125*x - 5
            sage: W.<w> = R.ext(f)
            sage: W(70, relprec = 8) # indirect doctest
            4*w^5 + 3*w^7 + w^9 + 2*w^10 + 2*w^11 + O(w^13)
        """
        if self.relprec == relprec:
            return False
        if self.relprec != 0:
            ZZ_pX_destruct(&self.unit)
        if relprec != 0:
            self.prime_pow.restore_context_capdiv(relprec)
            ZZ_pX_construct(&self.unit)
        self.relprec = relprec
        return True

    cdef bint _set_prec_both(self, long absprec, long relprec) except -1:
        """
        Assuming ``self.ordp`` is set, sets the relative precision of ``self``
        to the minimum of ``abs(relprec)`` and ``absprec-self.ordp``.

        If ``relprec`` is negative, will set ``self.relprec`` to be negative
        (indicating unnormalized unit)

        Returns`` True`` iff ``self.relprec = 0``, ie ``self`` was set to an
        inexact zero.

        Note that this will wipe out anything in ``self.unit``.  Be
        careful resetting ``self.unit`` directly: if you set it to a
        different modulus, NTL may have problems.  The safest way to
        reset ``self.unit`` to a different modulus is:

            self.prime_pow.restore_context_capdiv(self.relprec)
            cdef ZZ_pX_c tmp = self.unit
            self._set_prec_rel(new_rel_prec)
            ZZ_pX_conv_modulus(self.unit, tmp, self.prime_pow.get_context_capdiv(self.relprec).x)

        You may be able to just set ``self.relprec`` and
        ``ZZ_pX_conv_modulus`` if you're decreasing precision.  I'm
        not sure.

        TESTS::

            sage: R = Zp(5,5)
            sage: S.<x> = R[]
            sage: f = x^5 + 75*x^3 - 15*x^2 +125*x - 5
            sage: W.<w> = R.ext(f)
            sage: W(70, 8) # indirect doctest
            4*w^5 + 3*w^7 + O(w^8)
        """
        if self.relprec != 0:
            ZZ_pX_destruct(&self.unit)
        self.relprec = absprec - self.ordp
        cdef long arelprec
        if relprec < 0:
            arelprec = -relprec
        else:
            arelprec = relprec
        if self.relprec <= 0:
            self._set_inexact_zero(absprec)
        else:
            if arelprec < self.relprec:
                self.relprec = arelprec
            if self.relprec != 0:
                self.prime_pow.restore_context_capdiv(self.relprec)
                ZZ_pX_construct(&self.unit)
                if relprec < 0:
                    self.relprec = -self.relprec
        return self.relprec == 0

    cdef int _normalize(self) except -1:
        """
        Normalizes ``self``, adjusting ``self.ordp``, ``self.relprec``, and
        ``self.unit`` so that ``self.unit`` actually represents a unit.

        EXAMPLES::

            sage: R = Zp(5,5)
            sage: S.<x> = R[]
            sage: f = x^5 + 75*x^3 - 15*x^2 +125*x - 5
            sage: W.<w> = R.ext(f)
            sage: z = (1+w)^5
            sage: y = z - 1
            sage: y._ntl_rep_unnormalized()
            [5 3005 25 3060 5]
            sage: y # indirect doctest
            w^5 + w^6 + 2*w^7 + 4*w^8 + 3*w^10 + w^12 + 4*w^13 + 4*w^14 + 4*w^15 + 4*w^16 + 4*w^17 + 4*w^20 + w^21 + 4*w^24 + O(w^25)
            sage: y._ntl_rep_unnormalized()
            [41 26 152 49 535]
        """
        cdef long minval, mini, shift
        if self.relprec < 0:
            if ZZ_pX_IsZero(self.unit):
                self.ordp -= self.relprec # note that self.relprec < 0
                self.relprec = 0
                ZZ_pX_destruct(&self.unit)
            else:
                ZZ_pX_min_val_coeff(minval, mini, self.unit, self.prime_pow.pow_ZZ_tmp(1)[0])
                if self.prime_pow.e == 1:
                    shift = minval
                else:
                    shift = minval * self.prime_pow.e + mini
                if shift >= -self.relprec:
                    self.ordp -= self.relprec # note that self.relprec < 0
                    self.relprec = 0
                    ZZ_pX_destruct(&self.unit)
                elif shift > 0:
                    self.relprec = -self.relprec - shift
                    self.ordp += shift
                    self._internal_lshift(-shift)
                else:
                    self.relprec = -self.relprec

    def _is_normalized(self):
        """
        Returns whether this element is currently normalized.

        EXAMPLES::

            sage: R.<a> = ZqCR(125); b = 5*a + 4; c = 10*a^2 + 6; d = b + c
            sage: d._is_normalized()
            False
            sage: d
            (2*a^2 + a + 2)*5 + O(5^20)
            sage: d._is_normalized()
            True
        """
        return self.relprec >= 0

    cdef int _internal_lshift(self, long shift) except -1:
        """
        Multiplies ``self.unit`` by ``x^shift``.

        Note that ``self.relprec`` must be set before calling this
        function and should not be 0, and self.unit must be defined to
        precision ``self.relprec - shift``

        This function does not alter ``self.ordp`` even though it WILL
        change the valuation of ``self.unit``

        Also note that if you call this function you should usually
        manually set ``self.relprec = -self.relprec`` since this function
        will usually unnormalize ``self``.

        TESTS::

            sage: R = Zp(5,5)
            sage: S.<x> = R[]
            sage: f = x^5 + 75*x^3 - 15*x^2 +125*x - 5
            sage: W.<w> = R.ext(f)
            sage: z = (1+w)^5
            sage: y = z - 1
            sage: y # indirect doctest
            w^5 + w^6 + 2*w^7 + 4*w^8 + 3*w^10 + w^12 + 4*w^13 + 4*w^14 + 4*w^15 + 4*w^16 + 4*w^17 + 4*w^20 + w^21 + 4*w^24 + O(w^25)
        """
        if self.relprec == 0:
            raise ValueError("p-adic Internal l-shift called with relative precision 0")
        cdef ZZ_pX_c tmpP
        cdef ZZ_pX_Modulus_c* mod
        if self.prime_pow.e == 1:
            if shift > 0:
                ZZ_pX_left_pshift(self.unit, self.unit, self.prime_pow.pow_ZZ_tmp(shift)[0], self.prime_pow.get_context(self.relprec).x)
            else:
                ZZ_pX_right_pshift(self.unit, self.unit, self.prime_pow.pow_ZZ_tmp(-shift)[0], self.prime_pow.get_context(self.relprec).x)
        else:
            if shift > 0:
                self.prime_pow.restore_context_capdiv(self.relprec)
                mod = self.prime_pow.get_modulus_capdiv(self.relprec)
                ZZ_pX_PowerXMod_long_pre(tmpP, shift, mod[0])
                ZZ_pX_MulMod_pre(self.unit, self.unit, tmpP, mod[0])
            elif shift < 0:
                self.prime_pow.eis_shift_capdiv(&self.unit, &self.unit, -shift, self.relprec)

    cdef int _pshift_self(self, long shift) except -1:
        """
        Multiplies ``self`` by ``p^shift``.

        This function assumes that ``self.relprec``, ``self.ordp`` and
        ``self.unit`` are already set (in the case ``self.prime_pow.e
        != 1``), and is more reasonable to call externally than
        ``_internal_lshift``

        EXAMPLES::

            sage: R = Qp(5,5)
            sage: S.<x> = R[]
            sage: f = x^5 + 75*x^3 - 15*x^2 +125*x - 5
            sage: W.<w> = R.ext(f)
            sage: z = W(3/25, relprec = 6); z
            3*w^-10 + 3*w^-8 + 2*w^-6 + O(w^-4)
            sage: z * 25
            3 + O(w^6)
        """
        cdef ZZ_pX_c high_shifter, high_shifter2
        cdef ZZ_pX_Modulus_c *modulus
        cdef ZZ_pX_Modulus_c modulus_up
        cdef ntl_ZZ_pContext_class c
        cdef PowComputer_ZZ_pX_small_Eis sm
        cdef PowComputer_ZZ_pX_big_Eis big
        cdef ntl_ZZ_pX printer
        cdef ZZ_pX_c* high_array
        cdef long i, high_length
        if self.prime_pow.e == 1:
            self.ordp += shift
        else:
            self.ordp += shift * self.prime_pow.e
            if shift < 0:
                shift = -shift
                c = self.prime_pow.get_context_capdiv(self.relprec)
                c.restore_c()
                modulus = self.prime_pow.get_modulus_capdiv(self.relprec)
                if isinstance(self.prime_pow, PowComputer_ZZ_pX_big_Eis):
                    high_array = (<PowComputer_ZZ_pX_big_Eis>self.prime_pow).high_shifter
                elif isinstance(self.prime_pow, PowComputer_ZZ_pX_small_Eis):
                    high_array = (<PowComputer_ZZ_pX_small_Eis>self.prime_pow).high_shifter
                else:
                    raise TypeError("unrecognized PowComputer type")
                ZZ_pX_conv_modulus(high_shifter, high_array[0], c.x)
                ZZ_pX_InvMod_newton_ram(high_shifter, high_shifter, modulus[0], c.x)
                ZZ_pX_PowerMod_long_pre(high_shifter, high_shifter, shift, modulus[0])
                ZZ_pX_MulMod_pre(self.unit, self.unit, high_shifter, modulus[0])
            elif shift > 0:
                i = 0
                c = self.prime_pow.get_context_capdiv(self.relprec)
                c.restore_c()
                modulus = self.prime_pow.get_modulus_capdiv(self.relprec)
                if isinstance(self.prime_pow, PowComputer_ZZ_pX_big_Eis):
                    high_array = (<PowComputer_ZZ_pX_big_Eis>self.prime_pow).high_shifter
                    high_length = (<PowComputer_ZZ_pX_big_Eis>self.prime_pow).high_length
                elif isinstance(self.prime_pow, PowComputer_ZZ_pX_small_Eis):
                    high_array = (<PowComputer_ZZ_pX_small_Eis>self.prime_pow).high_shifter
                    high_length = (<PowComputer_ZZ_pX_small_Eis>self.prime_pow).high_length
                else:
                    raise TypeError("unrecognized PowComputer type")
                if shift >= self.prime_pow.prec_cap:
                    # high_shifter = p^(2^(high_length - 1))/x^(e*2^(high_length - 1))
                    ZZ_pX_conv_modulus(high_shifter, high_array[high_length-1], c.x)
                    # if shift = r + s * 2^(high_length - 1)
                    # then high_shifter = p^(s*2^(high_length - 1))/x^(e*s*2^(high_length - 1))
                    ZZ_pX_PowerMod_long_pre(high_shifter, high_shifter, (shift / (1L << (high_length - 1))), modulus[0])
                    ZZ_pX_MulMod_pre(self.unit, self.unit, high_shifter, modulus[0])
                    # Now we only need to multiply self.unit by p^r/x^(e*r) where r < 2^(high_length - 1), which is tractable.
                    shift = shift % (1L << (high_length - 1))
                while shift > 0:
                    if shift & 1:
                        ZZ_pX_conv_modulus(high_shifter, high_array[i], c.x)
                        ZZ_pX_MulMod_pre(self.unit, self.unit, high_shifter, modulus[0])
                    shift = shift >> 1
                    i += 1

    def __dealloc__(self):
        """
        Deallocates ``self.unit`` if needed.

        EXAMPLES::

            sage: R = Qp(5,5)
            sage: S.<x> = R[]
            sage: f = x^5 + 75*x^3 - 15*x^2 +125*x - 5
            sage: W.<w> = R.ext(f)
            sage: z = W(3/25, relprec = 6); z
            3*w^-10 + 3*w^-8 + 2*w^-6 + O(w^-4)
            sage: del z #indirect doctest
        """
        if self.relprec != 0:
            ZZ_pX_destruct(&self.unit)

    cdef pAdicZZpXCRElement _new_c(self, long relprec):
        """
        Returns a new element with the same parent as ``self`` and
        relative precision ``relprec``

        Note that if ``relprec`` is non-positive, the convention is that
        ``relprec = 0`` indicates an exact or inexact zero, ``relprec < 0``
        indicates an unnormalized element.

        EXAMPLES::

            sage: R = Qp(5,5)
            sage: S.<x> = R[]
            sage: f = x^5 + 75*x^3 - 15*x^2 +125*x - 5
            sage: W.<w> = R.ext(f)
            sage: w^5 + 1 # indirect doctest
            1 + w^5 + O(w^25)
        """
        cdef pAdicZZpXCRElement ans = pAdicZZpXCRElement.__new__(pAdicZZpXCRElement)
        ans._parent = self._parent
        ans.prime_pow = self.prime_pow
        if relprec > 0:
            self.prime_pow.restore_context_capdiv(relprec)
            ans.relprec = relprec
            ZZ_pX_construct(&ans.unit)
        elif relprec == 0:
            ans._set_exact_zero()
        else:
            self.prime_pow.restore_context_capdiv(-relprec)
            ans.relprec = relprec
            ZZ_pX_construct(&ans.unit)
        return ans

    def __reduce__(self):
        """
        Pickles ``self``.

        EXAMPLES::

            sage: R = Qp(5,5)
            sage: S.<x> = R[]
            sage: f = x^5 + 75*x^3 - 15*x^2 +125*x - 5
            sage: W.<w> = R.ext(f)
            sage: z = (1 + w)^5 - 1
            sage: loads(dumps(z)) == z
            True
        """
        cdef Integer relprec, ordp
        relprec = PY_NEW(Integer)
        ordp = PY_NEW(Integer)
        mpz_set_si(relprec.value, self.relprec)
        mpz_set_si(ordp.value, self.ordp)
        if self.relprec == 0:
            return make_ZZpXCRElement, (self.parent(), None, ordp, relprec, 0)
        self.prime_pow.restore_context_capdiv(self.relprec)
        cdef ntl_ZZ_pX holder = ntl_ZZ_pX.__new__(ntl_ZZ_pX)
        holder.c = self.prime_pow.get_context_capdiv(self.relprec)
        holder.x = self.unit
        return make_ZZpXCRElement, (self.parent(), holder, ordp, relprec, 0)

    cdef int _cmp_units(left, pAdicGenericElement right) except -2:
        """
        For units ``left`` and ``right``, returns 0 if they are equal up to
        the lesser of the two precisions, or 1 if they are not.

        EXAMPLES::

            sage: R = Qp(5,5)
            sage: S.<x> = R[]
            sage: f = x^5 + 75*x^3 - 15*x^2 +125*x - 5
            sage: W.<w> = R.ext(f)
            sage: w == 1 # indirect doctest
            False
            sage: y = 1 + w + O(w^7)
            sage: z = 1 + w + w^10 + O(w^13)
            sage: y == z
            True
        """
        # This function needs improvement.  In particular, there are a lot of
        # speed improvements to be had, and it should be changed so that it
        # returns 1 only half the time (and -1 the other half) when left and
        # right are not equal.
        cdef pAdicZZpXCRElement diff = <pAdicZZpXCRElement> (left - right)
        diff._normalize()
        if diff.relprec == 0:
            return 0
        # for now, just return 1
        return 1

    def __invert__(self):
        """
        Returns the inverse of ``self``.

        EXAMPLES::

            sage: R = Zp(5,5)
            sage: S.<x> = R[]
            sage: f = x^5 + 75*x^3 - 15*x^2 +125*x - 5
            sage: W.<w> = R.ext(f)
            sage: z = (1 + w)^5
            sage: y = ~z; y # indirect doctest
            1 + 4*w^5 + 4*w^6 + 3*w^7 + w^8 + 2*w^10 + w^11 + w^12 + 2*w^14 + 3*w^16 + 3*w^17 + 4*w^18 + 4*w^19 + 2*w^20 + 2*w^21 + 4*w^22 + 3*w^23 + 3*w^24 + O(w^25)
            sage: y.parent()
            Eisenstein Extension of 5-adic Field with capped relative precision 5 in w defined by (1 + O(5^5))*x^5 + (O(5^6))*x^4 + (3*5^2 + O(5^6))*x^3 + (2*5 + 4*5^2 + 4*5^3 + 4*5^4 + 4*5^5 + O(5^6))*x^2 + (5^3 + O(5^6))*x + (4*5 + 4*5^2 + 4*5^3 + 4*5^4 + 4*5^5 + O(5^6))
            sage: z = z - 1
            sage: ~z
            w^-5 + 4*w^-4 + 4*w^-3 + 4*w^-2 + 2*w^-1 + 1 + w + 4*w^2 + 4*w^3 + 4*w^4 + w^5 + w^6 + w^7 + 4*w^8 + 4*w^9 + 2*w^10 + w^11 + 2*w^12 + 4*w^13 + 4*w^14 + O(w^15)
            sage: ~z * z
            1 + O(w^20)
        """
        if self._is_exact_zero():
            raise ZeroDivisionError, "cannot divide by zero"
        if self._is_inexact_zero(): # this calls _normalize
            raise PrecisionError, "cannot divide by something indistinguishable from zero"
        cdef pAdicZZpXCRElement ans = self._new_c(self.relprec)
        if not ans.prime_pow.in_field:
            ans._parent = self._parent.fraction_field()
            ans.prime_pow = ans._parent.prime_pow
        ans.ordp = -self.ordp
        sig_on()
        if self.prime_pow.e == 1:
            ZZ_pX_InvMod_newton_unram(ans.unit, self.unit, self.prime_pow.get_modulus(ans.relprec)[0], self.prime_pow.get_context(ans.relprec).x, self.prime_pow.get_context(1).x)
        else:
            ZZ_pX_InvMod_newton_ram(ans.unit, self.unit, self.prime_pow.get_modulus_capdiv(ans.relprec)[0], self.prime_pow.get_context_capdiv(ans.relprec).x)
        sig_off()
        return ans

    cdef pAdicZZpXCRElement _lshift_c(self, long n):
        """
        Multiplies ``self`` by the uniformizer raised to the power ``n``.  If
        ``n`` is negative, right shifts by ``-n``.

        EXAMPLES::

            sage: R = Zp(5,5)
            sage: S.<x> = R[]
            sage: f = x^5 + 75*x^3 - 15*x^2 +125*x - 5
            sage: W.<w> = R.ext(f)
            sage: z = (1 + w)^5
            sage: z
            1 + w^5 + w^6 + 2*w^7 + 4*w^8 + 3*w^10 + w^12 + 4*w^13 + 4*w^14 + 4*w^15 + 4*w^16 + 4*w^17 + 4*w^20 + w^21 + 4*w^24 + O(w^25)
            sage: z << 17 # indirect doctest
            w^17 + w^22 + w^23 + 2*w^24 + 4*w^25 + 3*w^27 + w^29 + 4*w^30 + 4*w^31 + 4*w^32 + 4*w^33 + 4*w^34 + 4*w^37 + w^38 + 4*w^41 + O(w^42)
            sage: z << (-1)
            w^4 + w^5 + 2*w^6 + 4*w^7 + 3*w^9 + w^11 + 4*w^12 + 4*w^13 + 4*w^14 + 4*w^15 + 4*w^16 + 4*w^19 + w^20 + 4*w^23 + O(w^24)
        """
        if not self.prime_pow.in_field and n < -self.ordp:
            return self._rshift_c(-n)
        check_ordp(n)
        cdef pAdicZZpXCRElement ans
        if self._is_exact_zero() or n == 0:
            return self
        elif self._is_inexact_zero():
            ans = self._new_c(0)
        else:
            ans = self._new_c(self.relprec)
            ans.unit = self.unit
        ans.ordp = self.ordp + n
        check_ordp(ans.ordp)
        return ans

    def __lshift__(pAdicZZpXCRElement self, shift):
        """
        Multiplies ``self`` by the uniformizer raised to the power ``n``.  If
        ``n`` is negative, right shifts by ``-n``.

        EXAMPLES::

            sage: R = Zp(5,5)
            sage: S.<x> = R[]
            sage: f = x^5 + 75*x^3 - 15*x^2 +125*x - 5
            sage: W.<w> = R.ext(f)
            sage: z = (1 + w)^5
            sage: z
            1 + w^5 + w^6 + 2*w^7 + 4*w^8 + 3*w^10 + w^12 + 4*w^13 + 4*w^14 + 4*w^15 + 4*w^16 + 4*w^17 + 4*w^20 + w^21 + 4*w^24 + O(w^25)
            sage: z << 17 # indirect doctest
            w^17 + w^22 + w^23 + 2*w^24 + 4*w^25 + 3*w^27 + w^29 + 4*w^30 + 4*w^31 + 4*w^32 + 4*w^33 + 4*w^34 + 4*w^37 + w^38 + 4*w^41 + O(w^42)
            sage: z << (-1)
            w^4 + w^5 + 2*w^6 + 4*w^7 + 3*w^9 + w^11 + 4*w^12 + 4*w^13 + 4*w^14 + 4*w^15 + 4*w^16 + 4*w^19 + w^20 + 4*w^23 + O(w^24)
        """
        cdef pAdicZZpXCRElement ans
        if not isinstance(shift, Integer):
            shift = Integer(shift)
        if mpz_fits_slong_p((<Integer>shift).value) == 0:
            if self._is_exact_zero():
                return self
            if self.prime_pow.in_field or mpz_sgn((<Integer>shift).value) > 0:
                raise ValueError, "Shift does not fit in long"
            else:
                ans = self._new_c(0)
                ans.ordp = 0
                return ans
        return self._lshift_c(mpz_get_si((<Integer>shift).value))

    cdef pAdicZZpXCRElement _rshift_c(self, long n):
        """
        Divides self by the uniformizer raised to the power ``n``.  If
        parent is not a field, throws away the non-positive part of
        the series expansion.  If ``n`` is negative, left shifts by ``-n``.

        EXAMPLES::

            sage: R = Zp(5,5,print_mode='digits')
            sage: S.<x> = R[]
            sage: f = x^5 + 75*x^3 - 15*x^2 +125*x - 5
            sage: W.<w> = R.ext(f)
            sage: z = (1 + w)^5
            sage: for m in range(26): repr(z >> m) # indirect doctest
            '...4001400444441030421100001'
            '...400140044444103042110000'
            '...40014004444410304211000'
            '...4001400444441030421100'
            '...400140044444103042110'
            '...40014004444410304211'
            '...4001400444441030421'
            '...400140044444103042'
            '...40014004444410304'
            '...4001400444441030'
            '...400140044444103'
            '...40014004444410'
            '...4001400444441'
            '...400140044444'
            '...40014004444'
            '...4001400444'
            '...400140044'
            '...40014004'
            '...4001400'
            '...400140'
            '...40014'
            '...4001'
            '...400'
            '...40'
            '...4'
            '...'
            sage: repr(z >> (-4))
            '...40014004444410304211000010000'
        """
        if self.prime_pow.in_field or n <= self.ordp:
            return self._lshift_c(-n)
        if self._is_exact_zero() or n == 0:
            return self
        cdef long arelprec
        if self.relprec < 0:
            arelprec = -self.relprec
        else:
            arelprec = self.relprec
        cdef pAdicZZpXCRElement ans
        if arelprec > n - self.ordp:
            ans = self._new_c(arelprec - (n - self.ordp))
            if self.prime_pow.e == 1:
                ZZ_pX_right_pshift(ans.unit, self.unit, self.prime_pow.pow_ZZ_tmp(n - self.ordp)[0], self.prime_pow.get_context(ans.relprec).x)
            else:
                self.prime_pow.eis_shift_capdiv(&ans.unit, &self.unit, n - self.ordp, ans.relprec)
        else:
            ans = self._new_c(0)
        ans.ordp = 0
        ans.relprec = -ans.relprec
        return ans

    def __rshift__(pAdicZZpXCRElement self, shift):
        """
        Divides self by the uniformizer raised to the power ``n``.  If
        parent is not a field, throws away the non-positive part of
        the series expansion.  If ``n`` is negative, left shifts by ``-n``.

        EXAMPLES::

            sage: R = Zp(5,5)
            sage: S.<x> = R[]
            sage: f = x^5 + 75*x^3 - 15*x^2 +125*x - 5
            sage: W.<w> = R.ext(f)
            sage: z = (1 + w)^5
            sage: z
            1 + w^5 + w^6 + 2*w^7 + 4*w^8 + 3*w^10 + w^12 + 4*w^13 + 4*w^14 + 4*w^15 + 4*w^16 + 4*w^17 + 4*w^20 + w^21 + 4*w^24 + O(w^25)
            sage: z >> (6) # indirect doctest
            1 + 2*w + 4*w^2 + 3*w^4 + w^6 + 4*w^7 + 4*w^8 + 4*w^9 + 4*w^10 + 4*w^11 + 4*w^14 + w^15 + 4*w^18 + O(w^19)
            sage: z >> (-4)
            w^4 + w^9 + w^10 + 2*w^11 + 4*w^12 + 3*w^14 + w^16 + 4*w^17 + 4*w^18 + 4*w^19 + 4*w^20 + 4*w^21 + 4*w^24 + w^25 + 4*w^28 + O(w^29)
            sage: F = W.fraction_field()
            sage: z = F(z)
            sage: z >> 7
            w^-7 + w^-2 + w^-1 + 2 + 4*w + 3*w^3 + w^5 + 4*w^6 + 4*w^7 + 4*w^8 + 4*w^9 + 4*w^10 + 4*w^13 + w^14 + 4*w^17 + O(w^18)
        """
        cdef pAdicZZpXCRElement ans
        if not isinstance(shift, Integer):
            shift = Integer(shift)
        if mpz_fits_slong_p((<Integer>shift).value) == 0:
            if self._is_exact_zero():
                return self
            if self.prime_pow.in_field or mpz_sgn((<Integer>shift).value) < 0:
                raise ValueError, "valuation overflow"
            else:
                ans = self._new_c(0)
                ans.ordp = 0
                return ans
        return self._rshift_c(mpz_get_si((<Integer>shift).value))

    cpdef ModuleElement _neg_(self):
        """
        Returns ``-self``.

        EXAMPLES::

            sage: R = Zp(5,5)
            sage: S.<x> = R[]
            sage: f = x^5 + 75*x^3 - 15*x^2 +125*x - 5
            sage: W.<w> = R.ext(f)
            sage: z = (1 + w)^5; z
            1 + w^5 + w^6 + 2*w^7 + 4*w^8 + 3*w^10 + w^12 + 4*w^13 + 4*w^14 + 4*w^15 + 4*w^16 + 4*w^17 + 4*w^20 + w^21 + 4*w^24 + O(w^25)
            sage: -z # indirect doctest
            4 + 3*w^5 + 4*w^6 + w^7 + w^8 + w^9 + w^10 + w^11 + 2*w^12 + 4*w^13 + 4*w^15 + 3*w^16 + w^17 + 2*w^18 + 3*w^19 + 2*w^21 + 4*w^23 + 4*w^24 + O(w^25)
            sage: y = z + (-z); y
            O(w^25)
            sage: -y
            O(w^25)
            sage: -W(0)
            0
        """
        cdef pAdicZZpXCRElement ans = self._new_c(self.relprec)
        ans.ordp = self.ordp
        if self.relprec != 0:
            self.prime_pow.restore_context_capdiv(self.relprec)
            ZZ_pX_negate(ans.unit, self.unit)
        return ans

#                                             / 1 + \alpha^p \pi_K^{p \lambda}                      mod \mathfrak{p}_K^{p \lambda + 1}   if 1 \le \lambda < \frac{e_K}{p-1}
#        (1 + \alpha \pi^{\lambda})^p \equiv {  1 + (\alpha^p - \epsilon \alpha) \pi_K^{p \lambda}  mod \mathfrak{p}_K^{p \lambda + 1}   if \lambda = \frac{e_K}{p-1}
#                                             \ 1 - \epsilon \alpha \pi_K^{\lambda + e}             mod \mathfrak{p}_K^{\lambda + e + 1} if \lambda > \frac{e_K}{p-1}


    def __pow__(pAdicZZpXCRElement self, _right, m): # m ignored
        r"""
        Computes ``self^right``.

        Note: when ``right`` is divisible by `p` then one can get more
        precision than expected.

        Lemma 2.1 (Constructing Class Fields over Local Fields, Sebastian Pauli):

        Let `\alpha` be in `\mathcal{O}_K`.  Let

        ..math ::

            p = -\pi_K^{e_K} \epsilon

        be the factorization of `p` where `\epsilon` is a unit.  Then
        the `p`-th power of `1 + \alpha \pi_K^{\lambda}` satisfies

        ..math ::

            (1 + \alpha \pi^{\lambda})^p \equiv \left{ \begin{array}{lll}
            1 + \alpha^p \pi_K^{p \lambda} & \mod \mathfrak{p}_K^{p \lambda + 1} & \mbox{if $1 \le \lambda < \frac{e_K}{p-1}$} \\
            1 + (\alpha^p - \epsilon \alpha) \pi_K^{p \lambda} & \mod \mathfrak{p}_K^{p \lambda + 1} & \mbox{if $\lambda = \frac{e_K}{p-1}$} \\
            1 - \epsilon \alpha \pi_K^{\lambda + e} & \mod \mathfrak{p}_K^{\lambda + e + 1} & \mbox{if $\lambda > \frac{e_K}{p-1}$}
            \end{array} \right.


        So if ``right`` is divisible by `p^k` we can multiply the
        relative precision by `p` until we exceed `e/(p-1)`, then add
        `e` until we have done a total of `k` things: the precision of
        the result can therefore be greater than the precision of
        ``self``.

        There is also the issue of `p`-adic exponents, and determining
        how the precision of the exponent affects the precision of the
        result.

        In computing `(a + O(\pi^k))^{b + O(p^m)}`, one needs that the
        reduction of `a` mod `\pi` is in the prime field
        `\mathbb{F}_p` (so that the `p^m` power of the Teichmuller
        part is constant as `m` increases).  Given this restriction,
        we can factor out the Teichmuller part and use the above lemma
        to find the first spot where

        ..math::

            (1 + \alpha \pi^{\lambda})^{p^m}

        differs from 1.  We compare this with the precision bound
        given by computing `(a + O(\pi^k))^b` and take the lesser of
        the two.

        In order to do this we need to compute the valuation of ``(self
        / self.parent().teichmuller(self)) - 1``.

        EXAMPLES::

            sage: R = Zp(5,5)
            sage: S.<x> = R[]
            sage: f = x^5 + 75*x^3 - 15*x^2 +125*x - 5
            sage: W.<w> = R.ext(f)
            sage: (1 + w)^5 # indirect doctest
            1 + w^5 + w^6 + 2*w^7 + 4*w^8 + 3*w^10 + w^12 + 4*w^13 + 4*w^14 + 4*w^15 + 4*w^16 + 4*w^17 + 4*w^20 + w^21 + 4*w^24 + O(w^25)
            sage: (1 + w)^-5
            1 + 4*w^5 + 4*w^6 + 3*w^7 + w^8 + 2*w^10 + w^11 + w^12 + 2*w^14 + 3*w^16 + 3*w^17 + 4*w^18 + 4*w^19 + 2*w^20 + 2*w^21 + 4*w^22 + 3*w^23 + 3*w^24 + O(w^25)
            sage: (1 + w + O(w^19))^5
            1 + w^5 + w^6 + 2*w^7 + 4*w^8 + 3*w^10 + w^12 + 4*w^13 + 4*w^14 + 4*w^15 + 4*w^16 + 4*w^17 + 4*w^20 + w^21 + O(w^24)
            sage: (1 + O(w))^5
            1 + O(w^5)
            sage: (1 + w + O(w^3))^25
            1 + w^10 + w^11 + 4*w^12 + O(w^13)
            sage: (3 + 2*w + w^2 + O(w^6))^(15 + O(125))
            2 + 4*w^6 + w^7 + 3*w^8 + 3*w^9 + 4*w^10 + O(w^11)
            sage: (3 + 2*w + w^2 + O(w^6))^(15 + O(25))
            2 + 4*w^6 + w^7 + 3*w^8 + 3*w^9 + O(w^10)
            sage: (3 + w^2 + O(w^6))^(15+O(25))
            2 + w^5 + 4*w^7 + w^9 + 3*w^10 + O(w^11)
            sage: R = Zp(2, 10)
            sage: S.<x> = R[]
            sage: f = x^34 + 18*x^5 - 72*x^3 + 2
            sage: W.<w> = R.ext(f)
            sage: (1+w+O(w^2))^8
            1 + w^8 + O(w^16)
            sage: (1+w+O(w^2))^16
            1 + w^16 + O(w^32)
            sage: (1+w+O(w^2))^32
            1 + w^32 + w^50 + w^55 + w^60 + O(w^64)
            sage: (1+w+O(w^2))^64
            1 + w^64 + w^66 + w^71 + w^76 + w^81 + w^84 + w^86 + w^91 + w^94 + w^96 + O(w^98)

        TESTS:

            We define ``0^0`` to be unity, :trac:`13786`::

            sage: R = Zp(5,5)
            sage: S.<x> = R[]
            sage: f = x^5 + 75*x^3 - 15*x^2 +125*x - 5
            sage: W.<w> = R.ext(f)
            sage: type(W(0))
            <type 'sage.rings.padics.padic_ZZ_pX_CR_element.pAdicZZpXCRElement'>
            sage: W(0)^0
            1 + O(w^25)
            sage: W(0)^0 == W(1)
            True

        The value returned from ``0^0`` should belong to our ring::

            sage: R = Zp(5,5)
            sage: S.<x> = R[]
            sage: f = x^5 + 75*x^3 - 15*x^2 +125*x - 5
            sage: W.<w> = R.ext(f)
            sage: type(W(0)^0) == type(W(0))
            True

        """
        self._normalize()
        cdef Integer right
        cdef bint padic_exp
        cdef long exp_prec
        cdef long exp_val
        cdef long relprec
        cdef long threshold # e / (p-1)
        cdef long prime_long
        cdef mpz_t tmp, tmp2
        if mpz_fits_slong_p(self.prime_pow.prime.value) == 0:
            threshold = 0
        else:
            threshold = self.prime_pow.e / (mpz_get_si(self.prime_pow.prime.value) - 1)
        cdef Integer base_level
        cdef pAdicZZpXCRElement ans
        cdef long i
        if self._is_exact_zero():
            # Return 0 except for 0^0 error or type error on the exponent.
            if isinstance(_right, Integer) or isinstance(_right, Rational) or (isinstance(_right, pAdicGenericElement) and _right._is_base_elt(self.prime_pow.prime))  or isinstance(_right, (int, long)):
                if _right == 0:
                    return self.parent(1)
                return self
            else:
                raise TypeError, "exponent must be an integer, rational or base p-adic with the same prime"
        elif self._is_inexact_zero():
            # If an integer exponent, return an inexact zero of valuation right * self.ordp.  Otherwise raise an error.
            if isinstance(_right, (int, long)):
                _right = Integer(_right)
            if isinstance(_right, Integer):
                ans = self._new_c(0)
                mpz_init_set_si(tmp, self.ordp)
                mpz_mul(tmp, tmp, (<Integer>_right).value)
                if mpz_cmp_si(tmp, maxordp) >= 0 or mpz_cmp_si(tmp, -maxordp) <= 0:
                    raise ValueError, "valuation overflow"
                ans.ordp = mpz_get_si(tmp)
                mpz_clear(tmp)
                return ans
            elif isinstance(_right, Rational) or (isinstance(_right, pAdicGenericElement) and _right._is_base_elt(self.prime_pow.prime)):
                raise ValueError, "Need more precision"
            else:
                raise TypeError, "exponent must be an integer, rational or base p-adic with the same prime"
        if isinstance(_right, (int, long)):
            _right = Integer(_right)
        if isinstance(_right, Integer):
            right = <Integer> _right
            if right == 0:
                # return 1 to maximum precision
                ans = self._new_c(self.prime_pow.ram_prec_cap)
                ans.ordp = 0
                ZZ_pX_SetCoeff_long(ans.unit, 0, 1)
                return ans
            padic_exp = False
            exp_val = _right.valuation(self.prime_pow.prime) ##
        elif isinstance(_right, pAdicGenericElement) and _right._is_base_elt(self.prime_pow.prime):
            if self.ordp != 0:
                raise ValueError, "in order to raise to a p-adic exponent, base must be a unit"
            right = Integer(_right)
            padic_exp = True
            exp_prec = _right.precision_absolute() ##
            exp_val = _right.valuation() ##
            if exp_val < 0:
                raise NotImplementedError, "negative valuation exponents not yet supported"
            # checks to see if the residue of self.unit is in the prime field.
            if self.prime_pow.e == 1:
                for i from 1 <= i <= ZZ_pX_deg(self.unit):
                    if not ZZ_divide_test(ZZ_p_rep(ZZ_pX_coeff(self.unit, i)), self.prime_pow.pow_ZZ_tmp(1)[0]):
                        raise ValueError, "in order to raise to a p-adic exponent, base must reduce to an element of F_p mod the uniformizer"
            # compute the "level"
            teich_part = self.parent().teichmuller(self)
            base_level = (self / teich_part - 1).valuation() ##
        elif isinstance(_right, Rational):
            raise NotImplementedError
        else:
            raise TypeError, "exponent must be an integer, rational or base p-adic with the same prime"
        # Now we compute the increased relprec due to the exponent having positive p-adic valuation
        if exp_val > 0:
            mpz_init_set_si(tmp, self.relprec)
            while mpz_cmp_si(tmp, threshold) <= 0 and exp_val > 0:
                mpz_mul(tmp, tmp, self.prime_pow.prime.value)
                exp_val -= 1
            if exp_val > 0:
                mpz_init_set_si(tmp2, self.prime_pow.e)
                mpz_addmul_ui(tmp, tmp2, exp_val)
                mpz_clear(tmp2)
            if mpz_cmp_si(tmp, self.prime_pow.ram_prec_cap) > 0:
                relprec = self.prime_pow.ram_prec_cap
            else:
                relprec = mpz_get_si(tmp)
            mpz_clear(tmp)
        else:
            relprec = self.relprec
        # Now we compute the limit on relprec due to a non-infinite precision on the exponent.
        if padic_exp:
            if exp_prec > 0:
                # I can freely change base_level, so I use it in place of tmp above.
                while mpz_cmp_si(base_level.value, threshold) <= 0 and exp_prec > 0:
                    mpz_mul(base_level.value, base_level.value, self.prime_pow.prime.value)
                    exp_prec -= 1
                if exp_prec > 0:
                    mpz_init_set_si(tmp2, self.prime_pow.e)
                    mpz_addmul_ui(base_level.value, tmp2, exp_prec)
                    mpz_clear(tmp2)
                if mpz_cmp_si(base_level.value, relprec) < 0:
                    relprec = mpz_get_si(base_level.value)
            else:
                ans = self._new_c(0)
                ans.ordp = 0
                return ans
        ans = self._new_c(relprec)
        if self.ordp == 0:
            ans.ordp = 0
        else:
            mpz_init_set(tmp, right.value)
            mpz_mul_si(tmp, tmp, self.ordp)
            if mpz_cmp_si(tmp, maxordp) >= 0 or mpz_cmp_si(tmp, -maxordp) <= 0:
                raise ValueError, "valuation overflow"
            ans.ordp = mpz_get_si(tmp)
            mpz_clear(tmp)
        cdef ntl_ZZ rZZ = ntl_ZZ.__new__(ntl_ZZ)
        mpz_to_ZZ(&rZZ.x, right.value)
        sig_on()
        if mpz_sgn(right.value) < 0:
            if self.prime_pow.e == 1:
                ZZ_pX_InvMod_newton_unram(ans.unit, self.unit, self.prime_pow.get_modulus(ans.relprec)[0], self.prime_pow.get_context(ans.relprec).x, self.prime_pow.get_context(1).x)
            else:
                ZZ_pX_InvMod_newton_ram(ans.unit, self.unit, self.prime_pow.get_modulus_capdiv(ans.relprec)[0], self.prime_pow.get_context_capdiv(ans.relprec).x)
            ZZ_negate(rZZ.x, rZZ.x)
            ZZ_pX_PowerMod_pre(ans.unit, ans.unit, rZZ.x, self.prime_pow.get_modulus_capdiv(ans.relprec)[0])
        else:
            ZZ_pX_PowerMod_pre(ans.unit, self.unit, rZZ.x, self.prime_pow.get_modulus_capdiv(ans.relprec)[0])
        sig_off()
        return ans

    cpdef ModuleElement _add_(self, ModuleElement _right):
        """
        Computes the sum of ``self`` and ``right``.

        EXAMPLES::

            sage: R = Zp(5,5)
            sage: S.<x> = R[]
            sage: f = x^5 + 75*x^3 - 15*x^2 +125*x - 5
            sage: W.<w> = R.ext(f)
            sage: (4*w^5 + 3*w^7 + w^9 + 2*w^10 + 2*w^11 + O(w^13)) - 69 # indirect doctest
            1 + O(w^13)
            sage: -69 + (4*w^5 + 3*w^7 + w^9 + 2*w^10 + 2*w^11 + O(w^13))
            1 + O(w^13)
            sage: y = (4*w^5 + 3*w^7 + w^9 + 2*w^10 + 2*w^11 + O(w^13))
            sage: y - 70
            O(w^13)
            sage: y + 0
            4*w^5 + 3*w^7 + w^9 + 2*w^10 + 2*w^11 + O(w^13)
        """
        cdef pAdicZZpXCRElement right = <pAdicZZpXCRElement>_right
        cdef pAdicZZpXCRElement ans
        cdef long tmpL
        cdef ZZ_pX_c tmpP
        if self.relprec == 0:
            if self.ordp >= right.ordp + right.relprec: # or self._is_exact_zero()
                return right
            elif self.ordp <= right.ordp:
                ans = self._new_c(0)
                ans.ordp = self.ordp
            else:
                ans = self._new_c(self.ordp - right.ordp)
                ZZ_pX_conv_modulus(ans.unit, right.unit, self.prime_pow.get_context_capdiv(ans.relprec).x)
                if right.relprec < 0:
                    ans.relprec = -ans.relprec
                ans.ordp = right.ordp
            return ans
        if right.relprec == 0:
            if right.ordp >= self.ordp + self.relprec: # or right._is_exact_zero()
                return self
            elif right.ordp <= self.ordp:
                ans = self._new_c(0)
                ans.ordp = right.ordp
            else:
                ans = self._new_c(right.ordp - self.ordp)
                ZZ_pX_conv_modulus(ans.unit, self.unit, self.prime_pow.get_context_capdiv(ans.relprec).x)
                if self.relprec < 0:
                    ans.relprec = -ans.relprec
                ans.ordp = self.ordp
            return ans
        cdef long srprec = self.relprec
        if srprec < 0:
            srprec = -srprec
        cdef long rrprec = right.relprec
        if rrprec < 0:
            rrprec = -rrprec
        #print "self.ordp = %s\nright.ordp = %s"%(self.ordp, right.ordp)
        #print "self = %s\nright = %s"%(self, right)
        if self.ordp == right.ordp:
            # The relative precision of the sum is the minimum of the relative precisions in this case, possibly decreasing if we got cancellation
            # Since the valuations are the same, we could just add the units, if they had the same modulus.
            # But they don't necessarily, so we may have to conv_modulus
            if srprec == rrprec:
                ans = self._new_c(-srprec) # -srprec indicates that ans is not normalized
                self.prime_pow.restore_context_capdiv(srprec)
                ZZ_pX_add(ans.unit, self.unit, right.unit)
            elif srprec < rrprec:
                ans = self._new_c(-srprec)
                ZZ_pX_conv_modulus(ans.unit, right.unit, self.prime_pow.get_context_capdiv(srprec).x)
                self.prime_pow.restore_context_capdiv(srprec)
                # conv_modulus should have restored the context, so we don't need to again.
                ZZ_pX_add(ans.unit, ans.unit, self.unit)
            else:
                ans = self._new_c(-rrprec)
                ZZ_pX_conv_modulus(ans.unit, self.unit, self.prime_pow.get_context_capdiv(rrprec).x)
                self.prime_pow.restore_context_capdiv(rrprec)
                # conv_modulus should have restored the context, so we don't need to again.
                ZZ_pX_add(ans.unit, ans.unit, right.unit)
            ans.ordp = self.ordp
        elif self.ordp < right.ordp:
            tmpL = right.ordp - self.ordp
            if tmpL >= srprec:
                return self
            if srprec <= tmpL + rrprec:
                ans = self._new_c(-srprec)
            else:
                ans = self._new_c(-tmpL - rrprec)
            ans.ordp = self.ordp
            ZZ_pX_conv_modulus(ans.unit, right.unit, self.prime_pow.get_context_capdiv(ans.relprec).x)
            ans._internal_lshift(tmpL)
            if srprec <= tmpL + rrprec:
                ZZ_pX_add(ans.unit, ans.unit, self.unit)
            else:
                ZZ_pX_conv_modulus(tmpP, self.unit, self.prime_pow.get_context_capdiv(ans.relprec).x)
                ZZ_pX_add(ans.unit, ans.unit, tmpP)
            # if self is normalized, then the valuations are actually different so the sum will be normalized.
            if self.relprec > 0:
                ans.relprec = -ans.relprec
        else:
            tmpL = self.ordp - right.ordp
            if tmpL >= rrprec:
                return right
            if rrprec <= tmpL + srprec:
                ans = self._new_c(-rrprec)
            else:
                ans = self._new_c(-tmpL - srprec)
            ans.ordp = right.ordp
            ZZ_pX_conv_modulus(ans.unit, self.unit, self.prime_pow.get_context_capdiv(ans.relprec).x)
            ans._internal_lshift(tmpL)
            if rrprec <= tmpL + srprec:
                ZZ_pX_add(ans.unit, ans.unit, right.unit)
            else:
                ZZ_pX_conv_modulus(tmpP, right.unit, self.prime_pow.get_context_capdiv(ans.relprec).x)
                ZZ_pX_add(ans.unit, ans.unit, tmpP)
            # if right is normalized, then the valuations are actually different so the sum will be normalized.
            if right.relprec > 0:
                ans.relprec = -ans.relprec
        return ans

    cpdef ModuleElement _sub_(self, ModuleElement right):
        """
        Returns the difference of ``self`` and ``right``.

        EXAMPLES::

            sage: R = Zp(5,5)
            sage: S.<x> = R[]
            sage: f = x^5 + 75*x^3 - 15*x^2 +125*x - 5
            sage: W.<w> = R.ext(f)
            sage: a = W(329)
            sage: b = W(111)
            sage: a - b #indirect doctest
            3 + 3*w^5 + w^7 + 2*w^9 + 3*w^10 + 4*w^11 + 2*w^13 + 2*w^14 + w^15 + 4*w^16 + 2*w^18 + 3*w^19 + 2*w^20 + 3*w^21 + w^22 + w^24 + O(w^25)
            sage: W(218)
            3 + 3*w^5 + w^7 + 2*w^9 + 3*w^10 + 4*w^11 + 2*w^13 + 2*w^14 + w^15 + 4*w^16 + 2*w^18 + 3*w^19 + 2*w^20 + 3*w^21 + w^22 + w^24 + O(w^25)
            sage: a - O(w^14)
            4 + 3*w^10 + 2*w^12 + O(w^14)
            sage: a - 0
            4 + 3*w^10 + 2*w^12 + w^14 + 2*w^15 + w^16 + 3*w^17 + 3*w^18 + w^19 + 2*w^21 + 4*w^22 + w^23 + 4*w^24 + O(w^25)
            sage: O(w^14) - a
            1 + 4*w^5 + 3*w^7 + w^9 + w^10 + 2*w^11 + w^12 + w^13 + O(w^14)
        """
        # For now, a simple implementation
        return self + (-right)

    cpdef RingElement _mul_(self, RingElement _right):
        """
        Returns the product of ``self`` and ``right``.

        EXAMPLES::

            sage: R = Zp(5,5)
            sage: S.<x> = R[]
            sage: f = x^5 + 75*x^3 - 15*x^2 +125*x - 5
            sage: W.<w> = R.ext(f)
            sage: a = W(329)
            sage: b = W(111)
            sage: a*b #indirect doctest
            4 + 3*w^5 + w^7 + 2*w^9 + 4*w^11 + 3*w^12 + 2*w^13 + w^14 + 2*w^15 + 3*w^16 + 4*w^17 + 4*w^18 + 2*w^19 + 2*w^21 + 4*w^22 + 2*w^23 + w^24 + O(w^25)
            sage: a * 0
            0
            sage: a * O(w^14)
            O(w^14)
        """
        cdef pAdicZZpXCRElement right = <pAdicZZpXCRElement>_right
        cdef ZZ_pX_c modulus_corrected
        cdef ntl_ZZ_pContext_class ctx
        cdef pAdicZZpXCRElement ans
        if self._is_exact_zero():
            return self
        if right._is_exact_zero():
            return right
        self._normalize()
        right._normalize()
        if self.relprec <= right.relprec:
            ans = self._new_c(self.relprec)
        else:
            ans = self._new_c(right.relprec)
        ans.ordp = self.ordp + right.ordp
        check_ordp(ans.ordp)
        if ans.relprec == 0:
            return ans
        if self.relprec == right.relprec:
            self.prime_pow.restore_context_capdiv(ans.relprec)
            sig_on()
            ZZ_pX_MulMod_pre(ans.unit, self.unit, right.unit, self.prime_pow.get_modulus_capdiv(ans.relprec)[0])
            sig_off()
        elif self.relprec < right.relprec:
            sig_on()
            ZZ_pX_conv_modulus(modulus_corrected, right.unit, self.prime_pow.get_context_capdiv(ans.relprec).x)
            ZZ_pX_MulMod_pre(ans.unit, self.unit, modulus_corrected, self.prime_pow.get_modulus_capdiv(ans.relprec)[0])
            sig_off()
        else:
            sig_on()
            ZZ_pX_conv_modulus(modulus_corrected, self.unit, self.prime_pow.get_context_capdiv(ans.relprec).x)
            ZZ_pX_MulMod_pre(ans.unit, right.unit, modulus_corrected, self.prime_pow.get_modulus_capdiv(ans.relprec)[0])
            sig_off()
        return ans

    cpdef RingElement _div_(self, RingElement right):
        """
        Returns the quotient of ``self`` by ``right``.

        EXAMPLES::

            sage: R = Zp(5,5)
            sage: S.<x> = R[]
            sage: f = x^5 + 75*x^3 - 15*x^2 +125*x - 5
            sage: W.<w> = R.ext(f)
            sage: W(14) / W(125) #indirect doctest
            4*w^-15 + w^-13 + 3*w^-11 + 2*w^-10 + 3*w^-9 + 4*w^-8 + 4*w^-7 + 3*w^-6 + 2*w^-5 + 4*w^-4 + 3*w^-3 + 2*w^-2 + 4*w^-1 + 2 + w^2 + w^4 + 4*w^5 + w^6 + w^7 + 3*w^9 + O(w^10)
            sage: 1 / w
            w^-1 + O(w^24)
            sage: W.<w> = R.ext(x^25 - 165*x + 5)
            sage: a = (1 + w)^25 - 1
            sage: b = (1 + w)^5 - 1
            sage: c = (1 + w)^20 + (1 + w)^15 + (1 + w)^10 + (1 + w)^5 + 1
            sage: d = a / b; d == c
            True
            sage: d.precision_absolute()
            120
            sage: c.precision_absolute()
            125
            sage: 1 / a == ~a
            True
        """
        # for now, a simple implementation
        return self * (~right)

    def __copy__(self):
        """
        Returns a copy of ``self``.

        EXAMPLES::

            sage: R = Zp(5,5)
            sage: S.<x> = R[]
            sage: f = x^5 + 75*x^3 - 15*x^2 +125*x - 5
            sage: W.<w> = R.ext(f)
            sage: b = W(45, 17); b
            4*w^5 + 3*w^7 + w^9 + w^10 + 2*w^11 + w^12 + w^13 + 3*w^14 + w^16 + O(w^17)
            sage: c = copy(b); c
            4*w^5 + 3*w^7 + w^9 + w^10 + 2*w^11 + w^12 + w^13 + 3*w^14 + w^16 + O(w^17)
            sage: c is b
            False
        """
        cdef pAdicZZpXCRElement ans = self._new_c(self.relprec)
        ans.ordp = self.ordp
        ans.unit = self.unit
        return ans

    def _integer_(self, Z=None):
        """
        Returns an integer congruent to this element modulo
        `\pi`^``self.absolute_precision()``, if possible.

        EXAMPLES::

            sage: ZZ(ZqCR(125,names='a')(-1)) #indirect doctest
            95367431640624
            sage: R = Zp(5); S.<x> = ZZ[]; f = x^5 + 25*x^3 - 5; W.<w> = R.ext(f)
            sage: ZZ(W(-1))
            95367431640624
            sage: ZZ(W(0))
            0
            sage: ZZ(W(0,7))
            0
            sage: ZZ(w)
            Traceback (most recent call last):
            ...
            ValueError: This element not well approximated by an integer.
            sage: ZZ(W(5)) # todo: this should be different...
            381469726562505
        """
        cdef Integer ans
        cdef ZZ_c tmp_z
        if self._is_exact_zero() or self.relprec == 0:
            ans = PY_NEW(Integer)
            return ans
        if self.ordp < 0:
            self._normalize()
            if self.ordp < 0:
                raise ValueError, "This element has negative valuation"
        cdef ntl_ZZ_pX f = <ntl_ZZ_pX>self._ntl_rep_abs()[0]
        if f.degree() > 0:
            raise ValueError, "This element not well approximated by an integer."
        ans = PY_NEW(Integer)
        tmp_z = ZZ_p_rep(ZZ_pX_ConstTerm(f.x))
        ZZ_to_mpz(ans.value, &tmp_z)
        return ans

    def is_zero(self, absprec = None):
        """
        Returns whether the valuation of ``self`` is at least
        ``absprec``.  If ``absprec`` is ``None``, returns if ``self``
        is indistinguishable from zero.

        If ``self`` is an inexact zero of valuation less than ``absprec``,
        raises a PrecisionError.

        EXAMPLES::

            sage: R = Zp(5,5)
            sage: S.<x> = R[]
            sage: f = x^5 + 75*x^3 - 15*x^2 +125*x - 5
            sage: W.<w> = R.ext(f)
            sage: O(w^189).is_zero()
            True
            sage: W(0).is_zero()
            True
            sage: a = W(675)
            sage: a.is_zero()
            False
            sage: a.is_zero(7)
            True
            sage: a.is_zero(21)
            False
        """
        cdef bint ans
        cdef long aprec
        self._normalize()
        if self._is_exact_zero():
            ans = True
        elif absprec is None:
            ans = (self.relprec == 0)
        else:
            if not isinstance(absprec, Integer):
                absprec = Integer(absprec)
            if mpz_fits_slong_p((<Integer>absprec).value) == 0:
                if mpz_sgn((<Integer>absprec).value) < 0:
                    ans = True
                elif self.relprec == 0:
                    raise PrecisionError, "Not enough precision to determine if element is zero"
                else:
                    ans = False
            else:
                aprec = mpz_get_si((<Integer>absprec).value)
                if self.relprec == 0 and aprec > self.ordp:
                    raise PrecisionError, "Not enough precision to determine if element is zero"
                else:
                    ans = (self.ordp >= aprec)
        return ans

    cpdef ntl_ZZ_pX _ntl_rep_unnormalized(self):
        """
        Returns an ``ntl_ZZ_pX`` holding the current unit part of ``self``.

        ``self`` is not normalized before this, so the polynomial
        returned may not actually be a unit.

        EXAMPLES::

            sage: R = Zp(5,5)
            sage: S.<x> = R[]
            sage: f = x^5 + 75*x^3 - 15*x^2 +125*x - 5
            sage: W.<w> = R.ext(f)
            sage: a = W(566); b = W(209)
            sage: c = a + b; c._ntl_rep_unnormalized()
            [775]
            sage: c
            w^10 + 4*w^12 + 2*w^14 + w^15 + 2*w^16 + 4*w^17 + w^18 + w^20 + 2*w^21 + 3*w^22 + w^23 + w^24 + O(w^25)
            sage: c._ntl_rep_unnormalized()
            [106 60 114 35 112]
        """
        if self.relprec == 0:
            raise ValueError, "self == 0"
        self.prime_pow.restore_context_capdiv(self.relprec)
        cdef ntl_ZZ_pX ans = ntl_ZZ_pX.__new__(ntl_ZZ_pX)
        ans.c = self.prime_pow.get_context_capdiv(self.relprec)
        ans.x = self.unit
        return ans

    cpdef ntl_ZZ_pX _ntl_rep(self):
        """
        Returns an ``ntl_ZZ_pX`` that holds the unit part of ``self``.

        EXAMPLES::

            sage: R = Zp(5,5)
            sage: S.<x> = R[]
            sage: f = x^5 + 75*x^3 - 15*x^2 +125*x - 5
            sage: W.<w> = R.ext(f)
            sage: a = W(566); b = W(209)
            sage: c = a + b; c._ntl_rep()
            [106 60 114 35 112]
            sage: c
            w^10 + 4*w^12 + 2*w^14 + w^15 + 2*w^16 + 4*w^17 + w^18 + w^20 + 2*w^21 + 3*w^22 + w^23 + w^24 + O(w^25)
            sage: c._ntl_rep()
            [106 60 114 35 112]
        """
        self._normalize()
        return self._ntl_rep_unnormalized()

    cpdef _ntl_rep_abs(self):
        """
        Returns a pair ``(f, k)`` where ``f`` is an ``ntl_ZZ_pX`` and ``k`` is a
        non-positive integer such that ``self = f(self.parent.gen())*p^k``

        EXAMPLES::

            sage: R = Zp(5,5)
            sage: S.<x> = R[]
            sage: f = x^5 + 75*x^3 - 15*x^2 +125*x - 5
            sage: W.<w> = R.ext(f)
            sage: a = W(566); b = W(209)
            sage: c = a + b; c._ntl_rep_abs()
            ([775], 0)
            sage: c
            w^10 + 4*w^12 + 2*w^14 + w^15 + 2*w^16 + 4*w^17 + w^18 + w^20 + 2*w^21 + 3*w^22 + w^23 + w^24 + O(w^25)
            sage: c._ntl_rep_abs()
            ([775], 0)
            sage: (~c)._ntl_rep_abs()
            ([121], -2)
            sage: ~c
            w^-10 + w^-8 + 4*w^-6 + 4*w^-5 + 3*w^-3 + 4*w^-2 + 3*w^-1 + 4 + 4*w + 2*w^2 + 4*w^3 + 3*w^4 + O(w^5)
            sage: ~c * 25
            1 + 4*w^5 + 3*w^7 + w^9 + 4*w^10 + 2*w^11 + 3*w^12 + w^13 + 4*w^14 + O(w^15)
            sage: W(121)
            1 + 4*w^5 + 3*w^7 + w^9 + 4*w^10 + 2*w^11 + 3*w^12 + w^13 + 4*w^14 + 2*w^16 + 3*w^17 + 3*w^18 + 4*w^19 + 4*w^20 + 3*w^21 + w^22 + w^23 + 4*w^24 + O(w^25)
        """
        self._normalize()
        if self.ordp == 0:
            return self._ntl_rep(), Integer(0)
        cdef ntl_ZZ_pContext_class ctx
        cdef long little_shift, ppow
        if self.ordp > 0:
            ctx = self.prime_pow.get_context_capdiv(self.ordp + self.relprec)
        else:
            little_shift = ((-self.ordp) % self.prime_pow.e)
            if little_shift != 0:
                little_shift = self.prime_pow.e - little_shift
            ctx = self.prime_pow.get_context_capdiv(self.relprec + little_shift)
        ctx.restore_c()
        cdef pAdicZZpXCRElement dummy = pAdicZZpXCRElement.__new__(pAdicZZpXCRElement)
        cdef ntl_ZZ_pX ans = ntl_ZZ_pX.__new__(ntl_ZZ_pX)
        cdef Integer ans_k = PY_NEW(Integer)
        dummy.unit = self.unit
        dummy.prime_pow = self.prime_pow
        if self.ordp > 0:
            dummy.relprec = self.ordp + self.relprec
            dummy._internal_lshift(self.ordp)
            ans.x = dummy.unit
        else:
            ppow = (self.ordp - little_shift) / self.prime_pow.e
            mpz_set_si(ans_k.value, ppow)
            dummy.ordp = 0 # _pshift_self wants ordp set
            dummy.relprec = self.relprec + little_shift
            # self = x^(self.prime_pow.e * ppow) * x^(little_shift) * self.unit
            # so we want to _internal_lshift dummy.unit by little_shift
            dummy._internal_lshift(little_shift)
            # and then write
            # self = p^(ppow) * (x^e/p)^(ppow) * dummy.unit
            # so we need to multiply dummy.unit by (p/x^e)^(-ppow) in the Eisenstein case
            # which we can do by _pshift_self
            dummy._pshift_self(-ppow)
            ans.x = dummy.unit
        ans.c = ctx
        return ans, ans_k

    cdef ZZ_p_c _const_term(self):
        """
        Returns the constant term of ``self.unit``.

        Note: this may be divisible by `p` if ``self`` is not normalized.

        EXAMPLES::

            sage: R = Zp(5,5)
            sage: S.<x> = R[]
            sage: f = x^5 + 75*x^3 - 15*x^2 +125*x - 5
            sage: W.<w> = R.ext(f)
            sage: a = W(566)
            sage: a._const_term_test() #indirect doctest
            566
        """
        return ZZ_pX_ConstTerm((<pAdicZZpXCRElement>self).unit)

    def is_equal_to(self, right, absprec = None):
        """
        Returns whether ``self`` is equal to ``right`` modulo ``self.uniformizer()^absprec``.

        If ``absprec`` is ``None``, returns if ``self`` is equal to ``right`` modulo the lower of their two precisions.

        EXAMPLES::

            sage: R = Zp(5,5)
            sage: S.<x> = R[]
            sage: f = x^5 + 75*x^3 - 15*x^2 +125*x - 5
            sage: W.<w> = R.ext(f)
            sage: a = W(47); b = W(47 + 25)
            sage: a.is_equal_to(b)
            False
            sage: a.is_equal_to(b, 7)
            True
        """
        # Should be sped up later
        return (self - right).is_zero(absprec)

#    def lift(self):
#        """
#        Returns an element of a number field defined by the same polynomial as self's parent that is congruent to self modulo an appropriate ideal.

#        Not currently implemented.
#        """
#        raise NotImplementedError

    cpdef pAdicZZpXCRElement lift_to_precision(self, absprec=None):
        """
        Returns a ``pAdicZZpXCRElement`` congruent to ``self`` but with
        absolute precision at least ``absprec``.

        INPUT:

        - ``absprec`` -- (default ``None``) the absolute precision of
          the result.  If ``None``, lifts to the maximum precision
          allowed.

        .. NOTE::

            If setting ``absprec`` that high would violate the
            precision cap, raises a precision error.  If self is an
            inexact zero and ``absprec`` is greater than the maximum
            allowed valuation, raises an error.

            Note that the new digits will not necessarily be zero.

        EXAMPLES::

            sage: R = Zp(5,5)
            sage: S.<x> = R[]
            sage: f = x^5 + 75*x^3 - 15*x^2 +125*x - 5
            sage: W.<w> = R.ext(f)
            sage: a = W(345, 17); a
            4*w^5 + 3*w^7 + w^9 + 3*w^10 + 2*w^11 + 4*w^12 + w^13 + 2*w^14 + 2*w^15 + O(w^17)
            sage: b = a.lift_to_precision(19); b
            4*w^5 + 3*w^7 + w^9 + 3*w^10 + 2*w^11 + 4*w^12 + w^13 + 2*w^14 + 2*w^15 + w^17 + 2*w^18 + O(w^19)
            sage: c = a.lift_to_precision(24); c
            4*w^5 + 3*w^7 + w^9 + 3*w^10 + 2*w^11 + 4*w^12 + w^13 + 2*w^14 + 2*w^15 + w^17 + 2*w^18 + 4*w^19 + 4*w^20 + 2*w^21 + 4*w^23 + O(w^24)
            sage: a._ntl_rep()
            [19 35 118 60 121]
            sage: b._ntl_rep()
            [19 35 118 60 121]
            sage: c._ntl_rep()
            [19 35 118 60 121]
            sage: a.lift_to_precision().precision_relative() == W.precision_cap()
            True
        """
        cdef pAdicZZpXCRElement ans
        cdef long aprec, rprec
        self._normalize()
        if self._is_exact_zero():
            return self
        if absprec is not None and not isinstance(absprec, Integer):
            absprec = Integer(absprec)
        if absprec is None:
            if self.relprec == 0:
                # return an exact zero
                ans = self._new_c(0)
                ans._set_exact_zero()
                return ans
            aprec = self.prime_pow.ram_prec_cap + self.ordp
        elif mpz_fits_slong_p((<Integer>absprec).value) == 0:
            if mpz_sgn((<Integer>absprec).value) < 0 or self.relprec == self.prime_pow.ram_prec_cap:
                return self
            else:
                if self.relprec == 0:
                    raise ValueError("absprec larger than maximum allowable valuation")
                else:
                    raise PrecisionError("Precision higher than allowed by the precision cap.")
        else:
            aprec = mpz_get_si((<Integer>absprec).value)
        if aprec <= self.ordp + self.relprec:
            return self
        if self.relprec == 0:
            if self.ordp >= aprec:
                return self
            elif aprec >= maxordp:
                raise ValueError("absprec larger than maximum allowable valuation")
            else:
                ans = self._new_c(0)
                ans._set_inexact_zero(aprec)
                return ans
        # Now we're done handling all the special cases.
        rprec = aprec - self.ordp
        if rprec > self.prime_pow.ram_prec_cap:
            raise PrecisionError("Precision higher than allowed by the precision cap.")
        ans = self._new_c(rprec)
        ans.ordp = self.ordp
        ZZ_pX_conv_modulus(ans.unit, self.unit, self.prime_pow.get_context_capdiv(rprec).x)
        return ans

    def list(self, lift_mode = 'simple'):
        """
        Returns a list giving a series representation of self.

        - If ``lift_mode == 'simple'`` or ``'smallest'``, the returned
          list will consist of integers (in the Eisenstein case) or a
          list of lists of integers (in the unramified case).  ``self``
          can be reconstructed as a sum of elements of the list times
          powers of the uniformiser (in the Eisenstein case), or as a
          sum of powers of the `p` times polynomials in the generator
          (in the unramified case).

          + If ``lift_mode == 'simple'``, all integers will be in the interval
            `[0,p-1]`.

          + If ``lift_mode == 'smallest'`` they will be in the
            interval `[(1-p)/2, p/2]`.

        - If ``lift_mode == 'teichmuller'``, returns a list of
          ``pAdicZZpXCRElements``, all of which are Teichmuller
          representatives and such that ``self`` is the sum of that list
          times powers of the uniformizer.

        Note that zeros are truncated from the returned list if
        ``self.parent()`` is a field, so you must use the
        ``valuation`` function to fully reconstruct ``self``.

        EXAMPLES::

            sage: R = Zp(5,5)
            sage: S.<x> = R[]
            sage: f = x^5 + 75*x^3 - 15*x^2 +125*x - 5
            sage: W.<w> = R.ext(f)
            sage: y = W(775, 19); y
            w^10 + 4*w^12 + 2*w^14 + w^15 + 2*w^16 + 4*w^17 + w^18 + O(w^19)
            sage: (y>>9).list()
            [0, 1, 0, 4, 0, 2, 1, 2, 4, 1]
            sage: (y>>9).list('smallest')
            [0, 1, 0, -1, 0, 2, 1, 2, 0, 1]
            sage: w^10 - w^12 + 2*w^14 + w^15 + 2*w^16 + w^18 + O(w^19)
            w^10 + 4*w^12 + 2*w^14 + w^15 + 2*w^16 + 4*w^17 + w^18 + O(w^19)
            sage: g = x^3 + 3*x + 3
            sage: A.<a> = R.ext(g)
            sage: y = 75 + 45*a + 1200*a^2; y
            4*a*5 + (3*a^2 + a + 3)*5^2 + 4*a^2*5^3 + a^2*5^4 + O(5^6)
            sage: y.list()
            [[], [0, 4], [3, 1, 3], [0, 0, 4], [0, 0, 1]]
            sage: y.list('smallest')
            [[], [0, -1], [-2, 2, -2], [1], [0, 0, 2]]
            sage: 5*((-2*5 + 25) + (-1 + 2*5)*a + (-2*5 + 2*125)*a^2)
            4*a*5 + (3*a^2 + a + 3)*5^2 + 4*a^2*5^3 + a^2*5^4 + O(5^6)
            sage: W(0).list()
            []
            sage: W(0,4).list()
            [0]
            sage: A(0,4).list()
            [[]]
        """
        cdef pAdicZZpXCRElement zero
        cdef Integer ordp
        if self._is_exact_zero():
            return []
        elif self._is_inexact_zero():
            if lift_mode == 'teichmuller':
                zero = self._new_c(0)
                zero._set_inexact_zero(self.ordp)
                return [zero]
            elif self.prime_pow.e == 1:
                return [[]]
            else:
                return [Integer(0)]
        if lift_mode == 'simple':
            ulist = self.ext_p_list(1)
        elif lift_mode == 'smallest':
            ulist = self.ext_p_list(0)
        elif lift_mode == 'teichmuller':
            ulist = self.teichmuller_list()
        else:
            raise ValueError, "lift mode must be one of 'simple', 'smallest' or 'teichmuller'"
        if self.prime_pow.in_field == 0 and self.ordp > 0:
            ordp = PY_NEW(Integer)
            mpz_set_si(ordp.value, self.ordp)
            if lift_mode == 'teichmuller':
                zero = self._new_c(0)
                return [zero]*ordp + ulist
            elif self.prime_pow.e == 1:
                return [[]] * ordp + ulist
            else:
                return [Integer(0)] * ordp + ulist
        else:
            return ulist

    def matrix_mod_pn(self):
        """
        Returns the matrix of right multiplication by the element on
        the power basis `1, x, x^2, \ldots, x^{d-1}` for this
        extension field.  Thus the *rows* of this matrix give the
        images of each of the `x^i`.  The entries of the matrices are
        IntegerMod elements, defined modulo `p^{N / e}` where `N` is
        the absolute precision of this element (unless this element is
        zero to arbitrary precision; in that case the entries are
        integer zeros.)

        Raises an error if this element has negative valuation.

        EXAMPLES::

            sage: R = ZpCR(5,5)
            sage: S.<x> = R[]
            sage: f = x^5 + 75*x^3 - 15*x^2 +125*x - 5
            sage: W.<w> = R.ext(f)
            sage: a = (3+w)^7
            sage: a.matrix_mod_pn()
            [2757  333 1068  725 2510]
            [  50 1507  483  318  725]
            [ 500   50 3007 2358  318]
            [1590 1375 1695 1032 2358]
            [2415  590 2370 2970 1032]

        TESTS:

        Check that :trac:`13617` has been fixed::

            sage: W.zero().matrix_mod_pn()
            [0 0 0 0 0]
            [0 0 0 0 0]
            [0 0 0 0 0]
            [0 0 0 0 0]
            [0 0 0 0 0]

        """
        if self.valuation_c() < 0:
            raise ValueError, "self must be integral"
        n = self.prime_pow.deg
        from sage.matrix.all import matrix
        if self._is_exact_zero():
            from sage.rings.integer_ring import IntegerRing
            return matrix(IntegerRing(), n, n)
        R = IntegerModRing(self.prime_pow.pow_Integer(self.prime_pow.capdiv(self.ordp + self.relprec)))
        L = []
        cdef ntl_ZZ_pX cur = <ntl_ZZ_pX>self._ntl_rep_abs()[0]
        cur.c.restore_c()
        cdef ZZ_pX_Modulus_c* m = self.prime_pow.get_modulus_capdiv(self.ordp + self.relprec)
        cdef ZZ_pX_c x
        ZZ_pX_SetX(x)
        cdef Py_ssize_t i, j
        zero = int(0)
        for i from 0 <= i < n:
            curlist = cur.list()
            L.extend(curlist + [zero]*(n - len(curlist)))
            ZZ_pX_MulMod_pre(cur.x, cur.x, x, m[0])
        return matrix(R, n, n,  L)

#     def matrix(self, base = None):
#         """
#         If base is None, return the matrix of right multiplication by
#         the element on the power basis `1, x, x^2, \ldots, x^{d-1}`
#         for this extension field.  Thus the \emph{rows} of this matrix
#         give the images of each of the `x^i`.

#         If base is not None, then base must be either a field that
#         embeds in the parent of self or a morphism to the parent of
#         self, in which case this function returns the matrix of
#         multiplication by self on the power basis, where we view the
#         parent field as a field over base.

#         INPUT:
#             base -- field or morphism
#         """
#         raise NotImplementedError

#     def multiplicative_order(self, prec=None):
#         """
#         Returns the multiplicative order of self, ie the smallest
#         positive n so that there is an exact p-adic element congruent
#         to self modulo self's precision that is an nth root of unity.

#         Note: unlike the case for Qp and Zp, it is possible to have
#         non-teichmuller elements with finite orders.  This can happen
#         only if (p-1) divides the ramification index (see the
#         documentation on __pow__).

#         INPUT:

#             - self -- a p-adic element
#             - prec -- an integer

#         OUTPUT:

#             - integer -- the multiplicative order of self
#         """
#         raise NotImplementedError

    def teichmuller_list(self):
        r"""
        Returns a list [`a_0`, `a_1`,..., `a_n`] such that

        - `a_i^q = a_i`
        - ``self.unit_part()`` = `\sum_{i = 0}^n a_i \pi^i`, where `\pi` is a
          uniformizer of ``self.parent()``
        - if `a_i \ne 0`, the absolute precision of `a_i` is
          ``self.precision_relative() - i``

        EXAMPLES::

            sage: R.<a> = ZqCR(5^4,4)
            sage: L = a.teichmuller_list(); L
            [a + (2*a^3 + 2*a^2 + 3*a + 4)*5 + (4*a^3 + 3*a^2 + 3*a + 2)*5^2 + (4*a^2 + 2*a + 2)*5^3 + O(5^4), (3*a^3 + 3*a^2 + 2*a + 1) + (a^3 + 4*a^2 + 1)*5 + (a^2 + 4*a + 4)*5^2 + O(5^3), (4*a^3 + 2*a^2 + a + 1) + (2*a^3 + 2*a^2 + 2*a + 4)*5 + O(5^2), (a^3 + a^2 + a + 4) + O(5)]
            sage: sum([5^i*L[i] for i in range(4)])
            a + O(5^4)
            sage: all([L[i]^625 == L[i] for i in range(4)])
            True

            sage: S.<x> = ZZ[]
            sage: f = x^3 - 98*x + 7
            sage: W.<w> = ZpCR(7,3).ext(f)
            sage: b = (1+w)^5; L = b.teichmuller_list(); L
            [1 + O(w^9), 5 + 5*w^3 + w^6 + 4*w^7 + O(w^8), 3 + 3*w^3 + O(w^7), 3 + 3*w^3 + O(w^6), O(w^5), 4 + 5*w^3 + O(w^4), 3 + O(w^3), 6 + O(w^2), 6 + O(w)]
            sage: sum([w^i*L[i] for i in range(9)]) == b
            True
            sage: all([L[i]^(7^3) == L[i] for i in range(9)])
            True

            sage: L = W(3).teichmuller_list(); L
            [3 + 3*w^3 + w^7 + O(w^9), O(w^8), O(w^7), 4 + 5*w^3 + O(w^6), O(w^5), O(w^4), 3 + O(w^3), 6 + O(w^2)]
            sage: sum([w^i*L[i] for i in range(len(L))])
            3 + O(w^9)
        """
        L = []
        cdef long rp = self.relprec
        if rp == 0:
            return L
        cdef pAdicZZpXCRElement u = self.unit_part()
        cdef pAdicZZpXCRElement v
        while u.relprec > 0:
            v = self._new_c(rp)
            self.prime_pow.teichmuller_set_c(&v.unit, &u.unit, rp)
            v.ordp = 0
            L.append(v)
            if rp == 1: break
            ZZ_pX_sub(u.unit, u.unit, v.unit)
            u.relprec = -u.relprec
            u._normalize()
            if u.relprec == 0: break
            rp -= 1
            u.ordp -= 1
            while u.ordp > 0:
                v = self._new_c(0)
                v._set_inexact_zero(rp)
                L.append(v)
                rp -= 1
                u.ordp -= 1
        return L

    def _teichmuller_set_unsafe(self):
        """
        Sets this element to the Teichmuller representative with the
        same residue.

        .. WARNING::

            This function modifies the element, which is not safe.
            Elements are supposed to be immutable.

        EXAMPLES::

            sage: R = Zp(7,5)
            sage: S.<x> = R[]
            sage: f = x^5 + 77*x^3 - 98*x^2 - 7
            sage: W.<w> = R.ext(f)
            sage: y = W.teichmuller(3, 15); y #indirect doctest
            3 + 4*w^5 + 2*w^8 + 6*w^10 + w^11 + 6*w^12 + 5*w^13 + 4*w^14 + O(w^15)

            sage: y^7 == y
            True
            sage: g = x^3 + 3*x^2 + 4
            sage: A.<a> = R.ext(g)
            sage: b = A.teichmuller(1 + 2*a - a^2); b
            (6*a^2 + 2*a + 1) + (5*a + 3)*7 + (5*a + 5)*7^2 + (4*a^2 + 4*a + 2)*7^3 + (2*a + 1)*7^4 + O(7^5)
            sage: b^343 == b
            True

        TESTS:

        We check that #8239 is resolved::

            sage: K.<a> = Qq(25)
            sage: K.teichmuller(K(2/5))
            Traceback (most recent call last):
            ...
            ValueError: cannot set negative valuation element to Teichmuller representative.
        """
        self._normalize()
        if self.ordp > 0:
            self._set_exact_zero()
        elif self.ordp < 0:
            raise ValueError, "cannot set negative valuation element to Teichmuller representative."
        elif self.relprec == 0:
            raise ValueError, "not enough precision known"
        else:
            self.prime_pow.teichmuller_set_c(&self.unit, &self.unit, self.relprec)

#    def padded_list(self, n, lift_mode = 'simple'):
#        """
#        Returns a list of coefficients of pi starting with `pi^0` up to
#        `pi^n` exclusive (padded with zeros if needed)

#        """
#        raise NotImplementedError

    def precision_absolute(self):
        """
        Returns the absolute precision of ``self``, ie the power of the
        uniformizer modulo which this element is defined.

        EXAMPLES::

            sage: R = Zp(5,5)
            sage: S.<x> = R[]
            sage: f = x^5 + 75*x^3 - 15*x^2 +125*x - 5
            sage: W.<w> = R.ext(f)
            sage: a = W(75, 19); a
            3*w^10 + 2*w^12 + w^14 + w^16 + w^17 + 3*w^18 + O(w^19)
            sage: a.valuation()
            10
            sage: a.precision_absolute()
            19
            sage: a.precision_relative()
            9
            sage: a.unit_part()
            3 + 2*w^2 + w^4 + w^6 + w^7 + 3*w^8 + O(w^9)
            sage: (a.unit_part() - 3).precision_absolute()
            9
        """
        cdef Integer ans
        if self.ordp == maxordp:
            return infinity
        else:
            ans = PY_NEW(Integer)
            if self.relprec > 0:
                mpz_set_si(ans.value, self.relprec + self.ordp)
            else:
                mpz_set_si(ans.value, -self.relprec + self.ordp)
            return ans

    def precision_relative(self):
        """
        Returns the relative precision of ``self``, ie the power of the
        uniformizer modulo which the unit part of ``self`` is defined.

        EXAMPLES::

            sage: R = Zp(5,5)
            sage: S.<x> = R[]
            sage: f = x^5 + 75*x^3 - 15*x^2 +125*x - 5
            sage: W.<w> = R.ext(f)
            sage: a = W(75, 19); a
            3*w^10 + 2*w^12 + w^14 + w^16 + w^17 + 3*w^18 + O(w^19)
            sage: a.valuation()
            10
            sage: a.precision_absolute()
            19
            sage: a.precision_relative()
            9
            sage: a.unit_part()
            3 + 2*w^2 + w^4 + w^6 + w^7 + 3*w^8 + O(w^9)
        """
        self._normalize()
        cdef Integer ans = PY_NEW(Integer)
        mpz_set_ui(ans.value, self.relprec)
        return ans

#    def residue(self, n = 1):
#        """
#        Reduces this element modulo pi^n.
#        """
#        raise NotImplementedError

    cdef long valuation_c(self):
        """
        Returns the valuation of ``self``.

        EXAMPLES::

            sage: R = Zp(5,5)
            sage: S.<x> = R[]
            sage: f = x^5 + 75*x^3 - 15*x^2 +125*x - 5
            sage: W.<w> = R.ext(f)
            sage: a = W(75, 19); a
            3*w^10 + 2*w^12 + w^14 + w^16 + w^17 + 3*w^18 + O(w^19)
            sage: a.valuation() # indirect doctest
            10
            sage: a.precision_absolute()
            19
            sage: a.precision_relative()
            9
            sage: a.unit_part()
            3 + 2*w^2 + w^4 + w^6 + w^7 + 3*w^8 + O(w^9)
        """
        self._normalize()
        return self.ordp

    cpdef pAdicZZpXCRElement unit_part(self):
        """
        Returns the unit part of ``self``, ie ``self / uniformizer^(self.valuation())``

        EXAMPLES::

            sage: R = Zp(5,5)
            sage: S.<x> = R[]
            sage: f = x^5 + 75*x^3 - 15*x^2 +125*x - 5
            sage: W.<w> = R.ext(f)
            sage: a = W(75, 19); a
            3*w^10 + 2*w^12 + w^14 + w^16 + w^17 + 3*w^18 + O(w^19)
            sage: a.valuation()
            10
            sage: a.precision_absolute()
            19
            sage: a.precision_relative()
            9
            sage: a.unit_part()
            3 + 2*w^2 + w^4 + w^6 + w^7 + 3*w^8 + O(w^9)

        TESTS:

        We check that :trac:`13616` is resolved::

            sage: z = (1+w)^5
            sage: y = z - 1
            sage: t=y-y
            sage: t.unit_part()
            O(w^0)
        """
        self._normalize()
        cdef pAdicZZpXCRElement ans = self._new_c(self.relprec)
        ans.ordp = 0
        if self.relprec != 0:
            ans.unit = self.unit
        return ans

    cdef ext_p_list(self, bint pos):
        """
        Returns a list of integers (in the Eisenstein case) or a list
        of lists of integers (in the unramified case).  ``self`` can be
        reconstructed as a sum of elements of the list times powers of
        the uniformiser (in the Eisenstein case), or as a sum of
        powers of `p` times polynomials in the generator (in the
        unramified case).

        If ``pos`` is ``True``, all integers will be in the interval `[0,p-1]`,
        otherwise they will be in the interval `[(1-p)/2, p/2]`.

        Note that zeros are truncated from the returned list, so you
        must use the ``valuation()`` function to completely recover ``self``.

        EXAMPLES::

            sage: R = Zp(5,5)
            sage: S.<x> = R[]
            sage: f = x^5 + 75*x^3 - 15*x^2 +125*x - 5
            sage: W.<w> = R.ext(f)
            sage: y = W(775, 19); y
            w^10 + 4*w^12 + 2*w^14 + w^15 + 2*w^16 + 4*w^17 + w^18 + O(w^19)
            sage: y._ext_p_list(True)
            [1, 0, 4, 0, 2, 1, 2, 4, 1]
            sage: y._ext_p_list(False)
            [1, 0, -1, 0, 2, 1, 2, 0, 1]
            sage: w^10 - w^12 + 2*w^14 + w^15 + 2*w^16 + w^18 + O(w^19)
            w^10 + 4*w^12 + 2*w^14 + w^15 + 2*w^16 + 4*w^17 + w^18 + O(w^19)
            sage: g = x^3 + 3*x + 3
            sage: A.<a> = R.ext(g)
            sage: y = 75 + 45*a + 1200*a^2; y
            4*a*5 + (3*a^2 + a + 3)*5^2 + 4*a^2*5^3 + a^2*5^4 + O(5^6)
            sage: y._ext_p_list(True)
            [[0, 4], [3, 1, 3], [0, 0, 4], [0, 0, 1]]
            sage: y._ext_p_list(False)
            [[0, -1], [-2, 2, -2], [1], [0, 0, 2]]
            sage: 5*((-2*5 + 25) + (-1 + 2*5)*a + (-2*5 + 2*125)*a^2)
            4*a*5 + (3*a^2 + a + 3)*5^2 + 4*a^2*5^3 + a^2*5^4 + O(5^6)
        """
        self._normalize()
        return self.ext_p_list_precs(pos, self.relprec)

def make_ZZpXCRElement(parent, unit, ordp, relprec, version):
    """
    Unpickling.

    EXAMPLES::

        sage: R = Zp(5,5)
        sage: S.<x> = R[]
        sage: f = x^5 + 75*x^3 - 15*x^2 +125*x - 5
        sage: W.<w> = R.ext(f)
        sage: y = W(775, 19); y
        w^10 + 4*w^12 + 2*w^14 + w^15 + 2*w^16 + 4*w^17 + w^18 + O(w^19)
        sage: loads(dumps(y)) #indirect doctest
        w^10 + 4*w^12 + 2*w^14 + w^15 + 2*w^16 + 4*w^17 + w^18 + O(w^19)

        sage: from sage.rings.padics.padic_ZZ_pX_CR_element import make_ZZpXCRElement
        sage: make_ZZpXCRElement(W, y._ntl_rep(), 3, 9, 0)
        w^3 + 4*w^5 + 2*w^7 + w^8 + 2*w^9 + 4*w^10 + w^11 + O(w^12)
    """
    cdef pAdicZZpXCRElement ans
    cdef ZZ_pX_c poly
    if version == 0:
        ans = pAdicZZpXCRElement(parent, [], empty = True)
        if relprec == 0:
            ans._set_inexact_zero(mpz_get_si((<Integer>ordp).value))
        else:
            ans.prime_pow.restore_context_capdiv(mpz_get_si((<Integer>relprec).value))
            poly = (<ntl_ZZ_pX>unit).x
            ans._set(&poly, mpz_get_si((<Integer>ordp).value), mpz_get_si((<Integer>relprec).value))
        return ans
    else:
        raise ValueError, "unknown unpickling version"<|MERGE_RESOLUTION|>--- conflicted
+++ resolved
@@ -39,11 +39,7 @@
   kinds of problems arise if you try to mix moduli.
   ``ZZ_pX_conv_modulus`` gives a semi-safe way to convert between
   different moduli without having to pass through ``ZZX`` (see
-<<<<<<< HEAD
-  ``sage/libs/ntl/decl.pxi`` and ``sage/libs/ntl/ntl_wrap.cpp``)
-=======
   ``sage/libs/ntl/decl.pxi`` and ``c_lib/src/ntlwrap.cpp``)
->>>>>>> 0bd4c02e
 
 - ``prime_pow`` (some subclass of ``PowComputer_ZZ_pX``) -- a class,
   identical among all elements with the same parent, holding common
