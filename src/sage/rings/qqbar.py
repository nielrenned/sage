--- conflicted
+++ resolved
@@ -1920,11 +1920,7 @@
         return v.real()
     return v
 
-<<<<<<< HEAD
-def number_field_elements_from_algebraics(numbers, minimal=False, embedded=False, prec=53):
-=======
-def number_field_elements_from_algebraics(numbers, minimal=False, same_field=False):
->>>>>>> fc36a57a
+def number_field_elements_from_algebraics(numbers, minimal=False, same_field=False, embedded=False, prec=53):
     r"""
     Given a sequence of elements of either ``AA`` or ``QQbar``
     (or a mixture), computes a number field containing all of these
@@ -1938,6 +1934,8 @@
 
     - ``minimal`` -- Boolean (default: ``False``). Whether to minimize the
       degree of the extension.
+
+    - ``same_field`` -- Boolean (default: ``False``). See below.
 
     - ``embedded`` -- Boolean (default: ``False``). Whether to make the
       NumberField embedded.
@@ -2237,14 +2235,11 @@
     if single_number:
         nums = nums[0]
 
-<<<<<<< HEAD
-=======
     if same_field:
         hom = fld.hom([gen.root_as_algebraic()], codomain=algebraic_field)
     else:
         hom = fld.hom([gen.root_as_algebraic()])
 
->>>>>>> fc36a57a
     return (fld, nums, hom)
 
 # Cache some commonly-used polynomial rings
