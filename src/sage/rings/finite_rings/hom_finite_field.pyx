"""
Finite field morphisms

This file provides several classes implementing:

- embeddings between finite fields

- Frobenius isomorphism on finite fields

EXAMPLES::

    sage: from sage.rings.finite_rings.hom_finite_field import FiniteFieldHomomorphism_generic

Construction of an embedding::

    sage: k.<t> = GF(3^7)
    sage: K.<T> = GF(3^21)
    sage: f = FiniteFieldHomomorphism_generic(Hom(k, K)); f
    Ring morphism:
      From: Finite Field in t of size 3^7
      To:   Finite Field in T of size 3^21
      Defn: t |--> T^20 + 2*T^18 + T^16 + 2*T^13 + T^9 + 2*T^8 + T^7 + T^6 + T^5 + T^3 + 2*T^2 + T

    sage: f(t)
    T^20 + 2*T^18 + T^16 + 2*T^13 + T^9 + 2*T^8 + T^7 + T^6 + T^5 + T^3 + 2*T^2 + T

The map `f` has a method ``section`` which returns a partially defined
map which is the inverse of `f` on the image of `f`::

    sage: g = f.section(); g
    Section of Ring morphism:
      From: Finite Field in t of size 3^7
      To:   Finite Field in T of size 3^21
      Defn: t |--> T^20 + 2*T^18 + T^16 + 2*T^13 + T^9 + 2*T^8 + T^7 + T^6 + T^5 + T^3 + 2*T^2 + T
    sage: g(f(t^3+t^2+1))
    t^3 + t^2 + 1
    sage: g(T)
    Traceback (most recent call last):
    ...
    ValueError: T is not in the image of Ring morphism:
      From: Finite Field in t of size 3^7
      To:   Finite Field in T of size 3^21
      Defn: t |--> T^20 + 2*T^18 + T^16 + 2*T^13 + T^9 + 2*T^8 + T^7 + T^6 + T^5 + T^3 + 2*T^2 + T

There is no embedding of `GF(5^6)` into `GF(5^11)`::

    sage: k.<t> = GF(5^6)
    sage: K.<T> = GF(5^11)
    sage: FiniteFieldHomomorphism_generic(Hom(k, K))
    Traceback (most recent call last):
    ...
    ValueError: No embedding of Finite Field in t of size 5^6 into Finite Field in T of size 5^11


Construction of Frobenius endomorphisms::

    sage: k.<t> = GF(7^14)
    sage: Frob = k.frobenius_endomorphism(); Frob
    Frobenius endomorphism t |--> t^7 on Finite Field in t of size 7^14
    sage: Frob(t)
    t^7

Some basic arithmetics is supported::

    sage: Frob^2
    Frobenius endomorphism t |--> t^(7^2) on Finite Field in t of size 7^14
    sage: f = k.frobenius_endomorphism(7); f
    Frobenius endomorphism t |--> t^(7^7) on Finite Field in t of size 7^14
    sage: f*Frob
    Frobenius endomorphism t |--> t^(7^8) on Finite Field in t of size 7^14

    sage: Frob.order()
    14
    sage: f.order()
    2

Note that simplifications are made automatically::

    sage: Frob^16
    Frobenius endomorphism t |--> t^(7^2) on Finite Field in t of size 7^14
    sage: Frob^28
    Identity endomorphism of Finite Field in t of size 7^14

And that comparisons work::

    sage: Frob == Frob^15
    True
    sage: Frob^14 == Hom(k, k).identity()
    True

AUTHOR:

- Xavier Caruso (2012-06-29)
"""

#############################################################################
#    Copyright (C) 2012 Xavier Caruso <xavier.caruso@normalesup.org>
#
#  Distributed under the terms of the GNU General Public License (GPL)
#
#                  http://www.gnu.org/licenses/
#****************************************************************************
from __future__ import absolute_import

from sage.rings.integer cimport Integer

from sage.categories.homset import Hom
from sage.structure.element cimport Element

from sage.rings.finite_rings.finite_field_base import is_FiniteField
from sage.rings.morphism cimport RingHomomorphism, RingHomomorphism_im_gens, FrobeniusEndomorphism_generic
from sage.rings.finite_rings.finite_field_constructor import FiniteField

from sage.categories.map cimport Section
from sage.categories.morphism cimport Morphism

from sage.misc.cachefunc import cached_method


cdef class SectionFiniteFieldHomomorphism_generic(Section):
    """
    A class implementing sections of embeddings between finite fields.
    """
    cpdef Element _call_(self, x):  # Not optimized
        """
        TESTS::

            sage: from sage.rings.finite_rings.hom_finite_field import FiniteFieldHomomorphism_generic
            sage: k.<t> = GF(3^7)
            sage: K.<T> = GF(3^21)
            sage: f = FiniteFieldHomomorphism_generic(Hom(k, K))
            sage: g = f.section()
            sage: g(f(t^3+t^2+1))
            t^3 + t^2 + 1

            sage: g(T)
            Traceback (most recent call last):
            ...
            ValueError: T is not in the image of Ring morphism:
              From: Finite Field in t of size 3^7
              To:   Finite Field in T of size 3^21
              Defn: t |--> T^20 + 2*T^18 + T^16 + 2*T^13 + T^9 + 2*T^8 + T^7 + T^6 + T^5 + T^3 + 2*T^2 + T
        """
        for root, _ in x.minimal_polynomial().roots(ring=self.codomain()):
            if self._inverse(root) == x:
                return root
        raise ValueError("%s is not in the image of %s" % (x, self._inverse))


    def _repr_(self):
        """
        Return a string representation of this section.

        EXAMPLES::

            sage: from sage.rings.finite_rings.hom_finite_field import FiniteFieldHomomorphism_generic
            sage: k.<t> = GF(3^7)
            sage: K.<T> = GF(3^21)
            sage: f = FiniteFieldHomomorphism_generic(Hom(k, K))
            sage: g = f.section()
            sage: g._repr_()
            'Section of Ring morphism:\n  From: Finite Field in t of size 3^7\n  To:   Finite Field in T of size 3^21\n  Defn: t |--> T^20 + 2*T^18 + T^16 + 2*T^13 + T^9 + 2*T^8 + T^7 + T^6 + T^5 + T^3 + 2*T^2 + T'
        """
        return "Section of %s" % self._inverse


    def _latex_(self):
        r"""
        Return a latex representation of this section.

        EXAMPLES::

            sage: from sage.rings.finite_rings.hom_finite_field import FiniteFieldHomomorphism_generic
            sage: k.<t> = GF(3^7)
            sage: K.<T> = GF(3^21)
            sage: f = FiniteFieldHomomorphism_generic(Hom(k, K))
            sage: g = f.section()
            sage: g._latex_()
            '\\verb"Section of "\\Bold{F}_{3^{7}} \\hookrightarrow \\Bold{F}_{3^{21}}'
        """
        return '\\verb"Section of "' + self._inverse._latex_()



cdef class FiniteFieldHomomorphism_generic(RingHomomorphism_im_gens):
    """
    A class implementing embeddings between finite fields.
    """
    def __init__(self, parent, im_gens=None, base_map=None, check=True, section_class=None):
        """
        TESTS::

            sage: from sage.rings.finite_rings.hom_finite_field import FiniteFieldHomomorphism_generic
            sage: k.<t> = GF(3^7)
            sage: K.<T> = GF(3^21)
            sage: f = FiniteFieldHomomorphism_generic(Hom(k, K)); f
            Ring morphism:
              From: Finite Field in t of size 3^7
              To:   Finite Field in T of size 3^21
              Defn: t |--> T^20 + 2*T^18 + T^16 + 2*T^13 + T^9 + 2*T^8 + T^7 + T^6 + T^5 + T^3 + 2*T^2 + T

            sage: k.<t> = GF(3^6)
            sage: K.<t> = GF(3^9)
            sage: FiniteFieldHomomorphism_generic(Hom(k, K))
            Traceback (most recent call last):
            ...
            ValueError: No embedding of Finite Field in t of size 3^6 into Finite Field in t of size 3^9

            sage: FiniteFieldHomomorphism_generic(Hom(ZZ, QQ))
            Traceback (most recent call last):
            ...
            TypeError: The domain is not a finite field

            sage: R.<x> = k[]
            sage: FiniteFieldHomomorphism_generic(Hom(k, R))
            Traceback (most recent call last):
            ...
            TypeError: The codomain is not a finite field
        """
        domain = parent.domain()
        codomain = parent.codomain()
        if not is_FiniteField(domain):
            raise TypeError("The domain is not a finite field")
        if not is_FiniteField(codomain):
            raise TypeError("The codomain is not a finite field")
        if domain.characteristic() != codomain.characteristic() or codomain.degree() % domain.degree() != 0:
            raise ValueError("No embedding of %s into %s" % (domain, codomain))
        if im_gens is None:
            im_gens = domain.modulus().any_root(codomain)
            check=False
        RingHomomorphism_im_gens.__init__(self, parent, im_gens, base_map=base_map, check=check)
        if section_class is None:
            self._section_class = SectionFiniteFieldHomomorphism_generic
        else:
            self._section_class = section_class

    def __copy__(self):
        """
        Return a copy of this map.

        TESTS::

            sage: from sage.rings.finite_rings.hom_finite_field import FiniteFieldHomomorphism_generic
            sage: k.<t> = GF(3^7)
            sage: K.<T> = GF(3^21)
            sage: f = FiniteFieldHomomorphism_generic(Hom(k, K))
            sage: g = copy(f)
            sage: g.section()(g(t)) == f.section()(f(t))
            True

        ::

            sage: F = GF(2)
            sage: E = GF(4)
            sage: phi = E.coerce_map_from(F); phi
            Ring morphism:
              From: Finite Field of size 2
              To:   Finite Field in z2 of size 2^2
              Defn: 1 |--> 1
            sage: phi.section()
            Section of Ring morphism:
              From: Finite Field of size 2
              To:   Finite Field in z2 of size 2^2
              Defn: 1 |--> 1
        """
        cdef FiniteFieldHomomorphism_generic out = super(FiniteFieldHomomorphism_generic, self).__copy__()
        out._section_class = self._section_class
        return out

    def _latex_(self):
        r"""
        Return a latex representation of this embedding.

        EXAMPLES::

            sage: from sage.rings.finite_rings.hom_finite_field import FiniteFieldHomomorphism_generic
            sage: k.<t> = GF(3^7)
            sage: K.<T> = GF(3^21)
            sage: f = FiniteFieldHomomorphism_generic(Hom(k, K))
            sage: f._latex_()
            '\\Bold{F}_{3^{7}} \\hookrightarrow \\Bold{F}_{3^{21}}'
        """
        return self.domain()._latex_() + " \\hookrightarrow " + self.codomain()._latex_()

    cpdef Element _call_(self, x):
        """
        TESTS::

            sage: from sage.rings.finite_rings.hom_finite_field import FiniteFieldHomomorphism_generic
            sage: k.<t> = GF(3^3)
            sage: K.<T> = GF(3^9)
            sage: f = FiniteFieldHomomorphism_generic(Hom(k, K))
            sage: f(t)
            2*T^6 + 2*T^4 + T^2 + T

            sage: a = k.random_element()
            sage: b = k.random_element()
            sage: f(a+b) == f(a) + f(b)
            True
            sage: f(a*b) == f(a) * f(b)
            True
        """
        f = x.polynomial()
        bm = self.base_map()
        if bm is not None:
<<<<<<< HEAD
            f = f.change_ring(bm)
=======
            f = f.map_coefficients(bm)
>>>>>>> 37051638
        return f(self.im_gens()[0])


    def is_injective(self):
        """
        Return True since a embedding between finite fields is
        always injective.

        EXAMPLES::

            sage: from sage.rings.finite_rings.hom_finite_field import FiniteFieldHomomorphism_generic
            sage: k.<t> = GF(3^3)
            sage: K.<T> = GF(3^9)
            sage: f = FiniteFieldHomomorphism_generic(Hom(k, K))
            sage: f.is_injective()
            True
        """
        return True


    def is_surjective(self):
        """
        Return true if this embedding is surjective (and hence an
        isomorphism.

        EXAMPLES::

            sage: from sage.rings.finite_rings.hom_finite_field import FiniteFieldHomomorphism_generic
            sage: k.<t> = GF(3^3)
            sage: K.<T> = GF(3^9)
            sage: f = FiniteFieldHomomorphism_generic(Hom(k, K))
            sage: f.is_surjective()
            False
            sage: g = FiniteFieldHomomorphism_generic(Hom(k, k))
            sage: g.is_surjective()
            True
        """
        return self.domain().cardinality() == self.codomain().cardinality()


    @cached_method
    def section(self):
        """
        Return the ``inverse`` of this embedding.

        It is a partially defined map whose domain is the codomain
        of the embedding, but which is only defined on the image of
        the embedding.

        EXAMPLES::

            sage: from sage.rings.finite_rings.hom_finite_field import FiniteFieldHomomorphism_generic
            sage: k.<t> = GF(3^7)
            sage: K.<T> = GF(3^21)
            sage: f = FiniteFieldHomomorphism_generic(Hom(k, K))
            sage: g = f.section(); g
            Section of Ring morphism:
              From: Finite Field in t of size 3^7
              To:   Finite Field in T of size 3^21
              Defn: t |--> T^20 + 2*T^18 + T^16 + 2*T^13 + T^9 + 2*T^8 + T^7 + T^6 + T^5 + T^3 + 2*T^2 + T
            sage: g(f(t^3+t^2+1))
            t^3 + t^2 + 1
            sage: g(T)
            Traceback (most recent call last):
            ...
            ValueError: T is not in the image of Ring morphism:
              From: Finite Field in t of size 3^7
              To:   Finite Field in T of size 3^21
              Defn: t |--> T^20 + 2*T^18 + T^16 + 2*T^13 + T^9 + 2*T^8 + T^7 + T^6 + T^5 + T^3 + 2*T^2 + T
        """
        if self.base_map() is not None:
            raise NotImplementedError
        return self._section_class(self)

    def inverse_image(self, b):
        """
        Return the unique ``a`` such that ``self(a) = b`` if one such exists.

        This method is simply a shorthand for calling the map returned by
        ``self.section()`` on ``b``.

        EXAMPLES::

            sage: k.<t> = GF(3^7)
            sage: K.<T>, f = k.extension(3, map=True)
            sage: b = f(t^2); b
            2*T^20 + 2*T^19 + T^18 + T^15 + 2*T^14 + 2*T^13 + 2*T^12 + T^8 + 2*T^6 + T^5 + 2*T^4 + T^3 + 2*T^2 + T
            sage: f.inverse_image(b)
            t^2
            sage: f.inverse_image(T)
            Traceback (most recent call last):
            ...
            ValueError: T is not in the image of Ring morphism:
            From: Finite Field in t of size 3^7
            To:   Finite Field in T of size 3^21
            Defn: t |--> T^20 + 2*T^18 + T^16 + 2*T^13 + T^9 + 2*T^8 + T^7 + T^6 + T^5 + T^3 + 2*T^2 + T
        """
        return self.section()(b)

    def __hash__(self):
        return Morphism.__hash__(self)


cdef class FrobeniusEndomorphism_finite_field(FrobeniusEndomorphism_generic):
    """
    A class implementing Frobenius endomorphisms on finite fields.
    """
    def __init__(self, domain, n=1):
        """
        INPUT:

        -  ``domain`` -- a finite field

        -  ``n`` -- an integer (default: 1)

        .. NOTE::

            `n` may be negative.

        OUTPUT:

        The `n`-th power of the absolute (arithmetic) Frobenius
        endomorphism on ``domain``

        TESTS::

            sage: from sage.rings.finite_rings.hom_finite_field import FrobeniusEndomorphism_finite_field
            sage: k.<t> = GF(5^3)
            sage: FrobeniusEndomorphism_finite_field(k)
            Frobenius endomorphism t |--> t^5 on Finite Field in t of size 5^3
            sage: FrobeniusEndomorphism_finite_field(k, 2)
            Frobenius endomorphism t |--> t^(5^2) on Finite Field in t of size 5^3

            sage: FrobeniusEndomorphism_finite_field(k, t)
            Traceback (most recent call last):
            ...
            TypeError: n (=t) is not an integer

            sage: FrobeniusEndomorphism_finite_field(k['x'])
            Traceback (most recent call last):
            ...
            TypeError: The domain must be a finite field
        """
        if not is_FiniteField(domain):
            raise TypeError("The domain must be a finite field")
        try:
            n = Integer(n)
        except TypeError:
            raise TypeError("n (=%s) is not an integer" % n)

        if domain.is_finite():
            self._degree = domain.degree()
            self._power = n % self._degree
            self._degree_fixed = domain.degree().gcd(self._power)
            self._order = self._degree / self._degree_fixed
        self._q = domain.characteristic() ** self._power
        RingHomomorphism.__init__(self, Hom(domain, domain))


    def _repr_(self):
        """
        Return a string representation of this endomorphism.

        EXAMPLES::

            sage: k.<t> = GF(5^3)
            sage: Frob = k.frobenius_endomorphism(); Frob
            Frobenius endomorphism t |--> t^5 on Finite Field in t of size 5^3

            sage: Frob._repr_()
            'Frobenius endomorphism t |--> t^5 on Finite Field in t of size 5^3'
        """
        name = self.domain().variable_name()
        if self._power == 0:
            s = "Identity endomorphism of"
        elif self._power == 1:
            s = "Frobenius endomorphism %s |--> %s^%s on" % (name, name, self.domain().characteristic())
        else:
            s = "Frobenius endomorphism %s |--> %s^(%s^%s) on" % (name, name, self.domain().characteristic(), self._power)
        s += " %s" % self.domain()
        return s


    def _repr_short(self):
        """
        Return a short string representation of this endomorphism.

        EXAMPLES::

            sage: k.<t> = GF(5^3)
            sage: Frob = k.frobenius_endomorphism(); Frob
            Frobenius endomorphism t |--> t^5 on Finite Field in t of size 5^3

            sage: Frob._repr_short()
            't |--> t^5'
        """
        name = self.domain().variable_name()
        if self._power == 0:
            s = "Identity"
        elif self._power == 1:
            s = "%s |--> %s^%s" % (name, name, self.domain().characteristic())
        else:
            s = "%s |--> %s^(%s^%s)" % (name, name, self.domain().characteristic(), self._power)
        return s


    def _latex_(self):
        r"""
        Return a latex representation of this endomorphism.

        EXAMPLES::

            sage: k.<t> = GF(5^3)
            sage: Frob = k.frobenius_endomorphism()
            sage: Frob._latex_()
            't \\mapsto t^{5}'
        """
        try:
            name = self.domain().latex_variable_names()[0]
        except IndexError:
            name = "x"
        if self._power == 0:
            s = '\\verb"id"'
        elif self._power == 1:
            s = "%s \\mapsto %s^{%s}" % (name, name, self.domain().characteristic())
        else:
            s = "%s \\mapsto %s^{%s^{%s}}" % (name, name, self.domain().characteristic(), self._power)
        return s


    cpdef Element _call_(self, x):
        """
        TESTS::

            sage: k.<t> = GF(5^3)
            sage: Frob = k.frobenius_endomorphism()
            sage: Frob(t)
            2*t^2 + 4*t + 4
            sage: Frob(t) == t^5
            True
        """
        return x ** self._q


    def order(self):
        """
        Return the order of this endomorphism.

        EXAMPLES::

            sage: k.<t> = GF(5^12)
            sage: Frob = k.frobenius_endomorphism()
            sage: Frob.order()
            12
            sage: (Frob^2).order()
            6
            sage: (Frob^9).order()
            4
        """
        if self._order == 0:
            from sage.rings.infinity import Infinity
            return Infinity
        else:
            return Integer(self._order)

    def power(self):
        """
        Return an integer `n` such that this endomorphism
        is the `n`-th power of the absolute (arithmetic)
        Frobenius.

        EXAMPLES::

            sage: k.<t> = GF(5^12)
            sage: Frob = k.frobenius_endomorphism()
            sage: Frob.power()
            1
            sage: (Frob^9).power()
            9
            sage: (Frob^13).power()
            1
        """
        return self._power


    def __pow__(self, n, modulus):
        """
        Return the `n`-th iterate of this endomorphism.

        EXAMPLES::

            sage: k.<t> = GF(5^12)
            sage: Frob = k.frobenius_endomorphism(); Frob
            Frobenius endomorphism t |--> t^5 on Finite Field in t of size 5^12
            sage: Frob^2
            Frobenius endomorphism t |--> t^(5^2) on Finite Field in t of size 5^12

        The result is simplified if possible::

            sage: Frob^15
            Frobenius endomorphism t |--> t^(5^3) on Finite Field in t of size 5^12
            sage: Frob^36
            Identity endomorphism of Finite Field in t of size 5^12
        """
        return self.__class__(self.domain(), self.power()*n)


    def _composition(self, right):
        """
        Return self o right.

        EXAMPLES::

            sage: k.<t> = GF(5^12)
            sage: f = k.frobenius_endomorphism(); f
            Frobenius endomorphism t |--> t^5 on Finite Field in t of size 5^12
            sage: g = k.frobenius_endomorphism(2); g
            Frobenius endomorphism t |--> t^(5^2) on Finite Field in t of size 5^12
            sage: f * g
            Frobenius endomorphism t |--> t^(5^3) on Finite Field in t of size 5^12

        The result is simplified if possible::

            sage: f = k.frobenius_endomorphism(9)
            sage: g = k.frobenius_endomorphism(10)
            sage: f * g
            Frobenius endomorphism t |--> t^(5^7) on Finite Field in t of size 5^12
        """
        if isinstance(right, FrobeniusEndomorphism_finite_field):
            return self.__class__(self.domain(), self._power + right.power())
        else:
            return RingHomomorphism._composition(self, right)


    def fixed_field(self):
        """
        Return the fixed field of ``self``.

        OUTPUT:

        - a tuple `(K, e)`, where `K` is the subfield of the domain
          consisting of elements fixed by ``self`` and `e` is an
          embedding of `K` into the domain.

        .. NOTE::

            The name of the variable used for the subfield (if it
            is not a prime subfield) is suffixed by ``_fixed``.

        EXAMPLES::

            sage: k.<t> = GF(5^6)
            sage: f = k.frobenius_endomorphism(2)
            sage: kfixed, embed = f.fixed_field()
            sage: kfixed
            Finite Field in t_fixed of size 5^2
            sage: embed
            Ring morphism:
              From: Finite Field in t_fixed of size 5^2
              To:   Finite Field in t of size 5^6
              Defn: t_fixed |--> 4*t^5 + 2*t^4 + 4*t^2 + t

            sage: tfixed = kfixed.gen()
            sage: embed(tfixed)
            4*t^5 + 2*t^4 + 4*t^2 + t
        """
        if self._degree_fixed == 1:
            k = FiniteField(self.domain().characteristic())
            from .hom_prime_finite_field import FiniteFieldHomomorphism_prime
            f = FiniteFieldHomomorphism_prime(Hom(k, self.domain()))
        else:
            k = FiniteField(self.domain().characteristic()**self._degree_fixed,
                            name=self.domain().variable_name() + "_fixed")
            f = FiniteFieldHomomorphism_generic(Hom(k, self.domain()))
        return k, f


    def is_injective(self):
        """
        Return true since any power of the Frobenius endomorphism
        over a finite field is always injective.

        EXAMPLES::

            sage: k.<t> = GF(5^3)
            sage: Frob = k.frobenius_endomorphism()
            sage: Frob.is_injective()
            True
        """
        return True


    def is_surjective(self):
        """
        Return true since any power of the Frobenius endomorphism
        over a finite field is always surjective.

        EXAMPLES::

            sage: k.<t> = GF(5^3)
            sage: Frob = k.frobenius_endomorphism()
            sage: Frob.is_surjective()
            True
        """
        return True


    def is_identity(self):
        """
        Return true if this morphism is the identity morphism.

        EXAMPLES::

            sage: k.<t> = GF(5^3)
            sage: Frob = k.frobenius_endomorphism()
            sage: Frob.is_identity()
            False
            sage: (Frob^3).is_identity()
            True
        """
        return self.power() == 0

    def __hash__(self):
        return Morphism.__hash__(self)


from sage.misc.persist import register_unpickle_override
register_unpickle_override('sage.rings.finite_field_morphism', 'FiniteFieldHomomorphism_generic', FiniteFieldHomomorphism_generic)<|MERGE_RESOLUTION|>--- conflicted
+++ resolved
@@ -303,11 +303,7 @@
         f = x.polynomial()
         bm = self.base_map()
         if bm is not None:
-<<<<<<< HEAD
-            f = f.change_ring(bm)
-=======
             f = f.map_coefficients(bm)
->>>>>>> 37051638
         return f(self.im_gens()[0])
 
 
