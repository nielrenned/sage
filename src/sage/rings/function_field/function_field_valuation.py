--- conflicted
+++ resolved
@@ -958,7 +958,6 @@
         This can be used by :meth:`simplify` to decide whether simplification
         of coefficients is going to lead to a significant shrinking of the
         coefficients of ``f``.
-<<<<<<< HEAD
 
         EXAMPLES:: 
 
@@ -980,34 +979,8 @@
 
         """
         return max(self._base_valuation._relative_size(f.numerator()), self._base_valuation._relative_size(f.denominator()))
-=======
->>>>>>> ca26fcca
-
-        EXAMPLES:: 
-
-<<<<<<< HEAD
-=======
-            sage: K.<x> = FunctionField(QQ)
-            sage: v = K.valuation(0)
-            sage: f = (x + 1024)/(x - 1024)
-
-        Here we report a small size, as the numerator and the denominator
-        independently can not be simplified much::
-
-            sage: v._relative_size(f)
-            1
-
-        However, a forced simplification, finds that we could have saved many
-        more bits::
-
-            sage: v.simplify(f, force=True)
-            -1
-
-        """
-        return max(self._base_valuation._relative_size(f.numerator()), self._base_valuation._relative_size(f.denominator()))
-
-
->>>>>>> ca26fcca
+
+
 class FiniteRationalFunctionFieldValuation(InducedRationalFunctionFieldValuation_base, ClassicalFunctionFieldValuation_base, RationalFunctionFieldValuation_base):
     r"""
     Valuation of a finite place of a function field.
