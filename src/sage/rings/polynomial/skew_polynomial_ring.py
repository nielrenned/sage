--- conflicted
+++ resolved
@@ -583,9 +583,6 @@
         representation.
 
         Since sparse skew polynomials are not yet implemented, this
-<<<<<<< HEAD
-        function always returns False.
-=======
         function always returns ``False``.
 
         EXAMPLES:
@@ -595,7 +592,6 @@
             sage: S.<x> = R['x',sigma]
             sage: S.is_sparse()
             False
->>>>>>> 88196bfd
         """
         return self.__is_sparse
 
