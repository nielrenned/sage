# coding: utf-8
"""
Univariate Polynomial Base Class

AUTHORS:

-  William Stein: first version.

-  Martin Albrecht: Added singular coercion.

-  Robert Bradshaw: Move Polynomial_generic_dense to Cython.

-  Miguel Marco: Implemented resultant in the case where PARI fails.

-  Simon King: Use a faster way of conversion from the base ring.

-  Julian Rueth (2012-05-25,2014-05-09): Fixed is_squarefree() for imperfect
   fields, fixed division without remainder over QQbar; added ``_cache_key``
   for polynomials with unhashable coefficients

-  Simon King (2013-10): Implement copying of :class:`PolynomialBaseringInjection`.

-  Kiran Kedlaya (2016-03): Added root counting.

TESTS::

    sage: R.<x> = ZZ[]
    sage: f = x^5 + 2*x^2 + (-1)
    sage: f == loads(dumps(f))
    True

    sage: PolynomialRing(ZZ,'x').objgen()
    (Univariate Polynomial Ring in x over Integer Ring, x)
"""

#*****************************************************************************
#       Copyright (C) 2007 William Stein <wstein@gmail.com>
#
#  Distributed under the terms of the GNU General Public License (GPL)
#  as published by the Free Software Foundation; either version 2 of
#  the License, or (at your option) any later version.
#                  http://www.gnu.org/licenses/
#*****************************************************************************
from __future__ import absolute_import
from __future__ import print_function

cdef is_FractionField, is_RealField, is_ComplexField
cdef ZZ, QQ, RR, CC, RDF, CDF

cimport cython
from cpython.number cimport PyNumber_TrueDivide, PyNumber_Check

import operator, copy, re

import sage.rings.rational
import sage.rings.integer
from . import polynomial_ring
import sage.rings.integer_ring
import sage.rings.rational_field
import sage.rings.finite_rings.integer_mod_ring
import sage.rings.complex_field
import sage.rings.fraction_field_element
import sage.rings.infinity as infinity
from sage.misc.sage_eval import sage_eval
from sage.misc.abstract_method import abstract_method
from sage.misc.latex import latex
from sage.misc.long cimport pyobject_to_long
from sage.structure.factorization import Factorization
from sage.structure.element import coerce_binop
from sage.structure.richcmp cimport (richcmp, richcmp_not_equal,
        rich_to_bool, rich_to_bool_sgn)

from sage.interfaces.singular import singular as singular_default, is_SingularElement
from sage.libs.all import pari, pari_gen, PariError

from sage.rings.real_mpfr import RealField, is_RealField, RR

from sage.rings.complex_field import is_ComplexField, ComplexField
CC = ComplexField()

from sage.rings.real_double import is_RealDoubleField, RDF
from sage.rings.complex_double import is_ComplexDoubleField, CDF
from sage.rings.real_mpfi import is_RealIntervalField

from sage.structure.element import generic_power
from sage.structure.element cimport (parent, have_same_parent,
        Element, RingElement, coercion_model)

from sage.rings.rational_field import QQ, is_RationalField
from sage.rings.integer_ring import ZZ, is_IntegerRing
from sage.rings.integer cimport Integer, smallInteger
from sage.libs.gmp.mpz cimport *
from sage.rings.fraction_field import is_FractionField
from sage.rings.padics.generic_nodes import is_pAdicRing, is_pAdicField

from sage.structure.category_object cimport normalize_names

from sage.misc.derivative import multi_derivative

from sage.arith.all import (sort_complex_numbers_for_display,
        power_mod, lcm, is_prime)

from . import polynomial_fateman

from sage.rings.ideal import is_Ideal
from sage.rings.polynomial.polynomial_ring_constructor import PolynomialRing
from sage.rings.polynomial.polynomial_ring import is_PolynomialRing
from sage.rings.polynomial.multi_polynomial_ring import is_MPolynomialRing
from sage.misc.cachefunc import cached_function

from sage.categories.map cimport Map
from sage.categories.morphism cimport Morphism

from sage.misc.superseded import deprecation
from sage.misc.cachefunc import cached_method

cpdef is_Polynomial(f):
    """
    Return True if f is of type univariate polynomial.

    INPUT:


    -  ``f`` - an object


    EXAMPLES::

        sage: from sage.rings.polynomial.polynomial_element import is_Polynomial
        sage: R.<x> = ZZ[]
        sage: is_Polynomial(x^3 + x + 1)
        True
        sage: S.<y> = R[]
        sage: f = y^3 + x*y -3*x; f
        y^3 + x*y - 3*x
        sage: is_Polynomial(f)
        True

    However this function does not return True for genuine multivariate
    polynomial type objects or symbolic polynomials, since those are
    not of the same data type as univariate polynomials::

        sage: R.<x,y> = QQ[]
        sage: f = y^3 + x*y -3*x; f
        y^3 + x*y - 3*x
        sage: is_Polynomial(f)
        False
        sage: var('x,y')
        (x, y)
        sage: f = y^3 + x*y -3*x; f
        y^3 + x*y - 3*x
        sage: is_Polynomial(f)
        False
    """
    return isinstance(f, Polynomial)

from .polynomial_compiled cimport CompiledPolynomialFunction

from .polydict import ETuple

cdef object is_AlgebraicRealField
cdef object is_AlgebraicField
cdef object is_AlgebraicField_common
cdef object NumberField_quadratic
cdef object is_ComplexIntervalField

cdef void late_import():
    # A hack to avoid circular imports.
    global is_AlgebraicRealField
    global is_AlgebraicField
    global is_AlgebraicField_common
    global NumberField_quadratic
    global is_ComplexIntervalField

    if is_AlgebraicRealField is not None:
        return

    import sage.rings.qqbar
    is_AlgebraicRealField = sage.rings.qqbar.is_AlgebraicRealField
    is_AlgebraicField = sage.rings.qqbar.is_AlgebraicField
    is_AlgebraicField_common = sage.rings.qqbar.is_AlgebraicField_common
    import sage.rings.number_field.number_field
    NumberField_quadratic = sage.rings.number_field.number_field.NumberField_quadratic
    import sage.rings.complex_interval_field
    is_ComplexIntervalField = sage.rings.complex_interval_field.is_ComplexIntervalField


cdef class Polynomial(CommutativeAlgebraElement):
    """
    A polynomial.

    EXAMPLES::

        sage: R.<y> = QQ['y']
        sage: S.<x> = R['x']
        sage: S
        Univariate Polynomial Ring in x over Univariate Polynomial Ring in y
        over Rational Field
        sage: f = x*y; f
        y*x
        sage: type(f)
        <type 'sage.rings.polynomial.polynomial_element.Polynomial_generic_dense'>
        sage: p = (y+1)^10; p(1)
        1024

    .. automethod:: _add_
    .. automethod:: _sub_
    .. automethod:: _lmul_
    .. automethod:: _rmul_
    .. automethod:: _mul_
    .. automethod:: _mul_trunc_
    """

    def __init__(self, parent, is_gen = False, construct=False):
        """
        The following examples illustrate creation of elements of
        polynomial rings, and some basic arithmetic.

        First we make a polynomial over the integers and do some
        arithmetic::

            sage: R.<x> = ZZ[]
            sage: f = x^5 + 2*x^2 + (-1); f
            x^5 + 2*x^2 - 1
            sage: f^2
            x^10 + 4*x^7 - 2*x^5 + 4*x^4 - 4*x^2 + 1

        Next we do arithmetic in a sparse polynomial ring over the
        integers::

            sage: R.<x> = ZZ[ ]; R
            Univariate Polynomial Ring in x over Integer Ring
            sage: S.<Z> = R[ ]; S
            Univariate Polynomial Ring in Z over Univariate Polynomial Ring in x over Integer Ring
            sage: f = Z^3 + (x^2-2*x+1)*Z - 3; f
            Z^3 + (x^2 - 2*x + 1)*Z - 3
            sage: f*f
            Z^6 + (2*x^2 - 4*x + 2)*Z^4 - 6*Z^3 + (x^4 - 4*x^3 + 6*x^2 - 4*x + 1)*Z^2 + (-6*x^2 + 12*x - 6)*Z + 9
            sage: f^3 == f*f*f
            True
        """
        CommutativeAlgebraElement.__init__(self, parent)
        self._is_gen = is_gen

    cdef Polynomial _new_generic(self, list coeffs):
        r"""
        Quickly construct a new polynomial of the same type as ``self``,
        bypassing the parent's element constructor.

        The new polynomial takes ownership of the coefficient list
        given on input.
        """
        cdef Py_ssize_t n = len(coeffs) - 1
        while n >= 0 and not coeffs[n]:
            del coeffs[n]
            n -= 1
        return type(self)(self._parent, coeffs, check=False)

    cpdef _add_(self, right):
        r"""
        Add two polynomials.

        EXAMPLES::

            sage: R = ZZ['x']
            sage: p = R([1,2,3,4])
            sage: q = R([4,-3,2,-1])
            sage: p + q    # indirect doctest
            3*x^3 + 5*x^2 - x + 5
        """
        cdef Py_ssize_t i, min
        cdef list x = self.list(copy=False)
        cdef list y = right.list(copy=False)

        if len(x) > len(y):
            min = len(y)
            high = x[min:]
        elif len(x) < len(y):
            min = len(x)
            high = y[min:]
        else:
            min = len(x)
            high = []

        low = [x[i] + y[i] for i in range(min)]
        return self._new_generic(low + high)

    cpdef _neg_(self):
        return self._new_generic([-x for x in self.list(copy=False)])

    cpdef bint is_zero(self):
        r"""
        Test whether this polynomial is zero.

        EXAMPLES::

            sage: R = GF(2)['x']['y']
            sage: R([0,1]).is_zero()
            False
            sage: R([0]).is_zero()
            True
            sage: R([-1]).is_zero()
            False
        """
        return self.degree() < 0

    cpdef bint is_one(self):
        r"""
        Test whether this polynomial is 1.

        EXAMPLES::

            sage: R.<x> = QQ[]
            sage: (x-3).is_one()
            False
            sage: R(1).is_one()
            True

            sage: R2.<y> = R[]
            sage: R2(x).is_one()
            False
            sage: R2(1).is_one()
            True
            sage: R2(-1).is_one()
            False
        """
        return self.degree() == 0 and self.get_unsafe(0).is_one()

    def plot(self, xmin=None, xmax=None, *args, **kwds):
        """
        Return a plot of this polynomial.

        INPUT:


        -  ``xmin`` - float

        -  ``xmax`` - float

        -  ``*args, **kwds`` - passed to either plot or
           point


        OUTPUT: returns a graphic object.

        EXAMPLES::

            sage: x = polygen(GF(389))
            sage: plot(x^2 + 1, rgbcolor=(0,0,1))
            Graphics object consisting of 1 graphics primitive
            sage: x = polygen(QQ)
            sage: plot(x^2 + 1, rgbcolor=(1,0,0))
            Graphics object consisting of 1 graphics primitive
        """
        R = self.base_ring()
        from sage.plot.all import plot, point, line
        if R.characteristic() == 0:
            if xmin is None and xmax is None:
                (xmin, xmax) = (-1,1)
            elif xmin is None or xmax is None:
                raise AttributeError("must give both plot endpoints")
            return plot(self.__call__, (xmin, xmax), *args, **kwds)
        else:
            if R.is_finite():
                v = list(R)
                v.sort()
                w = dict([(v[i],i) for i in range(len(v))])
                z = [(i, w[self(v[i])]) for i in range(len(v))]
                return point(z, *args, **kwds)
        raise NotImplementedError("plotting of polynomials over %s not implemented"%R)

    cpdef _lmul_(self, RingElement left):
        """
        Multiply self on the left by a scalar.

        EXAMPLES::

            sage: R.<x> = ZZ[]
            sage: f = (x^3 + x + 5)
            sage: f._lmul_(7)
            7*x^3 + 7*x + 35
            sage: 7*f
            7*x^3 + 7*x + 35
        """
        # todo -- should multiply individual coefficients??
        #         that could be in derived class.
        #         Note that we are guaranteed that right is in the base ring, so this could be fast.
        if not left:
            return self._parent.zero()
        return self.parent()(left) * self

    cpdef _rmul_(self, RingElement right):
        """
        Multiply self on the right by a scalar.

        EXAMPLES::

            sage: R.<x> = ZZ[]
            sage: f = (x^3 + x + 5)
            sage: f._rmul_(7)
            7*x^3 + 7*x + 35
            sage: f*7
            7*x^3 + 7*x + 35
        """
        # todo -- Should multiply individual coefficients??
        #         that could be in derived class.
        #         Note that we are guaranteed that right is in the base ring, so this could be fast.
        if not right:
            return self._parent.zero()
        return self * self.parent()(right)

    def subs(self, *x, **kwds):
        r"""
        Identical to self(\*x).

        See the docstring for ``self.__call__``.

        EXAMPLES::

            sage: R.<x> = QQ[]
            sage: f = x^3 + x - 3
            sage: f.subs(x=5)
            127
            sage: f.subs(5)
            127
            sage: f.subs({x:2})
            7
            sage: f.subs({})
            x^3 + x - 3
            sage: f.subs({'x':2})
            Traceback (most recent call last):
            ...
            TypeError: keys do not match self's parent
        """
        if len(x) == 1 and isinstance(x[0], dict):
            g = self.parent().gen()
            if g in x[0]:
                return self(x[0][g])
            elif len(x[0]) > 0:
                raise TypeError("keys do not match self's parent")
            return self
        return self(*x, **kwds)
    substitute = subs

    @cython.boundscheck(False)
    @cython.wraparound(False)
    def __call__(self, *args, **kwds):
        """
        Evaluate this polynomial.

        INPUT:

        - ``*args`` -- ring elements, need not be in the coefficient ring of
            the polynomial. The **first** positional argument is substituted
            for the polynomial's indeterminate. Remaining arguments, if any,
            are used **from left to right** to evaluate the coefficients.
        - ``**kwds`` -- variable name-value pairs.

        OUTPUT:

        The value of the polynomial at the point specified by the arguments.

        ALGORITHM:

        By default, use Horner's method or create a
        :class:`~sage.rings.polynomial.polynomial_compiled.CompiledPolynomialFunction`
        depending on the polynomial's degree.

        Element classes may define a method called ``_evaluate_polynomial``
        to provide an alternative evaluation algorithm for a given argument
        type. Note that ``_evaluated_polynomial`` may not always be used:
        for instance, subclasses dedicated to specific coefficient rings
        typically do not call it.

        EXAMPLES::

            sage: R.<x> = QQ[]
            sage: f = x/2 - 5
            sage: f(3)
            -7/2
            sage: R.<x> = ZZ[]
            sage: f = (x-1)^5
            sage: f(2/3)
            -1/243

        We evaluate a polynomial over a quaternion algebra::

            sage: A.<i,j,k> = QuaternionAlgebra(QQ, -1,-1)
            sage: R.<w> = PolynomialRing(A,sparse=True)
            sage: f = i*j*w^5 - 13*i*w^2 + (i+j)*w + i
            sage: f(i+j+1)
            24 + 26*i - 10*j - 25*k
            sage: w = i+j+1; i*j*w^5 - 13*i*w^2 + (i+j)*w + i
            24 + 26*i - 10*j - 25*k

        The parent ring of the answer always "starts" with the parent of
        the object at which we are evaluating. Thus, e.g., if we input a
        matrix, we are guaranteed to get a matrix out, though the base ring
        of that matrix may change depending on the base of the polynomial
        ring. ::

            sage: R.<x> = QQ[]
            sage: f = R(2/3)
            sage: a = matrix(ZZ,2)
            sage: b = f(a); b
            [2/3   0]
            [  0 2/3]
            sage: b.parent()
            Full MatrixSpace of 2 by 2 dense matrices over Rational Field
            sage: f = R(1)
            sage: b = f(a); b
            [1 0]
            [0 1]
            sage: b.parent()
            Full MatrixSpace of 2 by 2 dense matrices over Rational Field

        ::

            sage: R.<w> = GF(17)[]
            sage: f = w^3 + 3*w +2
            sage: f(5)
            6
            sage: f(w=5)
            6
            sage: f(x=10)   # x isn't mentioned
            w^3 + 3*w + 2

        Nested polynomial ring elements can be called like multivariate
        polynomials. Note the order of the arguments::

            sage: R.<x> = QQ[]; S.<y> = R[]
            sage: f = x+y*x+y^2
            sage: f.parent()
            Univariate Polynomial Ring in y over Univariate Polynomial Ring in x over Rational Field
            sage: f(2)
            3*x + 4
            sage: f(2,4)
            16
            sage: f(y=2,x=4)
            16
            sage: f(2,x=4)
            16
            sage: f(2,x=4,z=5)
            16
            sage: f(2,4, z=10)
            16
            sage: f(y=x)
            2*x^2 + x
            sage: f(x=y)
            2*y^2 + y

        Also observe that ``f(y0, x0)`` means ``f(x=x0)(y=y0)``, not
        ``f(y=y0)(x=x0)``. The two expressions may take different values::

            sage: f(y, x)
            y^2 + x*y + x
            sage: f(y)(x)
            2*x^2 + x

        Polynomial ring elements can also, like multivariate
        polynomials, be called with an argument that is a list or
        tuple containing the values to be substituted, though it is
        perhaps more natural to just unpack the list::

            sage: f([2]) # calling with a list
            3*x + 4
            sage: f((2,)) # calling with a tuple
            3*x + 4
            sage: f(*[2]) # unpacking the list to call normally
            3*x + 4

        The following results in an element of the symbolic ring. ::

            sage: f(x=sqrt(2))
            y^2 + sqrt(2)*y + sqrt(2)

        ::

            sage: R.<t> = PowerSeriesRing(QQ, 't'); S.<x> = R[]
            sage: f = 1 + x*t^2 + 3*x*t^4
            sage: f(2)
            1 + 2*t^2 + 6*t^4
            sage: f(2, 1/2)
            15/8

        Some special cases are optimized. ::

            sage: R.<x> = PolynomialRing(QQ, sparse=True)
            sage: f = x^3-2*x
            sage: f(x) is f
            True
            sage: f(1/x)
            (-2*x^2 + 1)/x^3

            sage: f = x^100 + 3
            sage: f(0)
            3
            sage: parent(f(0))
            Rational Field
            sage: parent(f(Qp(5)(0)))
            5-adic Field with capped relative precision 20

        TESTS:

        The following shows that :trac:`2360` is indeed fixed. ::

            sage: R.<x,y> = ZZ[]
            sage: P.<a> = ZZ[]
            sage: e = [x^2,y^3]
            sage: f = 6*a^4
            sage: f(x)
            6*x^4
            sage: f(e)
            Traceback (most recent call last):
            ...
            TypeError: Wrong number of arguments
            sage: f(x)
            6*x^4

        The following shows that :trac:`9006` is also fixed. ::

            sage: f = ZZ['x'](1000000 * [1])
            sage: f(1)
            1000000

        The following test came up in :trac:`9051`::

            sage: Cif = ComplexIntervalField(64)
            sage: R.<x> = Cif[]
            sage: f = 2*x-1
            sage: jj = Cif(RIF(0,2))
            sage: f(jj).center(), f(jj).diameter()
            (1.00000000000000000, 4.00000000000000000)

        The following failed before the patch to :trac:`3979`

        ::

            sage: R.<x> = ZZ[]
            sage: S.<y> = R[]
            sage: g = x*y + 1
            sage: g(x=3)
            3*y + 1

        ::

            sage: Pol_x.<x> = QQ[]
            sage: Pol_xy.<y> = Pol_x[]
            sage: pol = 1000*x^2*y^2 + 100*y + 10*x + 1

            sage: pol(y, 0)
            100*y + 1

            sage: pol(~y, 0)
            (y + 100)/y

            sage: pol(y=x, x=1)
            1000*x^2 + 100*x + 11

            sage: zero = Pol_xy(0)
            sage: zero(1).parent()
            Univariate Polynomial Ring in x over Rational Field

            sage: zero = QQ['x'](0)
            sage: a = matrix(ZZ, [[1]])
            sage: zero(a).parent()
            Full MatrixSpace of 1 by 1 dense matrices over Rational Field

            sage: pol(y, x).parent() is pol(x, y).parent() is pol(y, y).parent() is Pol_xy
            True

            sage: pol(x, x).parent()
            Univariate Polynomial Ring in x over Rational Field

            sage: one = Pol_xy(1)
            sage: one(1, 1.).parent()
            Real Field with 53 bits of precision

            sage: zero = GF(2)['x'](0)
            sage: zero(1.).parent() # should raise an error
            Traceback (most recent call last):
            ...
            TypeError: no common canonical parent for objects with parents:
            'Finite Field of size 2' and 'Real Field with 53 bits of precision'

            sage: pol(x, y, x=1)
            Traceback (most recent call last):
            ...
            TypeError: Wrong number of arguments

        Check that :trac:`22317` is fixed::

            sage: R = ZZ['x']['y']['z']
            sage: d = R.gens_dict_recursive()
            sage: p = d['x'] * d['z']
            sage: p(x=QQ(0))
            0

        AUTHORS:

        -  David Joyner (2005-04-10)

        -  William Stein (2006-01-22): change so parent is determined by the
           arithmetic

        -  William Stein (2007-03-24): fix parent being determined in the
           constant case!

        -  Robert Bradshaw (2007-04-09): add support for nested calling

        -  Tom Boothby (2007-05-01): evaluation done by
           CompiledPolynomialFunction

        -  William Stein (2007-06-03): add support for keyword arguments.

        -  Francis Clarke (2012-08-26): fix keyword substitution in the
           leading coefficient.
        """
        cdef long i
        cdef Polynomial pol = self
        cdef long d

        cst = self._parent._base.zero() if self.degree() < 0 else self.get_unsafe(0)
        a = args[0] if len(args) == 1 else None
        if kwds or not (isinstance(a, Element) or PyNumber_Check(a)):
            # slow path

            # Isolate the variable we are interested in, check remaining
            # arguments

            a = kwds.pop(self.variable_name(), None)
            if args:
                if a is not None:
                    raise TypeError("unsupported mix of keyword and positional arguments")
                if isinstance(args[0], (list, tuple)):
                    if len(args) > 1:
                        raise TypeError("invalid arguments")
                    args = args[0]
                a, args = args[0], args[1:]
            if a is None:
                a = self._parent.gen()

            eval_coeffs = False
            if args or kwds:
                try:
                    # Note that we may be calling a different implementation that
                    # is more permissive about its arguments than we are.
                    cst = cst(*args, **kwds)
                    eval_coeffs = True
                except TypeError:
                    if args: # bwd compat: nonsense *keyword* arguments are okay
                        raise TypeError("Wrong number of arguments")

            # Evaluate the coefficients, then fall through to evaluate the
            # resulting univariate polynomial

            if eval_coeffs:
                pol = pol.map_coefficients(lambda c: c(*args, **kwds),
                                            new_base_ring=cst.parent())

        # Coerce a once and for all to a parent containing the coefficients.
        # This can save lots of coercions when the common parent is the
        # polynomial's base ring (e.g., for evaluations at integers).

        if not type(a) is type(cst):
            cst, aa = coercion_model.canonical_coercion(cst, a)
            tgt = parent(cst)
            # Use fast right multiplication actions like matrix × scalar
            if (isinstance(tgt, type)
                or (<Parent> tgt).get_action(parent(a), operator.mul) is None):
                a = aa

        d = pol.degree()

        if d <= 0 or (isinstance(a, Element)
                      and a.parent().is_exact() and a.is_zero()):
            return cst # with the right parent thanks to the above coercion
        elif parent(a) is pol._parent and a.is_gen():
            return pol
        elif hasattr(a, "_evaluate_polynomial"):
            try:
                return a._evaluate_polynomial(pol)
            except NotImplementedError:
                pass

        if pol._compiled is None:
            if d < 4 or d > 50000:
                result = pol.get_unsafe(d)
                for i in xrange(d - 1, -1, -1):
                    result = result * a + pol.get_unsafe(i)
                return result
            pol._compiled = CompiledPolynomialFunction(pol.list())
        return pol._compiled.eval(a)

    def compose_trunc(self, Polynomial other, long n):
        r"""
        Return the composition of ``self`` and ``other``, truncated to `O(x^n)`.

        This method currently works for some specific coefficient rings only.

        EXAMPLES::

            sage: Pol.<x> = CBF[]
            sage: (1 + x + x^2/2 + x^3/6 + x^4/24 + x^5/120).compose_trunc(1 + x, 2)
            ([2.708333333333333 +/- 6.64e-16])*x + [2.71666666666667 +/- 4.29e-15]

            sage: Pol.<x> = QQ['y'][]
            sage: (1 + x + x^2/2 + x^3/6 + x^4/24 + x^5/120).compose_trunc(1 + x, 2)
            Traceback (most recent call last):
            ...
            NotImplementedError: truncated composition is not implemented for this subclass of polynomials
        """
        raise NotImplementedError("truncated composition is not implemented "
                                  "for this subclass of polynomials")

    def _compile(self):
        # For testing
        self._compiled = CompiledPolynomialFunction(self.list())
        return self._compiled

    def _get_compiled(self):
        # For testing
        return self._compiled

    def _fast_float_(self, *vars):
        """
        Returns a quickly-evaluating function on floats.

        EXAMPLES::

            sage: R.<t> = QQ[]
            sage: f = t^3-t
            sage: ff = f._fast_float_()
            sage: ff(10)
            990.0

        Horner's method is used::

            sage: f = (t+10)^3; f
            t^3 + 30*t^2 + 300*t + 1000
            sage: list(f._fast_float_())
            ['load 0', 'push 30.0', 'add', 'load 0', 'mul', 'push 300.0', 'add', 'load 0', 'mul', 'push 1000.0', 'add']

        TESTS::

            sage: f = t + 2 - t
            sage: ff = f._fast_float_()
            sage: ff(3)
            2.0
            sage: list(f._fast_float_())
            ['push 2.0']

            sage: f = t - t
            sage: ff = f._fast_float_()
            sage: ff(3)
            0.0
            sage: list(f._fast_float_())
            ['push 0.0']
        """
        from sage.ext.fast_eval import fast_float_arg, fast_float_constant
        var = self._parent._names[0]
        if len(vars) == 0:
            x = fast_float_arg(0)
        elif var in vars:
            x = fast_float_arg(list(vars).index(var))
        else:
            raise ValueError("free variable: %s" % var)
        cdef int i, d = self.degree()
        expr = x
        coeff = self[d]
        if d <= 0:
            return fast_float_constant(coeff)
        if coeff != 1:
            expr *= fast_float_constant(coeff)
        for i from d > i >= 0:
            coeff = self.get_unsafe(i)
            if coeff:
                expr += fast_float_constant(coeff)
            if i > 0:
                expr *= x
        return expr

    def _fast_callable_(self, etb):
        r"""
        Given an ExpressionTreeBuilder, return an Expression representing
        this value.

        EXAMPLES::

            sage: from sage.ext.fast_callable import ExpressionTreeBuilder
            sage: etb = ExpressionTreeBuilder(vars=['t'])
            sage: R.<t> = QQ[]
            sage: v = R.random_element(6); v
            -t^6 - 12*t^5 + 1/2*t^4 - 1/95*t^3 - 1/2*t^2 - 4
            sage: v._fast_callable_(etb)
            add(mul(mul(add(mul(add(mul(add(mul(add(mul(v_0, -1), -12), v_0), 1/2), v_0), -1/95), v_0), -1/2), v_0), v_0), -4)

        TESTS::

            sage: R(2)._fast_callable_(etb)
            2
            sage: R(0)._fast_callable_(etb)
            0
            sage: fast_callable(R(2))(3)
            2
        """
        x = etb.var(self.variable_name())
        expr = x
        cdef int i, d = self.degree()
        coeff = self[d]
        # We handle polynomial rings like QQ['x']['y']; that gives us some
        # slowdown.  Optimize away some of that:
        if len(etb._vars) == 1:
            # OK, we're in the (very common) univariate case.
            coeff_maker = etb.constant
        else:
            # There may be variables in our coefficients...
            coeff_maker = etb.make
        if d <= 0:
            return coeff_maker(coeff)
        if coeff != 1:
            expr *= coeff_maker(coeff)
        for i from d > i >= 0:
            coeff = self.get_unsafe(i)
            if coeff:
                expr += coeff_maker(coeff)
            if i > 0:
                expr *= x
        return expr

    cpdef _richcmp_(self, other, int op):
        """
        Compare the two polynomials self and other.

        We order polynomials first by degree (but treating 0 as having
        degree 0), then in dictionary order starting with the
        coefficient of largest degree.

        EXAMPLES::

            sage: R.<x> = QQ['x']
            sage: 3*x^3  + 5 > 10*x^2 + 19
            True
            sage: x^2 - 2*x - 1 < x^2 - 1
            True
            sage: x^2 - 2*x - 1 > x^2 - 1
            False
            sage: x^3 - 3 > 393939393
            True

        Test comparison with zero (:trac:`18633`)::

            sage: 0 < R(1)
            True
            sage: R(-1) < 0
            True
            sage: -x < 0
            False
            sage: R(0) == R(0)
            True
        """
        cdef Py_ssize_t d1 = self.degree()
        cdef Py_ssize_t d2 = other.degree()

        # Special case constant polynomials
        if d1 <= 0 and d2 <= 0:
            return richcmp(self[0], other[0], op)

        # For different degrees, compare the degree
        if d1 != d2:
            return rich_to_bool_sgn(op, d1 - d2)

        cdef Py_ssize_t i
        for i in reversed(range(d1+1)):
            x = self.get_unsafe(i)
            y = other[i]
            if x != y:
                return richcmp_not_equal(x, y, op)
        return rich_to_bool(op, 0)

    def __nonzero__(self):
        """
        EXAMPLES::

            sage: P = PolynomialRing(ZZ,'x')(0)
            sage: bool(P)
            False
            sage: P = PolynomialRing(ZZ, 'x')([1,2,3])
            sage: bool(P)
            True
        """
        return self.degree() >= 0

    def __getitem__(self, n):
        r"""
        Return the `n`-th coefficient of ``self``.

        .. WARNING::

            If `P` is a polynomial of degree `d`, then ``P[i]``
            returns `0` when `i < 0` or `i > d`.  This behaviour
            intentionally differs from that of lists: if `L` is a list
            of length `n`, then Python defines ``L[-i] = L[n - i]``
            for `0 < i \le n``.  The definition used here is more
            meaningful for polynomials, since it can be extended
            immediately to Laurent series, for example.

        EXAMPLES:

        We illustrate the difference between polynomials and lists
        when negative indices are involved::

            sage: R.<x> = QQ[]
            sage: f = x + 2
            sage: f[-1]
            0
            sage: list(f)[-1]
            1

        Slices can be used to truncate polynomials::

            sage: pol = R(range(8)); pol
            7*x^7 + 6*x^6 + 5*x^5 + 4*x^4 + 3*x^3 + 2*x^2 + x
            sage: pol[:6]
            5*x^5 + 4*x^4 + 3*x^3 + 2*x^2 + x

        Any other kind of slicing is deprecated or an error, see
        :trac:`18940`::

            sage: f[1:3]
            doctest:...: DeprecationWarning: polynomial slicing with a start index is deprecated, use list() and slice the resulting list instead
            See http://trac.sagemath.org/18940 for details.
            x
            sage: f[1:3:2]
            Traceback (most recent call last):
            ...
            NotImplementedError: polynomial slicing with a step is not defined
        """
        cdef Py_ssize_t d = self.degree() + 1
        if isinstance(n, slice):
            start, stop, step = n.start, n.stop, n.step
            if step is not None:
                raise NotImplementedError("polynomial slicing with a step is not defined")
            if start is None:
                start = 0
            else:
                if start < 0:
                    start = 0
                from sage.misc.superseded import deprecation
                deprecation(18940, "polynomial slicing with a start index is deprecated, use list() and slice the resulting list instead")
            if stop is None or stop > d:
                stop = d
            values = ([self.base_ring().zero()] * start
                      + [self.get_unsafe(i) for i in xrange(start, stop)])
            return self._new_generic(values)

        cdef long k = pyobject_to_long(n)
        if k < 0 or k >= d:
            return self.base_ring().zero()
        return self.get_unsafe(k)

    cdef get_unsafe(self, Py_ssize_t i):
        """
        Return the `i`-th coefficient of ``self``.

        Used as building block for a generic :meth:`__getitem__`. Should be
        overridden by Cython subclasses. The default implementation makes it
        possible to implement concrete subclasses in Python.
        """
        return self[i]

    def __iter__(self):
        """
        EXAMPLES::

            sage: P = PolynomialRing(ZZ, 'x')([1,2,3])
            sage: [y for y in iter(P)]
            [1, 2, 3]
        """
        return iter(self.list(copy=False))

    def _cache_key(self):
        """
        Return a hashable key which identifies this element.

        EXAMPLES::

            sage: K.<u> = Qq(4)
            sage: R.<x> = K[]
            sage: f = x
            sage: hash(f)
            Traceback (most recent call last):
            ...
            TypeError: unhashable type: 'sage.rings.padics.qadic_flint_CR.qAdicCappedRelativeElement'
            sage: f._cache_key()
            (Univariate Polynomial Ring in x over Unramified Extension of 2-adic Field with capped relative precision 20 in u defined by (1 + O(2^20))*x^2 + (1 + O(2^20))*x + (1 + O(2^20)),
             0,
             1 + O(2^20))
            sage: @cached_function
            ....: def foo(t): return t
            ....:
            sage: foo(x)
            (1 + O(2^20))*x
        """
        return (self._parent,) + tuple(self)

    def __hash__(self):
        return self._hash_c()

    cdef long _hash_c(self) except -1:
        """
        This hash incorporates the variable name in an effort to respect
        the obvious inclusions into multi-variable polynomial rings.

        The tuple algorithm is borrowed from
        http://effbot.org/zone/python-hash.htm.

        EXAMPLES::

            sage: R.<x>=ZZ[]
            sage: hash(R(1))==hash(1)  # respect inclusions of the integers
            True
            sage: hash(R.0)==hash(FractionField(R).0)  # respect inclusions into the fraction field
            True
            sage: R.<x>=QQ[]
            sage: hash(R(1/2))==hash(1/2)  # respect inclusions of the rationals
            True
            sage: hash(R.0)==hash(FractionField(R).0)  # respect inclusions into the fraction field
            True
            sage: R.<x>=IntegerModRing(11)[]
            sage: hash(R.0)==hash(FractionField(R).0)  # respect inclusions into the fraction field
            True

        TESTS:

        Verify that :trac:`16251` has been resolved, i.e., polynomials with
        unhashable coefficients are unhashable::

            sage: K.<a> = Qq(9)
            sage: R.<t> = K[]
            sage: hash(t)
            Traceback (most recent call last):
            ...
            TypeError: unhashable type: 'sage.rings.padics.qadic_flint_CR.qAdicCappedRelativeElement'

        """
        cdef long result = 0 # store it in a c-int and just let the overflowing additions wrap
        cdef long result_mon
        cdef long c_hash
        cdef long var_name_hash
        cdef int i
        for i from 0<= i <= self.degree():
            if i == 1:
                # we delay the hashing until now to not waste it on a constant poly
                var_name_hash = hash(self._parent._names[0])
            # I'm assuming (incorrectly) that hashes of zero indicate that the element is 0.
            # This assumption is not true, but I think it is true enough for the purposes and it
            # it allows us to write fast code that omits terms with 0 coefficients.  This is
            # important if we want to maintain the '==' relationship with sparse polys.
            c_hash = hash(self[i])
            if c_hash != 0:
                if i == 0:
                    result += c_hash
                else:
                    # Hash (self[i], generator, i) as a tuple according to the algorithm.
                    result_mon = c_hash
                    result_mon = (1000003 * result_mon) ^ var_name_hash
                    result_mon = (1000003 * result_mon) ^ i
                    result += result_mon
        if result == -1:
            return -2
        return result

    def __float__(self):
        """
        EXAMPLES::

            sage: P = PolynomialRing(ZZ, 'x')([1])
            sage: float(P)
            1.0
        """
        if self.degree() > 0:
            raise TypeError("cannot coerce nonconstant polynomial to float")
        return float(self[0])

    def __int__(self):
        """
        EXAMPLES::

            sage: P = PolynomialRing(ZZ, 'x')([3])
            sage: int(P)
            3
        """
        if self.degree() > 0:
            raise TypeError("cannot coerce nonconstant polynomial to int")
        return int(self[0])

    def _im_gens_(self, codomain, im_gens):
        """
        EXAMPLES::

            sage: R.<x> = ZZ[]
            sage: H = Hom(R, QQ); H
            Set of Homomorphisms from Univariate Polynomial Ring in x over Integer Ring to Rational Field
            sage: f = H([5]); f
            Ring morphism:
              From: Univariate Polynomial Ring in x over Integer Ring
              To:   Rational Field
              Defn: x |--> 5
            sage: f(x)
            5
            sage: f(x^2 + 3)
            28
        """
        a = im_gens[0]
        P = a.parent()
        d = self.degree()
        result = P._coerce_(self[d])
        i = d - 1
        while i >= 0:
            result = result * a + P._coerce_(self.get_unsafe(i))
            i -= 1
        return result

    def _integer_(self, ZZ):
        r"""
        EXAMPLES::

            sage: k = GF(47)
            sage: R.<x> = PolynomialRing(k)
            sage: ZZ(R(45))
            45
            sage: ZZ(3*x + 45)
            Traceback (most recent call last):
            ...
            TypeError: cannot coerce nonconstant polynomial
        """
        if self.degree() > 0:
            raise TypeError("cannot coerce nonconstant polynomial")
        return ZZ(self[0])

    def _rational_(self):
        r"""
        EXAMPLES::

            sage: R.<x> = PolynomialRing(QQ)
            sage: QQ(R(45/4))
            45/4
            sage: QQ(3*x + 45)
            Traceback (most recent call last):
            ...
            TypeError: not a constant polynomial
        """
        if self.degree() > 0:
            raise TypeError("not a constant polynomial")
        return sage.rings.rational.Rational(self[0])

    def _symbolic_(self, R):
        """
        EXAMPLES::

            sage: R.<x> = QQ[]
            sage: f = x^3 + x
            sage: g = f._symbolic_(SR); g
            x^3 + x
            sage: g(x=2)
            10

            sage: g = SR(f)
            sage: g(x=2)
            10

        The polynomial does not have to be over a field of
        characteristic 0::

            sage: R.<w> = GF(7)[]
            sage: f = SR(2*w^3 + 1); f
            2*w^3 + 1
            sage: f.variables()
            (w,)
        """
        d = dict([(repr(g), R.var(g)) for g in self.parent().gens()])
        return self.subs(**d)

    def __invert__(self):
        """
        EXAMPLES::

            sage: R.<x> = QQ[]
            sage: f = x - 90283
            sage: f.__invert__()
            1/(x - 90283)
            sage: ~f
            1/(x - 90283)
        """
        return self.parent().one()/self

    def inverse_of_unit(self):
        """
        EXAMPLES::

            sage: R.<x> = QQ[]
            sage: f = x - 90283
            sage: f.inverse_of_unit()
            Traceback (most recent call last):
            ...
            ValueError: self is not a unit.
            sage: f = R(-90283); g = f.inverse_of_unit(); g
            -1/90283
            sage: parent(g)
            Univariate Polynomial Ring in x over Rational Field
        """
        if self.degree() > 0:
            if not self.is_unit():
                raise ValueError("self is not a unit.")
            else:
                raise NotImplementedError("polynomial inversion over non-integral domains not implemented")
        return self.parent()(~(self[0]))

    def inverse_mod(a, m):
        """
        Inverts the polynomial a with respect to m, or raises a ValueError
        if no such inverse exists. The parameter m may be either a single
        polynomial or an ideal (for consistency with inverse_mod in other
        rings).

        .. SEEALSO::

            If you are only interested in the inverse modulo a monomial `x^k`
            then you might use the specialized method
            :meth:`inverse_series_trunc` which is much faster.

        EXAMPLES::

            sage: S.<t> = QQ[]
            sage: f = inverse_mod(t^2 + 1, t^3 + 1); f
            -1/2*t^2 - 1/2*t + 1/2
            sage: f * (t^2 + 1) % (t^3 + 1)
            1
            sage: f = t.inverse_mod((t+1)^7); f
            -t^6 - 7*t^5 - 21*t^4 - 35*t^3 - 35*t^2 - 21*t - 7
            sage: (f * t) + (t+1)^7
            1
            sage: t.inverse_mod(S.ideal((t + 1)^7)) == f
            True

        This also works over inexact rings, but note that due to rounding
        error the product may not always exactly equal the constant
        polynomial 1 and have extra terms with coefficients close to zero. ::

            sage: R.<x> = RDF[]
            sage: epsilon = RDF(1).ulp()*50   # Allow an error of up to 50 ulp
            sage: f = inverse_mod(x^2 + 1, x^5 + x + 1); f  # abs tol 1e-14
            0.4*x^4 - 0.2*x^3 - 0.4*x^2 + 0.2*x + 0.8
            sage: poly = f * (x^2 + 1) % (x^5 + x + 1)
            sage: # Remove noisy zero terms:
            sage: parent(poly)([ 0.0 if abs(c)<=epsilon else c for c in poly.coefficients(sparse=False) ])
            1.0
            sage: f = inverse_mod(x^3 - x + 1, x - 2); f
            0.14285714285714285
            sage: f * (x^3 - x + 1) % (x - 2)
            1.0
            sage: g = 5*x^3+x-7; m = x^4-12*x+13; f = inverse_mod(g, m); f
            -0.0319636125...*x^3 - 0.0383269759...*x^2 - 0.0463050900...*x + 0.346479687...
            sage: poly = f*g % m
            sage: # Remove noisy zero terms:
            sage: parent(poly)([ 0.0 if abs(c)<=epsilon else c for c in poly.coefficients(sparse=False) ])  # abs tol 1e-14
            1.0000000000000004

        ALGORITHM: Solve the system as + mt = 1, returning s as the inverse
        of a mod m.

        Uses the Euclidean algorithm for exact rings, and solves a linear
        system for the coefficients of s and t for inexact rings (as the
        Euclidean algorithm may not converge in that case).

        AUTHORS:

        - Robert Bradshaw (2007-05-31)
        """
        from sage.rings.ideal import is_Ideal
        if is_Ideal(m):
            v = m.gens_reduced()
            if len(v) > 1:
                raise NotImplementedError("Don't know how to invert modulo non-principal ideal %s" % m)
            m = v[0]
        if m.degree() == 1 and m[1].is_unit():
            # a(x) mod (x-r) = a(r)
            r = -m[0]
            if not m[1].is_one():
                r *= m.base_ring()(~m[1])
            u = a(r)
            if u.is_unit():
                return a.parent()(~u)
        if a.parent().is_exact():
            # use xgcd
            g, s, _ = a.xgcd(m)
            if g == 1:
                return s
            elif g.is_unit():
                return g.inverse_of_unit() * s
            else:
                raise ValueError("Impossible inverse modulo")
        else:
            # xgcd may not converge for inexact rings.
            # Instead solve for the coefficients of
            # s (degree n-1) and t (degree n-2) in
            #               as + mt = 1
            # as a linear system.
            from sage.matrix.constructor import matrix
            from sage.modules.free_module_element import vector
            a %= m
            n = m.degree()
            R = a.parent().base_ring()
            M = matrix(R, 2*n-1)
            # a_i s_j x^{i+j} terms
            for i in range(n):
                for j in range(n):
                    M[i+j, j] = a[i]
            # m_i t_j x^{i+j} terms
            for i in range(n+1):
                for j in range(n-1):
                    M[i+j, j+n] = m[i]
            v = vector(R, [R.one()] + [R.zero()]*(2*n-2)) # the constant polynomial 1
            if M.is_invertible():
                x = M.solve_right(v) # there has to be a better way to solve
                return a.parent()(list(x)[0:n])
            else:
                raise ValueError("Impossible inverse modulo")

    cpdef Polynomial inverse_series_trunc(self, long prec):
        r"""
        Return a polynomial approximation of precision ``prec`` of the inverse
        series of this polynomial.

        .. SEEALSO::

            The method :meth:`inverse_mod` allows more generally to invert this
            polynomial with respect to any ideal.

        EXAMPLES::

            sage: x = polygen(ZZ)
            sage: s = (1+x).inverse_series_trunc(5)
            sage: s
            x^4 - x^3 + x^2 - x + 1
            sage: s * (1+x)
            x^5 + 1

        Note that the constant coefficient needs to be a unit::

            sage: ZZx.<x> = ZZ[]
            sage: ZZxy.<y> = ZZx[]
            sage: (1+x + y**2).inverse_series_trunc(4)
            Traceback (most recent call last):
            ...
            ValueError: constant term x + 1 is not a unit
            sage: (1+x + y**2).change_ring(ZZx.fraction_field()).inverse_series_trunc(4)
            (-1/(x^2 + 2*x + 1))*y^2 + 1/(x + 1)

        The method works over any polynomial ring::

            sage: R = Zmod(4)
            sage: Rx.<x> = R[]
            sage: Rxy.<y> = Rx[]

            sage: p = 1 + (1+2*x)*y + x**2*y**4
            sage: q = p.inverse_series_trunc(10)
            sage: (p*q).truncate(11)
            (2*x^4 + 3*x^2 + 3)*y^10 + 1

        Even noncommutative ones::

            sage: M = MatrixSpace(ZZ,2)
            sage: x = polygen(M)
            sage: p = M([1,2,3,4])*x^3 + M([-1,0,0,1])*x^2 + M([1,3,-1,0])*x + M.one()
            sage: q = p.inverse_series_trunc(5)
            sage: (p*q).truncate(5) == M.one()
            True
            sage: q = p.inverse_series_trunc(13)
            sage: (p*q).truncate(13) == M.one()
            True

        TESTS::

            sage: x = polygen(ZZ['a','b'])
            sage: (x+1).inverse_series_trunc(0)
            Traceback (most recent call last):
            ...
            ValueError: the precision must be positive, got 0

        AUTHORS:

        - David Harvey (2006-09-09): Newton's method implementation for power
          series

        - Vincent Delecroix (2014-2015): move the implementation directly in
          polynomial
        """
        if prec <= 0:
            raise ValueError("the precision must be positive, got {}".format(prec))

        if not self[0].is_unit():
            raise ValueError("constant term {} is not a unit".format(self[0]))

        R = self._parent
        A = R.base_ring()
        try:
            first_coeff = self[0].inverse_of_unit()
        except AttributeError:
            first_coeff = A(~self[0])

        current = R(first_coeff)
        for next_prec in sage.misc.misc.newton_method_sizes(prec)[1:]:
            z = current._mul_trunc_(self, next_prec)._mul_trunc_(current, next_prec)
            current = current + current - z
        return current

    def __long__(self):
        """
        EXAMPLES::

            sage: R.<x> = ZZ[]
            sage: f = x - 902384
            sage: long(f)
            Traceback (most recent call last):
            ...
            TypeError: cannot coerce nonconstant polynomial to long
            sage: long(R(939392920202))
            939392920202L
        """
        if self.degree() > 0:
            raise TypeError("cannot coerce nonconstant polynomial to long")
        return long(self[0])

    cpdef _mul_(self, right):
        """
        EXAMPLES::

            sage: R.<x> = ZZ[]
            sage: (x - 4)*(x^2 - 8*x + 16)
            x^3 - 12*x^2 + 48*x - 64
            sage: C.<t> = PowerSeriesRing(ZZ)
            sage: D.<s> = PolynomialRing(C)
            sage: z = (1 + O(t)) + t*s^2
            sage: z*z
            t^2*s^4 + (2*t + O(t^2))*s^2 + 1 + O(t)

            ## More examples from trac 2943, added by Kiran S. Kedlaya 2 Dec 09
            sage: C.<t> = PowerSeriesRing(Integers())
            sage: D.<s> = PolynomialRing(C)
            sage: z = 1 + (t + O(t^2))*s + (t^2 + O(t^3))*s^2
            sage: z*z
            (t^4 + O(t^5))*s^4 + (2*t^3 + O(t^4))*s^3 + (3*t^2 + O(t^3))*s^2 + (2*t + O(t^2))*s + 1
        """
        if not self or not right:
            return self._parent.zero()

        if self._parent.is_exact():
            return self._mul_karatsuba(right)
        else:
            return self._mul_generic(right)

    def _mul_trunc(self, right, n):
        r"""
        Deprecated alias of :meth:`_mul_trunc_`

        EXAMPLES::

            sage: R.<x> = QQ[]
            sage: x._mul_trunc(x, 1)
            doctest:...: DeprecationWarning: _mul_trunc is deprecated, use
            _mul_trunc_ instead
            See http://trac.sagemath.org/18420 for details.
            0
        """
        deprecation(18420, "_mul_trunc is deprecated, use _mul_trunc_ instead")
        return self._mul_trunc_(right, n)

    cpdef Polynomial _mul_trunc_(self, Polynomial right, long n):
        r"""
        Return the truncated multiplication of two polynomials up to ``n``.

        This is the default implementation that does the multiplication and then
        truncate! There are custom implementations in several subclasses:

        - :meth:`on dense polynomial over integers (via FLINT) <sage.rings.polynomial.polynomial_integer_dense_flint.Polynomial_integer_dense_flint._mul_trunc_>`

        - :meth:`on dense polynomial over Z/nZ (via FLINT)
          <sage.rings.polynomial.polynomial_zmod_flint.Polynomial_zmod_flint._mul_trunc_>`

        - :meth:`on dense rational polynomial (via FLINT)
          <sage.rings.polynomial.polynomial_rational_flint.Polynomial_rational_flint._mul_trunc_>`

        - :meth:`on dense polynomial on Z/nZ (via NTL)
          <sage.rings.polynomial.polynomial_modn_dense_ntl.Polynomial_dense_modn_ntl_zz._mul_trunc_>`

        EXAMPLES::

            sage: R = QQ['x']['y']
            sage: y = R.gen()
            sage: x = R.base_ring().gen()
            sage: p1 = 1 - x*y + 2*y**3
            sage: p2 = -1/3 + y**5
            sage: p1._mul_trunc_(p2, 5)
            -2/3*y^3 + 1/3*x*y - 1/3

        .. TODO::

            implement a generic truncated Karatsuba and use it here.
        """
        cdef Polynomial pol
        cdef list x, y
        if not self or not right:
            return self._parent.zero()
        elif n < self._parent._Karatsuba_threshold:
            x = self.list(copy=False)
            y = right.list(copy=False)
            return self._new_generic(do_schoolbook_product(x, y, n))
        else:
            pol = self.truncate(n) * right.truncate(n)
            return pol._inplace_truncate(n)

    def multiplication_trunc(self, other, n):
        r"""
        Truncated multiplication

        EXAMPLES::

            sage: R.<x> = ZZ[]
            sage: (x^10 + 5*x^5 + x^2 - 3).multiplication_trunc(x^7 - 3*x^3 + 1, 11)
            x^10 + x^9 - 15*x^8 - 3*x^7 + 2*x^5 + 9*x^3 + x^2 - 3

        Check that coercion is working::

            sage: R2 = QQ['x']
            sage: x2 = R2.gen()
            sage: p1 = (x^3 + 1).multiplication_trunc(x2^3 - 2, 5); p1
            -x^3 - 2
            sage: p2 = (x2^3 + 1).multiplication_trunc(x^3 - 2, 5); p2
            -x^3 - 2
            sage: parent(p1) == parent(p2) == R2
            True
        """
        if not have_same_parent(self, other):
            self, other = coercion_model.canonical_coercion(self, other)
        return self._mul_trunc_(other, pyobject_to_long(n))

    def square(self):
        """
        Returns the square of this polynomial.

        TODO:

        - This is just a placeholder; for now it just uses ordinary
          multiplication. But generally speaking, squaring is faster than
          ordinary multiplication, and it's frequently used, so subclasses
          may choose to provide a specialised squaring routine.

        - Perhaps this even belongs at a lower level? RingElement or
          something?

        AUTHORS:

        - David Harvey (2006-09-09)

        EXAMPLES::

            sage: R.<x> = QQ[]
            sage: f = x^3 + 1
            sage: f.square()
            x^6 + 2*x^3 + 1
            sage: f*f
            x^6 + 2*x^3 + 1
        """
        return self * self

    def squarefree_decomposition(self):
        """
        Return the square-free decomposition of this polynomial.  This is a
        partial factorization into square-free, coprime polynomials.

        EXAMPLES::

            sage: x = polygen(QQ)
            sage: p = 37 * (x-1)^3 * (x-2)^3 * (x-1/3)^7 * (x-3/7)
            sage: p.squarefree_decomposition()
            (37*x - 111/7) * (x^2 - 3*x + 2)^3 * (x - 1/3)^7
            sage: p = 37 * (x-2/3)^2
            sage: p.squarefree_decomposition()
            (37) * (x - 2/3)^2
            sage: x = polygen(GF(3))
            sage: x.squarefree_decomposition()
            x
            sage: f = QQbar['x'](1)
            sage: f.squarefree_decomposition()
            1

        """
        if self.degree() < 0:
            raise ValueError("square-free decomposition not defined for zero polynomial")
        if hasattr(self.base_ring(),'_squarefree_decomposition_univariate_polynomial'):
            return self.base_ring()._squarefree_decomposition_univariate_polynomial(self)
        raise NotImplementedError("square-free decomposition not implemented for this polynomial")

    def is_square(self, root=False):
        """
        Returns whether or not polynomial is square. If the optional
        argument ``root`` is set to ``True``, then also returns the square root
        (or ``None``, if the polynomial is not square).

        INPUT:

        -  ``root`` - whether or not to also return a square
           root (default: ``False``)

        OUTPUT:

        -  ``bool`` - whether or not a square

        -  ``root`` - (optional) an actual square root if
           found, and ``None`` otherwise.

        EXAMPLES::

            sage: R.<x> = PolynomialRing(QQ)
            sage: (x^2 + 2*x + 1).is_square()
            True
            sage: (x^4 + 2*x^3 - x^2 - 2*x + 1).is_square(root=True)
            (True, x^2 + x - 1)

            sage: f = 12*(x+1)^2 * (x+3)^2
            sage: f.is_square()
            False
            sage: f.is_square(root=True)
            (False, None)

            sage: h = f/3; h
            4*x^4 + 32*x^3 + 88*x^2 + 96*x + 36
            sage: h.is_square(root=True)
            (True, 2*x^2 + 8*x + 6)

            sage: S.<y> = PolynomialRing(RR)
            sage: g = 12*(y+1)^2 * (y+3)^2

            sage: g.is_square()
            True

        TESTS:

        Make sure :trac:`9093` is fixed::

            sage: R(1).is_square()
            True
            sage: R(4/9).is_square(root=True)
            (True, 2/3)
            sage: R(-1/3).is_square()
            False
            sage: R(0).is_square()
            True
        """
        if self.is_zero():
            return (True, self) if root else True

        try:
            f = self.squarefree_decomposition()
        except NotImplementedError:
            f = self.factor()

        u = self.parent().base_ring()(f.unit())

        if all(a[1] % 2 == 0 for a in f) and u.is_square():
            g = u.sqrt()
            for a in f:
                g *= a[0] ** (a[1] / 2)
            return (True, g) if root else True
        else:
            return (False, None) if root else False

    def any_root(self, ring=None, degree=None, assume_squarefree=False):
        """
        Return a root of this polynomial in the given ring.

        INPUT:

        - ``ring`` -- The ring in which a root is sought.  By default
          this is the coefficient ring.

        - ``degree`` (None or nonzero integer) -- Used for polynomials
          over finite fields.  Returns a root of degree
          ``abs(degree)`` over the ground field.  If negative, also
          assumes that all factors of this polynomial are of degree
          ``abs(degree)``.  If None, returns a root of minimal degree
          contained within the given ring.

        - ``assume_squarefree`` (bool) -- Used for polynomials over
          finite fields.  If True, this polynomial is assumed to be
          squarefree.

        EXAMPLES::

            sage: R.<x> = GF(11)[]
            sage: f = 7*x^7 + 8*x^6 + 4*x^5 + x^4 + 6*x^3 + 10*x^2 + 8*x + 5
            sage: f.any_root()
            2
            sage: f.factor()
            (7) * (x + 9) * (x^6 + 10*x^4 + 6*x^3 + 5*x^2 + 2*x + 2)
            sage: f = x^6 + 10*x^4 + 6*x^3 + 5*x^2 + 2*x + 2
            sage: f.any_root(GF(11^6, 'a'))
            a^5 + a^4 + 7*a^3 + 2*a^2 + 10*a
            sage: sorted(f.roots(GF(11^6, 'a')))
            [(10*a^5 + 2*a^4 + 8*a^3 + 9*a^2 + a, 1), (a^5 + a^4 + 7*a^3 + 2*a^2 + 10*a, 1), (9*a^5 + 5*a^4 + 10*a^3 + 8*a^2 + 3*a + 1, 1), (2*a^5 + 8*a^4 + 3*a^3 + 6*a + 2, 1), (a^5 + 3*a^4 + 8*a^3 + 2*a^2 + 3*a + 4, 1), (10*a^5 + 3*a^4 + 8*a^3 + a^2 + 10*a + 4, 1)]
            sage: f.any_root(GF(11^6, 'a'))
            a^5 + a^4 + 7*a^3 + 2*a^2 + 10*a

            sage: g = (x-1)*(x^2 + 3*x + 9) * (x^5 + 5*x^4 + 8*x^3 + 5*x^2 + 3*x + 5)
            sage: g.any_root(ring=GF(11^10, 'b'), degree=1)
            1
            sage: g.any_root(ring=GF(11^10, 'b'), degree=2)
            5*b^9 + 4*b^7 + 4*b^6 + 8*b^5 + 10*b^2 + 10*b + 5
            sage: g.any_root(ring=GF(11^10, 'b'), degree=5)
            5*b^9 + b^8 + 3*b^7 + 2*b^6 + b^5 + 4*b^4 + 3*b^3 + 7*b^2 + 10*b

        TESTS::

            sage: R.<x> = GF(5)[]
            sage: K.<a> = GF(5^12)
            sage: for _ in range(40):
            ....:     f = R.random_element(degree=4)
            ....:     assert f(f.any_root(K)) == 0

        Check that our Cantor-Zassenhaus implementation does not loop
        over finite fields of even characteristic (see :trac:`16162`)::

            sage: K.<a> = GF(2**8)
            sage: x = polygen(K)
            sage: (x**2+x+1).any_root() # used to loop
            a^7 + a^6 + a^4 + a^2 + a + 1
            sage: (x**2+a+1).any_root()
            a^7 + a^2

        Also check that such computations can be interrupted::

            sage: K.<a> = GF(2^8)
            sage: x = polygen(K)
            sage: pol = x^1000000 + x + a
            sage: alarm(0.5); pol.any_root()
            Traceback (most recent call last):
            ...
            AlarmInterrupt

        Check root computation over large finite fields::

            sage: K.<a> = GF(2**50)
            sage: x = polygen(K)
            sage: (x**10+x+a).any_root()
            a^49 + a^47 + a^44 + a^42 + a^41 + a^39 + a^38 + a^37 + a^36 + a^34 + a^33 + a^29 + a^27 + a^26 + a^25 + a^23 + a^18 + a^13 + a^7 + a^5 + a^4 + a^3 + a^2 + a
            sage: K.<a> = GF(2**150)
            sage: x = polygen(K)
            sage: (x**10+x+a).any_root()
            a^149 + a^148 + a^146 + a^144 + a^143 + a^140 + a^138 + a^136 + a^134 + a^132 + a^131 + a^130 + a^129 + a^127 + a^123 + a^120 + a^118 + a^114 + a^113 + a^112 + a^111 + a^108 + a^104 + a^103 + a^102 + a^99 + a^98 + a^94 + a^91 + a^90 + a^88 + a^79 + a^78 + a^75 + a^73 + a^72 + a^67 + a^65 + a^64 + a^63 + a^62 + a^61 + a^59 + a^57 + a^52 + a^50 + a^48 + a^47 + a^46 + a^45 + a^43 + a^41 + a^39 + a^37 + a^34 + a^31 + a^29 + a^27 + a^25 + a^23 + a^22 + a^20 + a^18 + a^16 + a^14 + a^11 + a^10 + a^8 + a^6 + a^5 + a^4 + a + 1

        Check that :trac:`21998` has been resolved::

            sage: K.<a> = GF(2^4)
            sage: R.<x> = K[]
            sage: f = x^2 + x + a^2 + a
            sage: f.any_root()
            a + 1

        """
        if self.base_ring().is_finite() and self.base_ring().is_field():
            if self.degree() < 0:
                return ring(0)
            if self.degree() == 0:
                raise ValueError("no roots A %s" % self)
            if not assume_squarefree:
                SFD = self.squarefree_decomposition()
                SFD.sort()
                for f, e in SFD:
                    try:
                        return f.any_root(ring, degree, True)
                    except ValueError:
                        pass
            if self.degree() == 1 and (degree is None or degree == 1):
                if ring is None:
                    return -self[0]/self[1]
                else:
                    return ring(-self[0]/self[1])
            q = self.base_ring().order()
            if ring is None:
                allowed_deg_mult = Integer(1)
            else:
                if not (self.base_ring().is_field() and self.base_ring().is_finite()):
                    raise NotImplementedError
                if ring.characteristic() != self.base_ring().characteristic():
                    raise ValueError("ring must be an extension of the base ring")
                if not (ring.is_field() and ring.is_finite()):
                    raise NotImplementedError
                allowed_deg_mult = Integer(ring.factored_order()[0][1]) # generally it will be the quotient of this by the degree of the base ring.
            if degree is None:
                x = self.parent().gen()
                if allowed_deg_mult == 1:
                    xq = pow(x,q,self)
                    self = self.gcd(xq-x)
                    degree = -1
                    if self.degree() == 0:
                        raise ValueError("no roots B %s" % self)
                else:
                    xq = x
                    d = Integer(0)
                    while True:
                        # one pass for roots that actually lie within ring.
                        e = self.degree()
                        if 2*d+2 > e:
                            # this polynomial has no factors dividing allowed_deg_mult
                            if allowed_deg_mult % e == 0:
                                degree = -e
                            break
                        while d < allowed_deg_mult:
                            d = d+1
                            xq = pow(xq,q,self)
                            if d.divides(allowed_deg_mult):
                                break
                        A = self.gcd(xq-x)
                        if A != 1:
                            self = A
                            degree = -d
                            break
                        if d == allowed_deg_mult:
                            break
                    if degree is None:
                        if allowed_deg_mult == 1:
                            raise ValueError("no roots C %s" % self)
                        xq = x
                        d = Integer(0)
                        while True:
                            # now another for roots that will lie in an extension.
                            e = self.degree()
                            if 2*d+2 > e:
                                # this polynomial is irreducible.
                                degree = -e
                                break
                            while True:
                                # we waste a little effort here in computing the xq again.
                                d = d+1
                                xq = pow(xq,q,self)
                                if allowed_deg_mult.divides(d):
                                    break
                            A = self.gcd(xq-x)
                            if A != 1:
                                self = A
                                degree = -d
                                break
            if degree == 0:
                raise ValueError("degree should be nonzero")
            R = self.parent()
            x = R.gen()
            if degree > 0:
                xq = x
                d = 0
                while True:
                    e = self.degree()
                    if 2*d > e:
                        if degree != e:
                            raise ValueError("no roots D %s" % self)
                        break
                    d = d+1
                    xq = pow(xq,q,self)
                    if d == degree:
                        break
                    A = self.gcd(xq-x)
                    if A != 1:
                        self = self // A
                if d == degree:
                    self = self.gcd(xq-x)
                    if self.degree() == 0:
                        raise ValueError("no roots E %s" % self)
            else:
                degree = -degree
            if ring is None:
                if degree == 1:
                    ring = self.base_ring()
                else:
                    ring = self.base_ring().extension(degree) # this won't work yet.
            # now self has only roots of degree ``degree``.
            # for now, we only implement the Cantor-Zassenhaus split
            k = self.degree() // degree
            if k == 1:
                try:
                    return self.roots(ring, multiplicities=False)[0] # is there something better to do here?
                except IndexError:
                    raise ValueError("no roots F %s" % self)
            if q % 2 == 0:
                while True:
                    T = R.random_element(2*degree-1)
                    if T == 0:
                        continue
                    T = T.monic()
                    C = T
                    for i in range(degree-1):
                        C = T + pow(C,q,self)
                    h = self.gcd(C)
                    hd = h.degree()
                    if hd != 0 and hd != self.degree():
                        if 2*hd <= self.degree():
                            return h.any_root(ring, -degree, True)
                        else:
                            return (self//h).any_root(ring, -degree, True)
            else:
                while True:
                    T = R.random_element(2*degree-1)
                    if T == 0:
                        continue
                    T = T.monic()
                    h = self.gcd(pow(T, Integer((q**degree-1)/2), self)-1)
                    hd = h.degree()
                    if hd != 0 and hd != self.degree():
                        if 2*hd <= self.degree():
                            return h.any_root(ring, -degree, True)
                        else:
                            return (self//h).any_root(ring, -degree, True)
        else:
            return self.roots(ring=ring, multiplicities=False)[0]


    def __truediv__(self, right):
        """
        EXAMPLES::

            sage: x = QQ['x'].0
            sage: f = (x^3 + 5)/3; f
            1/3*x^3 + 5/3
            sage: f.parent()
            Univariate Polynomial Ring in x over Rational Field

        If we do the same over `\ZZ` the result is in the
        polynomial ring over `\QQ`.

        ::

            sage: x  = ZZ['x'].0
            sage: f = (x^3 + 5)/3; f
            1/3*x^3 + 5/3
            sage: f.parent()
            Univariate Polynomial Ring in x over Rational Field

        Divides can make elements of the fraction field::

            sage: R.<x> = QQ['x']
            sage: f = x^3 + 5
            sage: g = R(3)
            sage: h = f/g; h
            1/3*x^3 + 5/3
            sage: h.parent()
            Fraction Field of Univariate Polynomial Ring in x over Rational Field

        This is another example over a non-prime finite field (submitted by
        a student of Jon Hanke). It illustrates cancellation between the
        numerator and denominator over a non-prime finite field.

        ::

            sage: R.<x> = PolynomialRing(GF(5^2, 'a'), 'x')
            sage: f = x^3 + 4*x
            sage: f / (x - 1)
            x^2 + x

        Be careful about coercions (this used to be broken)::

            sage: R.<x> = ZZ['x']
            sage: f = x / Mod(2,5); f
            3*x
            sage: f.parent()
            Univariate Polynomial Ring in x over Ring of integers modulo 5

        TESTS:

        Check that :trac:`12217` is fixed::

            sage: P.<x> = GF(5)[]
            sage: x/0
            Traceback (most recent call last):
            ...
            ZeroDivisionError: Inverse does not exist.

            sage: P.<x> = GF(25, 'a')[]
            sage: x/5
            Traceback (most recent call last):
            ...
            ZeroDivisionError: division by zero in Finite Field in a of size 5^2
        """
        try:
            if not isinstance(right, Element) or right.parent() != self.parent():
                R = self.parent().base_ring()
                x = R._coerce_(right)
                return self * ~x
        except (TypeError, ValueError):
            pass
        return RingElement.__div__(self, right)

    def __div__(self, other):
        return PyNumber_TrueDivide(self, other)

    def __pow__(self, right, modulus):
        """
        EXAMPLES::

            sage: x = polygen(QQ['u']['v'])
            sage: f = x - 1
            sage: f._pow(3)
            x^3 - 3*x^2 + 3*x - 1
            sage: f^3
            x^3 - 3*x^2 + 3*x - 1

            sage: R = PolynomialRing(GF(2), 'x')
            sage: f = R(x^9 + x^7 + x^6 + x^5 + x^4 + x^2 + x)
            sage: h = R(x^10 + x^7 + x^6 + x^5 + x^4 + x^3 + x^2 + 1)
            sage: pow(f, 2, h)
            x^9 + x^8 + x^7 + x^5 + x^3

        TESTS::

            sage: x = polygen(QQ['u']['v'])
            sage: x^(1/2)
            Traceback (most recent call last):
            ...
            TypeError: non-integral exponents not supported

        ::

            sage: x^x
            Traceback (most recent call last):
            ...
            TypeError: non-integral exponents not supported

        ::

            sage: k = GF(5)
            sage: D.<x> = k[]
            sage: l.<x> = k.extension(x^2 + 2)
            sage: R.<t> = l[]
            sage: f = t^4 + (2*x - 1)*t^3 + (2*x + 1)*t^2 + 3
            sage: h = t^4 - x*t^3 + (3*x + 1)*t^2 + 2*t + 2*x - 1
            sage: pow(f, 2, h)
            3*t^3 + (2*x + 3)*t^2 + (2*x + 2)*t + 2*x + 2
            sage: pow(f, 10**7, h)
            4*x*t^3 + 2*x*t^2 + 4*x*t + 4

        Check that :trac:`18457` is fixed::

            sage: R.<x> = PolynomialRing(GF(5), sparse=True)
            sage: (1+x)^(5^10) # used to hang forever
            x^9765625 + 1
            sage: S.<t> = GF(3)[]
            sage: R1.<x> = PolynomialRing(S, sparse=True)
            sage: (1+x+t)^(3^10)
            x^59049 + t^59049 + 1
            sage: R2.<x> = PolynomialRing(S, sparse=False)
            sage: (1+x+t)^(3^10)
            x^59049 + t^59049 + 1

        Check that the algorithm used is indeed correct::

            sage: from sage.structure.element import generic_power
            sage: R1 = PolynomialRing(GF(8,'a'), 'x')
            sage: R2 = PolynomialRing(GF(9,'b'), 'x', sparse=True)
            sage: R3 = PolynomialRing(R2, 'y')
            sage: R4 = PolynomialRing(R1, 'y', sparse=True)
            sage: for d in range(20,40): # long time
            ....:     for R in [R1, R2, R3, R3]:
            ....:         a = R.random_element()
            ....:         assert a^d == generic_power(a,d)

        Test the powering modulo ``x^n`` (calling :meth:`power_trunc`)::

            sage: R.<x> = GF(3)[]
            sage: pow(x + 1, 51, x^7)
            x^6 + 2*x^3 + 1

            sage: S.<y> = QQ[]
            sage: R.<x> = S[]
            sage: pow(y*x+1, 51, x^7)
            18009460*y^6*x^6 + 2349060*y^5*x^5 + ... + 51*y*x + 1
        """
        if type(right) is not Integer:
            try:
                right = Integer(right)
            except TypeError:
                raise TypeError("non-integral exponents not supported")

        if self.degree() <= 0:
            return self.parent()(self[0]**right)
        if right < 0:
            return (~self)**(-right)
        if modulus:
            if right > 0 and \
               parent(modulus) == self.parent() and \
               modulus.number_of_terms() == 1 and \
               modulus.leading_coefficient().is_one():
                return self.power_trunc(right, modulus.degree())
            return power_mod(self, right, modulus)
        if (<Polynomial>self).is_gen():   # special case x**n should be faster!
            P = self.parent()
            R = P.base_ring()
            if P.is_sparse():
                v = {right:R.one()}
            else:
                v = [R.zero()]*right + [R.one()]
            return self.parent()(v, check=False)
        if right > 20: # no gain below
            p = self.parent().characteristic()
            if p > 0 and p <= right and (self.base_ring() in sage.categories.integral_domains.IntegralDomains() or p.is_prime()):
                x = self.parent().gen()
                one = self.parent().one()
                ret = one
                e = 1
                q = right
                sparse = self.parent().is_sparse()
                if sparse:
                    d = self.dict()
                else:
                    c = self.list(copy=False)
                while q > 0:
                    q, r = q.quo_rem(p)
                    if r != 0:
                        if sparse:
                            tmp = self.parent()({e*k : d[k]**e for k in d})
                        else:
                            tmp = [0] * (e * len(c) - e + 1)
                            for i in range(len(c)):
                                tmp[e*i] = c[i]**e
                            tmp = self.parent()(tmp)
                        ret *= generic_power(tmp, r, one=one)
                    e *= p
                return ret

        return generic_power(self,right)

    def power_trunc(self, n, prec):
        r"""
        Truncated ``n``-th power of this polynomial up to precision ``prec``

        INPUT:

        - ``n`` -- (non-negative integer) power to be taken

        - ``prec`` -- (integer) the precision

        EXAMPLES::

            sage: R.<x> = ZZ[]
            sage: (3*x^2 - 2*x + 1).power_trunc(5, 8)
            -1800*x^7 + 1590*x^6 - 1052*x^5 + 530*x^4 - 200*x^3 + 55*x^2 - 10*x + 1
            sage: ((3*x^2 - 2*x + 1)^5).truncate(8)
            -1800*x^7 + 1590*x^6 - 1052*x^5 + 530*x^4 - 200*x^3 + 55*x^2 - 10*x + 1

            sage: S.<y> = R[]
            sage: (x+y).power_trunc(5,5)
            5*x*y^4 + 10*x^2*y^3 + 10*x^3*y^2 + 5*x^4*y + x^5
            sage: ((x+y)^5).truncate(5)
            5*x*y^4 + 10*x^2*y^3 + 10*x^3*y^2 + 5*x^4*y + x^5

            sage: R.<x> = GF(3)[]
            sage: p = x^2 - x + 1
            sage: q = p.power_trunc(80, 20)
            sage: q
            x^19 + x^18 + ... + 2*x^4 + 2*x^3 + x + 1
            sage: (p^80).truncate(20) == q
            True

            sage: R.<x> = GF(7)[]
            sage: p = (x^2 + x + 1).power_trunc(2^100, 100)
            sage: p
            2*x^99 + x^98 + x^95 + 2*x^94 + ... + 3*x^2 + 2*x + 1

            sage: for i in range(100):
            ....:    q1 = (x^2 + x + 1).power_trunc(2^100 + i, 100)
            ....:    q2 = p * (x^2 + x + 1).power_trunc(i, 100)
            ....:    q2 = q2.truncate(100)
            ....:    assert q1 == q2, "i = {}".format(i)

        TESTS::

            sage: x = polygen(QQ)
            sage: (3*x-5).power_trunc(2^200, 0)
            0
            sage: x.power_trunc(-1, 10)
            Traceback (most recent call last):
            ...
            ValueError: n must be a non-negative integer
            sage: R.<y> = QQ['x']
            sage: y.power_trunc(2**32-1, 2)
            0
            sage: y.power_trunc(2**64-1, 2)
            0
        """
        cdef Integer ZZn = ZZ(n)
        if mpz_fits_ulong_p(ZZn.value):
            return self._power_trunc(mpz_get_ui(ZZn.value), prec)
        return generic_power_trunc(self, ZZn, pyobject_to_long(prec))

    cpdef Polynomial _power_trunc(self, unsigned long n, long prec):
        r"""
        Truncated ``n``-th power of this polynomial up to precision ``prec``

        This method is overriden for certain subclasses when a library function
        is available.

        INPUT:

        - ``n`` -- (non-negative integer) power to be taken

        - ``prec`` -- (integer) the precision

        TESTS::

            sage: R.<x> = QQ['y'][]
            sage: for p in [R.one(), x, x+1, x-1, x^2 - 1]:
            ....:     for n in range(0, 20):
            ....:         for prec in [1, 2, 3, 10]:
            ....:             assert p._power_trunc(n, prec) == (p**n).truncate(prec)
        """
        return generic_power_trunc(self, Integer(n), prec)

    def _pow(self, right):
        # TODO: fit __pow__ into the arithmetic structure
        if self.degree() <= 0:
            return self.parent()(self[0]**right)
        if right < 0:
            return (~self)**(-right)
        if (<Polynomial>self) == self.parent().gen():   # special case x**n should be faster!
            v = [0]*right + [1]
            return self.parent()(v, check=True)
        return generic_power(self, right)

    def _repr(self, name=None):
        """
        Return the string representation of this polynomial.

        INPUT:

        - ``name`` - None or a string; used for printing the variable.

        EXAMPLES::

            sage: S.<t> = QQ[]
            sage: R.<x> = S[]
            sage: f = (1 - t^3)*x^3 - t^2*x^2 - x + 1
            sage: f._repr()
            '(-t^3 + 1)*x^3 - t^2*x^2 - x + 1'
            sage: f._repr('z')
            '(-t^3 + 1)*z^3 - t^2*z^2 - z + 1'
            sage: P.<y> = RR[]
            sage: y, -y
            (y, -y)

        TESTS:

        We verify that :trac:`23020` has been resolved. (There are no elements
        in the Sage library yet that do not implement ``__nonzero__``, so we
        have to create one artifically.)::

            sage: class PatchedAlgebraicNumber(sage.rings.qqbar.AlgebraicNumber):
            ....:     def __nonzero__(self): raise NotImplementedError()
            sage: R.<x> = QQbar[]
            sage: R([PatchedAlgebraicNumber(0), 1])
            x + 0

        """
        s = " "
        m = self.degree() + 1
        if name is None:
            name = self.parent().variable_name()
        atomic_repr = self.parent().base_ring()._repr_option('element_is_atomic')
        coeffs = self.list(copy=False)
        for n in reversed(xrange(m)):
            x = coeffs[n]
            is_nonzero = False
            try:
                is_nonzero = bool(x)
            except NotImplementedError:
                # for some elements it is not possible/feasible to determine
                # whether they are zero or not; we just print them anyway in
                # such cases
                is_nonzero = True
            if is_nonzero:
                if n != m-1:
                    s += " + "
                x = y = repr(x)
                if y.find("-") == 0:
                    y = y[1:]
                if not atomic_repr and n > 0 and (y.find("+") != -1 or y.find("-") != -1):
                    x = "(%s)"%x
                if n > 1:
                    var = "*%s^%s"%(name,n)
                elif n==1:
                    var = "*%s"%name
                else:
                    var = ""
                s += "%s%s"%(x,var)
        s = s.replace(" + -", " - ")
        s = re.sub(r' 1(\.0+)?\*',' ', s)
        s = re.sub(r' -1(\.0+)?\*',' -', s)
        if s == " ":
            return "0"
        return s[1:]

    def _repr_(self):
        r"""
        Return string representation of this polynomial.

        EXAMPLES::

            sage: R.<x> = PolynomialRing(QQ, implementation="FLINT")
            sage: f = x^3+2/3*x^2 - 5/3
            sage: f._repr_()
            'x^3 + 2/3*x^2 - 5/3'
            sage: f.rename('vaughn')
            Traceback (most recent call last):
            ...
            NotImplementedError: object does not support renaming: x^3 + 2/3*x^2 - 5/3
        """
        return self._repr()

    def _latex_(self, name=None):
        r"""
        Return the latex representation of this polynomial.

        EXAMPLES:

        A fairly simple example over `\QQ`.

        ::

            sage: C3.<omega> = CyclotomicField(3)
            sage: R.<X> = C3[]
            sage: f = X^3 - omega*X
            sage: latex(f)
            X^{3} - \omega X
            sage: R.<x> = RDF[]
            sage: latex(x+2)
            x + 2.0

        The following illustrates the fix of :trac:`2586`::

            sage: latex(ZZ['alpha']['b']([0, ZZ['alpha'].0]))
            \alpha b

        The following illustrates a (non-intentional) superfluity of parentheses

            sage: K.<I>=QuadraticField(-1)
            sage: R.<x>=K[]
            sage: latex(I*x^2-I*x)
            \left(\sqrt{-1}\right) x^{2} + \left(-\sqrt{-1}\right) x
        """
        s = " "
        coeffs = self.list(copy=False)
        m = len(coeffs)
        if name is None:
            name = self.parent().latex_variable_names()[0]
        atomic_repr = self.parent().base_ring()._repr_option('element_is_atomic')
        for n in reversed(xrange(m)):
            x = coeffs[n]
            x = y = latex(x)
            if x != '0':
                if n != m-1:
                    s += " + "
                if y.find("-") == 0:
                    y = y[1:]
                if not atomic_repr and n > 0 and (y.find("+") != -1 or y.find("-") != -1):
                    x = "\\left(%s\\right)"%x
                if n > 1:
                    var = "|%s^{%s}"%(name,n)
                elif n==1:
                    var = "|%s"%name
                else:
                    var = ""
                s += "%s %s"%(x,var)
        s = s.replace(" + -", " - ")
        s = re.sub(" 1(\.0+)? \|"," ", s)
        s = re.sub(" -1(\.0+)? \|", " -", s)
        s = s.replace("|","")
        if s==" ":
            return "0"
        return s[1:].lstrip().rstrip()

    def _sage_input_(self, sib, coerced):
        r"""
        Produce an expression which will reproduce this value when
        evaluated.

        EXAMPLES::

            sage: K.<x> = ZZ[]
            sage: sage_input(K(0), verify=True)
            # Verified
            ZZ['x'](0)
            sage: sage_input(K(-54321), preparse=False, verify=True)
            # Verified
            ZZ['x'](-54321)
            sage: sage_input(x, verify=True)
            # Verified
            R.<x> = ZZ[]
            x
            sage: sage_input(x, preparse=False)
            R = ZZ['x']
            x = R.gen()
            x
            sage: sage_input((3*x-2)^3, verify=True)
            # Verified
            R.<x> = ZZ[]
            27*x^3 - 54*x^2 + 36*x - 8
            sage: L.<y> = K[]
            sage: sage_input(L(0), verify=True)
            # Verified
            ZZ['x']['y'](0)
            sage: sage_input((x+y+1)^2, verify=True)
            # Verified
            R1.<x> = ZZ[]
            R2.<y> = R1[]
            y^2 + (2*x + 2)*y + (x^2 + 2*x + 1)
            sage: sage_input(RR(pi) * polygen(RR), verify=True)
            # Verified
            R.<x> = RR[]
            3.1415926535897931*x
            sage: sage_input(polygen(GF(7)) + 12, verify=True)
            # Verified
            R.<x> = GF(7)[]
            x + 5
            sage: from sage.misc.sage_input import SageInputBuilder
            sage: K(0)._sage_input_(SageInputBuilder(), True)
            {atomic:0}
            sage: (x^2 - 1)._sage_input_(SageInputBuilder(), False)
            {binop:- {binop:** {gen:x {constr_parent: {subscr: {atomic:ZZ}[{atomic:'x'}]} with gens: ('x',)}} {atomic:2}} {atomic:1}}
        """
        if self.degree() > 0:
            gen = sib.gen(self.parent())
            coeffs = self.list(copy=False)
            terms = []
            for i in range(len(coeffs)-1, -1, -1):
                if i > 0:
                    if i > 1:
                        gen_pow = gen**sib.int(i)
                    else:
                        gen_pow = gen
                    terms.append(sib.prod((sib(coeffs[i], True), gen_pow), simplify=True))
                else:
                    terms.append(sib(coeffs[i], True))
            return sib.sum(terms, simplify=True)
        elif coerced:
            return sib(self.constant_coefficient(), True)
        else:
            return sib(self.parent())(sib(self.constant_coefficient(), True))

    def __setitem__(self, n, value):
        """
        Set the n-th coefficient of this polynomial. This always raises an
        IndexError, since in Sage polynomials are immutable.

        INPUT:


        -  ``n`` - an integer

        -  ``value`` - value to set the n-th coefficient to


        OUTPUT: an IndexError is always raised.

        EXAMPLES::

            sage: R.<x> = ZZ[]
            sage: f = x^3 + x + 1
            sage: f[2] = 3
            Traceback (most recent call last):
            ...
            IndexError: polynomials are immutable
        """
        raise IndexError("polynomials are immutable")

    cpdef _floordiv_(self, right):
        """
        Quotient of division of self by other. This is denoted //.

        If self = quotient \* right + remainder, this function returns
        quotient.

        EXAMPLES::

            sage: R.<x> = ZZ[]
            sage: f = x^3 + x + 1
            sage: g = f*(x^2-2) + x
            sage: g.__floordiv__(f)
            x^2 - 2
            sage: g//f
            x^2 - 2
        """
        Q, _ = self.quo_rem(right)
        return Q

    def __mod__(self, other):
        """
        Remainder of division of self by other.

        EXAMPLES::

            sage: R.<x> = ZZ[]
            sage: x % (x+1)
            -1
            sage: (x^3 + x - 1) % (x^2 - 1)
            2*x - 1
        """
        _, R = self.quo_rem(other)
        return R

    def mod(self, other):
        """
        Remainder of division of self by other.

        EXAMPLES::

            sage: R.<x> = ZZ[]
            sage: x % (x+1)
            -1
            sage: (x^3 + x - 1) % (x^2 - 1)
            2*x - 1
        """
        return self % other

    def _is_atomic(self):
        """
        EXAMPLES::

            sage: R.<x> = QQ[]
            sage: S.<y> = R[]
            sage: S(x+2)
            x + 2
            sage: S(x+2)._is_atomic()
            False
            sage: S(x)._is_atomic()
            True
        """
        return (self.degree() == self.valuation() and
                self.leading_coefficient()._is_atomic())

    cpdef _mul_generic(self, right):
        """
        Compute the product of self and right using the classical quadratic
        algorithm. This method is the default for inexact rings.

        For two polynomials of degree n and m this method needs
        (m+1)*(n+1) products and n*m additions

        EXAMPLES::

            sage: K.<x> = QQ[]
            sage: f = 1+3*x+4*x^2+x^3
            sage: g = x^2+3*x^5
            sage: f._mul_generic(g)
            3*x^8 + 12*x^7 + 9*x^6 + 4*x^5 + 4*x^4 + 3*x^3 + x^2

        Show the product in the symbolic ring::

            sage: L = SR['x']
            sage: var('a0,a1,b0,b1')
            (a0, a1, b0, b1)
            sage: L([a0,a1])._mul_generic(L([b0,b1]))
            a1*b1*x^2 + (a1*b0 + a0*b1)*x + a0*b0

        A non-commutative example::

            sage: A.<i,j,k> = QuaternionAlgebra(QQ, -1,-1)
            sage: R.<w> = PolynomialRing(A)
            sage: f = i*w + j
            sage: g = k*w + 1
            sage: f._mul_generic(g)
            -j*w^2 + 2*i*w + j
            sage: g._mul_generic(f)
            j*w^2 + j


        TESTS::

            sage: K.<x> = QQ[]
            sage: f = K(0)
            sage: g = K.random_element(10)
            sage: f._mul_generic(g)
            0
            sage: g._mul_generic(f)
            0
            sage: f._mul_generic(K(0))
            0
            sage: g._mul_generic(g) - g._mul_karatsuba(g)
            0
            sage: h = K(QQ.random_element(100,100))
            sage: f._mul_generic(h)
            0
            sage: K([h*c for c in g.list()]) - g._mul_generic(h)
            0
            sage: g._mul_generic(h) - K([h*c for c in g.list()])
            0
        """
        if self is right:
            return self._square_generic()
        cdef list x = self.list(copy=False)
        cdef list y = right.list(copy=False)
        return self._new_generic(do_schoolbook_product(x, y, -1))

    cdef _square_generic(self):
        cdef list x = self.list(copy=False)
        cdef Py_ssize_t i, j
        cdef Py_ssize_t d = len(x)-1
        zero = self._parent.base_ring().zero()
        two = self._parent.base_ring()(2)
        cdef list coeffs = [zero] * (2 * d + 1)
        for i from 0 <= i <= d:
            coeffs[2*i] = x[i] * x[i]
            for j from 0 <= j < i:
                coeffs[i+j] += two * x[i] * x[j]
        return self._new_generic(coeffs)

    def _mul_fateman(self, right):
        r"""
        Returns the product of two polynomials using Kronecker's trick to
        do the multiplication. This could be used over a generic base
        ring.

        .. NOTE::

           -  Since this is implemented in interpreted Python, it could be
              hugely sped up by reimplementing it in Pyrex.

           -  Over the reals there is precision loss, at least in the current
              implementation.


        INPUT:

        -  ``self`` - Polynomial

        -  ``right`` - Polynomial (over same base ring as
           self)


        OUTPUT: Polynomial - The product self\*right.

        ALGORITHM: Based on a paper by R. Fateman

        http://www.cs.berkeley.edu/~fateman/papers/polysbyGMP.pdf

        The idea is to encode dense univariate polynomials as big integers,
        instead of sequences of coefficients. The paper argues that because
        integer multiplication is so cheap, that encoding 2 polynomials to
        big numbers and then decoding the result might be faster than
        popular multiplication algorithms. This seems true when the degree
        is larger than 200.

        EXAMPLES::

            sage: S.<y> = PolynomialRing(RR)
            sage: f = y^10 - 1.393493*y + 0.3
            sage: f._mul_karatsuba(f,0)
            y^20 - 2.78698600000000*y^11 + 0.600000000000000*y^10 + 1.11022302462516e-16*y^8 - 1.11022302462516e-16*y^6 - 1.11022302462516e-16*y^3 + 1.94182274104900*y^2 - 0.836095800000000*y + 0.0900000000000000
            sage: f._mul_fateman(f)
            y^20 - 2.78698600000000*y^11 + 0.600000000000000*y^10 + 1.94182274104900*y^2 - 0.836095800000000*y + 0.0900000000000000

        Advantages:


        -  Faster than Karatsuba over `\QQ` and
           `\ZZ` (but much slower still than calling NTL's
           optimized C++ implementation, which is the default over
           `\ZZ`)

        -  Potentially less complicated.


        Drawbacks:


        -  Slower over R when the degree of both of polynomials is less
           than 250 (roughly).

        -  Over R, results may not be as accurate as the Karatsuba case.
           This is because we represent coefficients of polynomials over R as
           fractions, then convert them back to floating-point numbers.


        AUTHORS:

        - Didier Deshommes (2006-05-25)
        """
        return self.parent()(polynomial_fateman._mul_fateman_mul(self,right))

    @cython.boundscheck(False)
    @cython.wraparound(False)
    @cython.overflowcheck(False)
    def _mul_karatsuba(self, right, K_threshold = None):
        r"""
        Compute the product of two polynomials using the Karatsuba divide
        and conquer multiplication algorithm. This is only used over a
        generic base ring. (Special libraries like Flint are used, e.g., for
        the integers and rationals, which are much faster.)

        INPUT:

          - ``self`` - Polynomial
          - ``right`` - Polynomial (over same base ring as self)
          - ``K_threshold`` - (optional) Integer. A threshold to fall back to
          schoolbook algorithm. In the recursion, if one of the polynomials is
          of degree less that K_threshold then the classic quadratic polynomial
          is used.

        OUTPUT: Polynomial - The product self\*right.

        ALGORITHM: The basic idea is to use that

        .. MATH::

            (aX + b) (cX + d) = acX^2 + ((a+b)(c+d)-ac-bd)X + bd


        where ac=a\*c and bd=b\*d, which requires three multiplications
        instead of the naive four. Given f and g of arbitrary degree bigger
        than one, let e be min(deg(f),deg(g))/2. Write

        .. MATH::

            f = a X^e + b   \text{ and }   g = c X^e + d


        and use the identity

        .. MATH::

            (aX^e + b) (cX^e + d) = ac X^{2e} +((a+b)(c+d) - ac - bd)X^e + bd


        to recursively compute `fg`.

        If `self` is a polynomial of degree n and `right` is a polynomial of
        degree m with n < m, then we interpret `right` as

        .. MATH::

            g0 + g1 * x^n + g2 * x^{2n} + ... + gq * x^{nq}

        where `gi` are polynomials of degree <= n. We then compute each product
        `gi*right` with Karatsuba multiplication and reconstruct `self*right`
        from the partial products.

        The theoretical complexity for multiplying two polynomials of the same
        degree n is O(n^log(3,2)). Through testing of polynomials of degree up
        to 5000 we get that the number of operations for two polynomials of
        degree up to n-1 is bounded by:

        7.53*n**1.59 additions and 1.46*n**1.59 products on the base ring.

        For polynomials of degree m-1 and n-1 with m<n the number of operations
        is bounded by:

        8.11*m**0.59*n additions and 1.56*m**0.59*n products.

        (The bound might be worse for larger degrees.)

        EXAMPLES::

            sage: K.<x> = QQ[]
            sage: f = 1+3*x+4*x^2+x^3
            sage: g = x^2+3*x^5
            sage: f._mul_karatsuba(g,0)
            3*x^8 + 12*x^7 + 9*x^6 + 4*x^5 + 4*x^4 + 3*x^3 + x^2
            sage: f._mul_karatsuba(g,2)
            3*x^8 + 12*x^7 + 9*x^6 + 4*x^5 + 4*x^4 + 3*x^3 + x^2

        Show the product in the symbolic ring::

            sage: L = SR['x']
            sage: var('a0,a1,b0,b1')
            (a0, a1, b0, b1)
            sage: L([a0,a1])._mul_karatsuba(L([b0,b1]),0)
            a1*b1*x^2 + ((a0 + a1)*(b0 + b1) - a0*b0 - a1*b1)*x + a0*b0
            sage: L([a0,a1])._mul_karatsuba(L([b0,b1]),2)
            a1*b1*x^2 + (a1*b0 + a0*b1)*x + a0*b0

        A noncommutative example::

            sage: A.<i,j,k> = QuaternionAlgebra(QQ, -1,-1)
            sage: R.<w> = PolynomialRing(A)
            sage: f = i*w + j
            sage: g = k*w + 1
            sage: f._mul_karatsuba(g,0)
            -j*w^2 + 2*i*w + j
            sage: g._mul_karatsuba(f,0)
            j*w^2 + j

        TESTS::

            sage: K.<x> = QQ[]
            sage: f = K(0)
            sage: g = K.random_element(10)
            sage: f._mul_karatsuba(g,0)
            0
            sage: g._mul_karatsuba(f,0)
            0
            sage: f._mul_karatsuba(K(0),0)
            0
            sage: g._mul_generic(g) - g._mul_karatsuba(g,0)
            0
            sage: h = K(QQ.random_element(100,100))
            sage: f._mul_karatsuba(h)
            0
            sage: K([h*c for c in g.list()]) - g._mul_generic(h)
            0
            sage: g._mul_karatsuba(h) - K([h*c for c in g.list()])
            0

        Random tests for noncommutative rings::

            sage: A.<i,j,k> = QuaternionAlgebra(QQ, -1,-1)
            sage: R.<w> = PolynomialRing(A)
            sage: f = R.random_element(randint(10,100))
            sage: g = R.random_element(randint(10,100))
            sage: f._mul_generic(g) == f._mul_karatsuba(g,0)
            True
            sage: f._mul_generic(g) == f._mul_karatsuba(g,16)
            True
            sage: g = R.random_element(0)
            sage: f._mul_karatsuba(g,0) == f._mul_generic(g)
            True
            sage: g._mul_karatsuba(f,0) == g._mul_generic(f)
            True

        Polynomials over matrices::

            sage: K = PolynomialRing(MatrixSpace(QQ,2),'x')
            sage: f = K.random_element(randint(5,10))
            sage: g = K.random_element(randint(5,10))
            sage: h1 = f._mul_generic(g)
            sage: h2 = f._mul_karatsuba(g,randint(0,10))
            sage: h1 == h2
            True
        """
        if self.is_zero():
            return self
        elif right.is_zero():
            return right
        cdef list f = self.list(copy=False)
        cdef list g = right.list(copy=False)
        n = len(f)
        m = len(g)
        if n == 1:
            c = f[0]
            return self._new_generic([c*a for a in g])
        if m == 1:
            c = g[0]
            return self._new_generic([a*c for a in f])
        if K_threshold is None:
            K_threshold = self._parent._Karatsuba_threshold
        if n <= K_threshold or m <= K_threshold:
            return self._new_generic(do_schoolbook_product(f, g, -1))
        if n == m:
            return self._new_generic(do_karatsuba(f,g, K_threshold, 0, 0, n))
        return self._new_generic(do_karatsuba_different_size(f,g, K_threshold))

    def base_ring(self):
        """
        Return the base ring of the parent of self.

        EXAMPLES::

            sage: R.<x> = ZZ[]
            sage: x.base_ring()
            Integer Ring
            sage: (2*x+3).base_ring()
            Integer Ring
        """
        return self.parent().base_ring()

    cpdef base_extend(self, R):
        """
        Return a copy of this polynomial but with coefficients in R, if
        there is a natural map from coefficient ring of self to R.

        EXAMPLES::

            sage: R.<x> = QQ[]
            sage: f = x^3 - 17*x + 3
            sage: f.base_extend(GF(7))
            Traceback (most recent call last):
            ...
            TypeError: no such base extension
            sage: f.change_ring(GF(7))
            x^3 + 4*x + 3
        """
        S = self.parent().base_extend(R)
        return S(self)

    def change_variable_name(self, var):
        """
        Return a new polynomial over the same base ring but in a different
        variable.

        EXAMPLES::

            sage: x = polygen(QQ,'x')
            sage: f = -2/7*x^3 + (2/3)*x - 19/993; f
            -2/7*x^3 + 2/3*x - 19/993
            sage: f.change_variable_name('theta')
            -2/7*theta^3 + 2/3*theta - 19/993
        """
        R = self.parent().base_ring()[var]
        return R(self.list())

    def change_ring(self, R):
        """
        Return a copy of this polynomial but with coefficients in ``R``, if at
        all possible.

        INPUT:

        - ``R`` - a ring or morphism.

        EXAMPLES::

            sage: K.<z> = CyclotomicField(3)
            sage: f = K.defining_polynomial()
            sage: f.change_ring(GF(7))
            x^2 + x + 1

        ::

            sage: K.<z> = CyclotomicField(3)
            sage: R.<x> = K[]
            sage: f = x^2 + z
            sage: f.change_ring(K.embeddings(CC)[0])
            x^2 - 0.500000000000000 - 0.866025403784439*I
        """
        if isinstance(R, Morphism):
            # we're given a hom of the base ring extend to a poly hom
            if R.domain() == self.base_ring():
                R = self.parent().hom(R, self.parent().change_ring(R.codomain()))
            return R(self)
        else:
            return self.parent().change_ring(R)(self)

    def _mpoly_dict_recursive(self, variables=None, base_ring=None):
        """
        Return a dict of coefficient entries suitable for construction of a
        MPolynomial_polydict with the given variables.

        EXAMPLES::

            sage: R.<x> = ZZ[]
            sage: R(0)._mpoly_dict_recursive()
            {}
            sage: f = 7*x^5 + x^2 - 2*x - 3
            sage: f._mpoly_dict_recursive()
            {(0,): -3, (1,): -2, (2,): 1, (5,): 7}
        """
        if not self:
            return {}

        var = self.parent().variable_name()
        if variables is None:
            variables = self.parent().variable_names_recursive()
        if not var in variables:
            x = base_ring(self) if base_ring else self
            const_ix = ETuple((0,)*len(variables))
            return { const_ix: x }

        prev_variables = variables[:list(variables).index(var)]
        const_ix = ETuple((0,)*len(prev_variables))
        mpolys = None

        if len(prev_variables) > 0:
            try:
                mpolys = [a._mpoly_dict_recursive(prev_variables, base_ring) for a in self]
            except AttributeError as msg:
                pass

        if mpolys is None:
            if base_ring is not None and base_ring is not self.base_ring():
                mpolys = [{const_ix:base_ring(a)} if a else {} for a in self]
            else:
                mpolys = [{const_ix:a} if a else {} for a in self]

        D = {}
        leftovers = (0,) * (len(variables) - len(prev_variables) - 1)
        for k in range(len(mpolys)):
            for i,a in mpolys[k].iteritems():
                j = ETuple((k,) + leftovers)
                D[i + j] = a

        return D

    def __copy__(self):
        """
        Return a "copy" of self. This is just self, since in Sage
        polynomials are immutable this just returns self again.

        EXAMPLES:

        We create the polynomial `f=x+3`, then note that
        the copy is just the same polynomial again, which is fine since
        polynomials are immutable.

        ::

            sage: x = ZZ['x'].0
            sage: f = x + 3
            sage: g = copy(f)
            sage: g is f
            True
        """
        return self

    def degree(self, gen=None):
        """
        Return the degree of this polynomial. The zero polynomial has
        degree -1.

        EXAMPLES::

            sage: x = ZZ['x'].0
            sage: f = x^93 + 2*x + 1
            sage: f.degree()
            93
            sage: x = PolynomialRing(QQ, 'x', sparse=True).0
            sage: f = x^100000
            sage: f.degree()
            100000

        ::

            sage: x = QQ['x'].0
            sage: f = 2006*x^2006 - x^2 + 3
            sage: f.degree()
            2006
            sage: f = 0*x
            sage: f.degree()
            -1
            sage: f = x + 33
            sage: f.degree()
            1

        AUTHORS:

        - Naqi Jaffery (2006-01-24): examples
        """
        raise NotImplementedError

    def euclidean_degree(self):
        r"""
        Return the degree of this element as an element of an Euclidean domain.

        If this polynomial is defined over a field, this is simply its :meth:`degree`.

        EXAMPLES::

            sage: R.<x> = QQ[]
            sage: x.euclidean_degree()
            1
            sage: R.<x> = ZZ[]
            sage: x.euclidean_degree()
            Traceback (most recent call last):
            ...
            NotImplementedError

        """
        from sage.categories.fields import Fields
        if self.base_ring() in Fields():
            return self.degree()
        raise NotImplementedError

    def denominator(self):
        """
        Return a denominator of self.

        First, the lcm of the denominators of the entries of self
        is computed and returned. If this computation fails, the
        unit of the parent of self is returned.

        Note that some subclasses may implement their own
        denominator function. For example, see
        :class:`sage.rings.polynomial.polynomial_rational_flint.Polynomial_rational_flint`

        .. warning::

           This is not the denominator of the rational function
           defined by self, which would always be 1 since self is a
           polynomial.

        EXAMPLES:

        First we compute the denominator of a polynomial with
        integer coefficients, which is of course 1.

        ::

            sage: R.<x> = ZZ[]
            sage: f = x^3 + 17*x + 1
            sage: f.denominator()
            1

        Next we compute the denominator of a polynomial with rational
        coefficients.

        ::

            sage: R.<x> = PolynomialRing(QQ)
            sage: f = (1/17)*x^19 - (2/3)*x + 1/3; f
            1/17*x^19 - 2/3*x + 1/3
            sage: f.denominator()
            51

        Finally, we try to compute the denominator of a polynomial with
        coefficients in the real numbers, which is a ring whose elements do
        not have a denominator method.

        ::

            sage: R.<x> = RR[]
            sage: f = x + RR('0.3'); f
            x + 0.300000000000000
            sage: f.denominator()
            1.00000000000000

        Check that the denominator is an element over the base whenever the base
        has no denominator function. This closes :trac:`9063`. ::

            sage: R.<a> = GF(5)[]
            sage: x = R(0)
            sage: x.denominator()
            1
            sage: type(x.denominator())
            <type 'sage.rings.finite_rings.integer_mod.IntegerMod_int'>
            sage: isinstance(x.numerator() / x.denominator(), Polynomial)
            True
            sage: isinstance(x.numerator() / R(1), Polynomial)
            False

        TESTS:

        Check that :trac:`18518` is fixed::

            sage: R.<x> = PolynomialRing(QQ, sparse=True)
            sage: p = x^(2^100) - 1/2
            sage: p.denominator()
            2
        """

        if self.degree() == -1:
            return self.base_ring().one()
        x = self.coefficients()
        try:
            d = x[0].denominator()
            for y in x:
                d = d.lcm(y.denominator())
            return d
        except(AttributeError):
            return self.base_ring().one()

    def numerator(self):
        """
        Return a numerator of self computed as self * self.denominator()

        Note that some subclases may implement its own numerator
        function. For example, see
        :class:`sage.rings.polynomial.polynomial_rational_flint.Polynomial_rational_flint`

        .. warning::

          This is not the numerator of the rational function
          defined by self, which would always be self since self is a
          polynomial.

        EXAMPLES:

        First we compute the numerator of a polynomial with
        integer coefficients, which is of course self.

        ::

            sage: R.<x> = ZZ[]
            sage: f = x^3 + 17*x + 1
            sage: f.numerator()
            x^3 + 17*x + 1
            sage: f == f.numerator()
            True

        Next we compute the numerator of a polynomial with rational
        coefficients.

        ::

            sage: R.<x> = PolynomialRing(QQ)
            sage: f = (1/17)*x^19 - (2/3)*x + 1/3; f
            1/17*x^19 - 2/3*x + 1/3
            sage: f.numerator()
            3*x^19 - 34*x + 17
            sage: f == f.numerator()
            False

        We try to compute the denominator of a polynomial with
        coefficients in the real numbers, which is a ring whose elements do
        not have a denominator method.

        ::

            sage: R.<x> = RR[]
            sage: f = x + RR('0.3'); f
            x + 0.300000000000000
            sage: f.numerator()
            x + 0.300000000000000

        We check that the computation the numerator and denominator
        are valid

        ::

            sage: K=NumberField(symbolic_expression('x^3+2'),'a')['s,t']['x']
            sage: f=K.random_element()
            sage: f.numerator() / f.denominator() == f
            True
            sage: R=RR['x']
            sage: f=R.random_element()
            sage: f.numerator() / f.denominator() == f
            True
        """
        return self * self.denominator()

    def derivative(self, *args):
        r"""
        The formal derivative of this polynomial, with respect to variables
        supplied in args.

        Multiple variables and iteration counts may be supplied; see
        documentation for the global derivative() function for more
        details.

        .. SEEALSO::

           :meth:`_derivative`

        EXAMPLES::

            sage: R.<x> = PolynomialRing(QQ)
            sage: g = -x^4 + x^2/2 - x
            sage: g.derivative()
            -4*x^3 + x - 1
            sage: g.derivative(x)
            -4*x^3 + x - 1
            sage: g.derivative(x, x)
            -12*x^2 + 1
            sage: g.derivative(x, 2)
            -12*x^2 + 1

        ::

            sage: R.<t> = PolynomialRing(ZZ)
            sage: S.<x> = PolynomialRing(R)
            sage: f = t^3*x^2 + t^4*x^3
            sage: f.derivative()
            3*t^4*x^2 + 2*t^3*x
            sage: f.derivative(x)
            3*t^4*x^2 + 2*t^3*x
            sage: f.derivative(t)
            4*t^3*x^3 + 3*t^2*x^2
        """
        return multi_derivative(self, args)

    # add .diff(), .differentiate() as aliases for .derivative()
    diff = differentiate = derivative

    def _derivative(self, var=None):
        r"""
        Return the formal derivative of this polynomial with respect to the
        variable var.

        If var is the generator of this polynomial ring (or the default
        value None), this is the usual formal derivative.

        Otherwise, _derivative(var) is called recursively for each of the
        coefficients of this polynomial.

        .. SEEALSO::

           :meth:`derivative`

        EXAMPLES::

            sage: R.<x> = ZZ[]
            sage: R(0)._derivative()
            0
            sage: parent(R(0)._derivative())
            Univariate Polynomial Ring in x over Integer Ring

        ::

            sage: f = 7*x^5 + x^2 - 2*x - 3
            sage: f._derivative()
            35*x^4 + 2*x - 2
            sage: f._derivative(None)
            35*x^4 + 2*x - 2
            sage: f._derivative(x)
            35*x^4 + 2*x - 2

        In the following example, it doesn't recognise 2\*x as the
        generator, so it tries to differentiate each of the coefficients
        with respect to 2\*x, which doesn't work because the integer
        coefficients don't have a _derivative() method::

            sage: f._derivative(2*x)
            Traceback (most recent call last):
            ...
            AttributeError: 'sage.rings.integer.Integer' object has no attribute '_derivative'

        Examples illustrating recursive behaviour::

            sage: R.<x> = ZZ[]
            sage: S.<y> = PolynomialRing(R)
            sage: f = x^3 + y^3
            sage: f._derivative()
            3*y^2
            sage: f._derivative(y)
            3*y^2
            sage: f._derivative(x)
            3*x^2

        ::

            sage: R = ZZ['x']
            sage: S = R.fraction_field(); x = S.gen()
            sage: R(1).derivative(R(x))
            0
        """
        if var is not None and var != self._parent.gen():
            # call _derivative() recursively on coefficients
            return self._parent([coeff._derivative(var) for coeff in self.list(copy=False)])

        # compute formal derivative with respect to generator
        if self.is_zero():
            return self
        cdef Py_ssize_t n, degree = self.degree()
        if degree == 0:
            return self._parent.zero()
        coeffs = self.list(copy=False)
        return self._new_generic([n*coeffs[n] for n from 1 <= n <= degree])

    def gradient(self):
        """
        Return a list of the partial derivative of ``self``
        with respect to the variable of this univariate polynomial.

        There is only one partial derivative.

        EXAMPLES::

           sage: P.<x> = QQ[]
           sage: f = x^2 + (2/3)*x + 1
           sage: f.gradient()
           [2*x + 2/3]
           sage: f = P(1)
           sage: f.gradient()
           [0]
        """
        return [self.diff()]

    def integral(self,var=None):
        """
        Return the integral of this polynomial.

        By default, the integration variable is the variable of the
        polynomial.

        Otherwise, the integration variable is the optional parameter ``var``

        .. NOTE::

            The integral is always chosen so that the constant term is 0.

        EXAMPLES::

            sage: R.<x> = ZZ[]
            sage: R(0).integral()
            0
            sage: f = R(2).integral(); f
            2*x

        Note that the integral lives over the fraction field of the
        scalar coefficients::

            sage: f.parent()
            Univariate Polynomial Ring in x over Rational Field
            sage: R(0).integral().parent()
            Univariate Polynomial Ring in x over Rational Field

            sage: f = x^3 + x - 2
            sage: g = f.integral(); g
            1/4*x^4 + 1/2*x^2 - 2*x
            sage: g.parent()
            Univariate Polynomial Ring in x over Rational Field

        This shows that the issue at :trac:`7711` is resolved::

            sage: P.<x,z> = PolynomialRing(GF(2147483647))
            sage: Q.<y> = PolynomialRing(P)
            sage: p=x+y+z
            sage: p.integral()
            -1073741823*y^2 + (x + z)*y

            sage: P.<x,z> = PolynomialRing(GF(next_prime(2147483647)))
            sage: Q.<y> = PolynomialRing(P)
            sage: p=x+y+z
            sage: p.integral()
            1073741830*y^2 + (x + z)*y

        A truly convoluted example::

            sage: A.<a1, a2> = PolynomialRing(ZZ)
            sage: B.<b> = PolynomialRing(A)
            sage: C.<c> = PowerSeriesRing(B)
            sage: R.<x> = PolynomialRing(C)
            sage: f = a2*x^2 + c*x - a1*b
            sage: f.parent()
            Univariate Polynomial Ring in x over Power Series Ring in c
            over Univariate Polynomial Ring in b over Multivariate Polynomial
            Ring in a1, a2 over Integer Ring
            sage: f.integral()
            1/3*a2*x^3 + 1/2*c*x^2 - a1*b*x
            sage: f.integral().parent()
            Univariate Polynomial Ring in x over Power Series Ring in c
            over Univariate Polynomial Ring in b over Multivariate Polynomial
            Ring in a1, a2 over Rational Field
            sage: g = 3*a2*x^2 + 2*c*x - a1*b
            sage: g.integral()
            a2*x^3 + c*x^2 - a1*b*x
            sage: g.integral().parent()
            Univariate Polynomial Ring in x over Power Series Ring in c
            over Univariate Polynomial Ring in b over Multivariate Polynomial
            Ring in a1, a2 over Rational Field

        Integration with respect to a variable in the base ring::

            sage: R.<x> = QQ[]
            sage: t = PolynomialRing(R,'t').gen()
            sage: f = x*t +5*t^2
            sage: f.integral(x)
            5*x*t^2 + 1/2*x^2*t

        TESTS:

        Check that :trac:`18600` is fixed::

            sage: Sx.<x> = ZZ[]
            sage: Sxy.<y> = Sx[]
            sage: Sxyz.<z> = Sxy[]
            sage: p = 1 + x*y + x*z + y*z^2
            sage: q = p.integral()
            sage: q
            1/3*y*z^3 + 1/2*x*z^2 + (x*y + 1)*z
            sage: q.parent()
            Univariate Polynomial Ring in z over Univariate Polynomial Ring in y
            over Univariate Polynomial Ring in x over Rational Field
            sage: q.derivative() == p
            True
            sage: p.integral(y)
            1/2*y^2*z^2 + x*y*z + 1/2*x*y^2 + y
            sage: p.integral(y).derivative(y) == p
            True
            sage: p.integral(x).derivative(x) == p
            True

        Check that it works with non-integral domains (:trac:`18600`)::

            sage: x = polygen(Zmod(4))
            sage: p = x**4 + 1
            sage: p.integral()
            x^5 + x
            sage: p.integral().derivative() == p
            True
        """
        R = self._parent

        # TODO:
        # calling the coercion model bin_op is much more accurate than using the
        # true division (which is bypassed by polynomials). But it does not work
        # in all cases!!
        cm = coercion_model
        try:
            S = cm.bin_op(R.one(), ZZ.one(), operator.div).parent()
            Q = S.base_ring()
        except TypeError:
            Q = (R.base_ring().one()/ZZ.one()).parent()
            S = R.change_ring(Q)
        if var is not None and var != R.gen():
            # call integral() recursively on coefficients
            return S([coeff.integral(var) for coeff in self])
        cdef Py_ssize_t n
        zero = Q.zero()
        p = [zero] + [cm.bin_op(Q(self[n]), n+1, operator.div) if self[n] else zero for n in range(self.degree()+1)]
        return S(p)

    def dict(self):
        """
        Return a sparse dictionary representation of this univariate
        polynomial.

        EXAMPLES::

            sage: R.<x> = QQ[]
            sage: f = x^3 + -1/7*x + 13
            sage: f.dict()
            {0: 13, 1: -1/7, 3: 1}
        """
        X = {}
        Y = self.list(copy=False)
        for i in xrange(len(Y)):
            c = Y[i]
            if c:
                X[i] = c
        return X

    def factor(self, **kwargs):
        r"""
        Return the factorization of ``self`` over its base ring.

        INPUT:

        - ``kwargs`` -- any keyword arguments are passed to the method
          ``_factor_univariate_polynomial()`` of the base ring if it
          defines such a method.

        OUTPUT:

        - A factorization of ``self`` over its parent into a unit and
          irreducible factors.  If the parent is a polynomial ring
          over a field, these factors are monic.

        EXAMPLES:

        Factorization is implemented over various rings. Over `\QQ`::

            sage: x = QQ['x'].0
            sage: f = (x^3 - 1)^2
            sage: f.factor()
            (x - 1)^2 * (x^2 + x + 1)^2

        Since `\QQ` is a field, the irreducible factors are monic::

            sage: f = 10*x^5 - 1
            sage: f.factor()
            (10) * (x^5 - 1/10)
            sage: f = 10*x^5 - 10
            sage: f.factor()
            (10) * (x - 1) * (x^4 + x^3 + x^2 + x + 1)

        Over `\ZZ` the irreducible factors need not be monic::

            sage: x = ZZ['x'].0
            sage: f = 10*x^5 - 1
            sage: f.factor()
            10*x^5 - 1

        We factor a non-monic polynomial over a finite field of 25
        elements::

            sage: k.<a> = GF(25)
            sage: R.<x> = k[]
            sage: f = 2*x^10 + 2*x + 2*a
            sage: F = f.factor(); F
            (2) * (x + a + 2) * (x^2 + 3*x + 4*a + 4) * (x^2 + (a + 1)*x + a + 2) * (x^5 + (3*a + 4)*x^4 + (3*a + 3)*x^3 + 2*a*x^2 + (3*a + 1)*x + 3*a + 1)

        Notice that the unit factor is included when we multiply `F`
        back out::

            sage: expand(F)
            2*x^10 + 2*x + 2*a

        A new ring.  In the example below, we set the special method
        ``_factor_univariate_polynomial()`` in the base ring which is
        called to factor univariate polynomials.  This facility can be
        used to easily extend polynomial factorization to work over
        new rings you introduce::

             sage: R.<x> = PolynomialRing(IntegerModRing(4),implementation="NTL")
             sage: (x^2).factor()
             Traceback (most recent call last):
             ...
             NotImplementedError: factorization of polynomials over rings with composite characteristic is not implemented
             sage: R.base_ring()._factor_univariate_polynomial = lambda f: f.change_ring(ZZ).factor()
             sage: (x^2).factor()
             x^2
             sage: del R.base_ring()._factor_univariate_polynomial # clean up

        Arbitrary precision real and complex factorization::

            sage: R.<x> = RealField(100)[]
            sage: F = factor(x^2-3); F
            (x - 1.7320508075688772935274463415) * (x + 1.7320508075688772935274463415)
            sage: expand(F)
            x^2 - 3.0000000000000000000000000000
            sage: factor(x^2 + 1)
            x^2 + 1.0000000000000000000000000000

            sage: R.<x> = ComplexField(100)[]
            sage: F = factor(x^2+3); F
            (x - 1.7320508075688772935274463415*I) * (x + 1.7320508075688772935274463415*I)
            sage: expand(F)
            x^2 + 3.0000000000000000000000000000
            sage: factor(x^2+1)
            (x - I) * (x + I)
            sage: f = R(I) * (x^2 + 1) ; f
            I*x^2 + I
            sage: F = factor(f); F
            (1.0000000000000000000000000000*I) * (x - I) * (x + I)
            sage: expand(F)
            I*x^2 + I

        Over a number field::

            sage: K.<z> = CyclotomicField(15)
            sage: x = polygen(K)
            sage: ((x^3 + z*x + 1)^3*(x - z)).factor()
            (x - z) * (x^3 + z*x + 1)^3
            sage: cyclotomic_polynomial(12).change_ring(K).factor()
            (x^2 - z^5 - 1) * (x^2 + z^5)
            sage: ((x^3 + z*x + 1)^3*(x/(z+2) - 1/3)).factor()
            (-1/331*z^7 + 3/331*z^6 - 6/331*z^5 + 11/331*z^4 - 21/331*z^3 + 41/331*z^2 - 82/331*z + 165/331) * (x - 1/3*z - 2/3) * (x^3 + z*x + 1)^3

        Over a relative number field::

            sage: x = polygen(QQ)
            sage: K.<z> = CyclotomicField(3)
            sage: L.<a> = K.extension(x^3 - 2)
            sage: t = polygen(L, 't')
            sage: f = (t^3 + t + a)*(t^5 + t + z); f
            t^8 + t^6 + a*t^5 + t^4 + z*t^3 + t^2 + (a + z)*t + z*a
            sage: f.factor()
            (t^3 + t + a) * (t^5 + t + z)

        Over the real double field::

            sage: R.<x> = RDF[]
            sage: (-2*x^2 - 1).factor()
            (-2.0) * (x^2 + 0.5000000000000001)
            sage: (-2*x^2 - 1).factor().expand()
            -2.0*x^2 - 1.0000000000000002
            sage: f = (x - 1)^3
            sage: f.factor()  # abs tol 2e-5
            (x - 1.0000065719436413) * (x^2 - 1.9999934280563585*x + 0.9999934280995487)

        The above output is incorrect because it relies on the
        :meth:`.roots` method, which does not detect that all the roots
        are real::

            sage: f.roots()  # abs tol 2e-5
            [(1.0000065719436413, 1)]

        Over the complex double field the factors are approximate and
        therefore occur with multiplicity 1::

            sage: R.<x> = CDF[]
            sage: f = (x^2 + 2*R(I))^3
            sage: F = f.factor()
            sage: F  # abs tol 3e-5
            (x - 1.0000138879287663 + 1.0000013435286879*I) * (x - 0.9999942196864997 + 0.9999873009803959*I) * (x - 0.9999918923847313 + 1.0000113554909125*I) * (x + 0.9999908759550227 - 1.0000069659624138*I) * (x + 0.9999985293216753 - 0.9999886153831807*I) * (x + 1.0000105947233 - 1.0000044186544053*I)
            sage: [f(t[0][0]).abs() for t in F] # abs tol 1e-13
            [1.979365054e-14, 1.97936298566e-14, 1.97936990747e-14, 3.6812407475e-14, 3.65211563729e-14, 3.65220890052e-14]

        Factoring polynomials over `\ZZ/n\ZZ` for
        composite `n` is not implemented::

            sage: R.<x> = PolynomialRing(Integers(35))
            sage: f = (x^2+2*x+2)*(x^2+3*x+9)
            sage: f.factor()
            Traceback (most recent call last):
            ...
            NotImplementedError: factorization of polynomials over rings with composite characteristic is not implemented

        Factoring polynomials over the algebraic numbers (see
        :trac:`8544`)::

            sage: R.<x> = QQbar[]
            sage: (x^8-1).factor()
            (x - 1) * (x - 0.7071067811865475? - 0.7071067811865475?*I) * (x - 0.7071067811865475? + 0.7071067811865475?*I) * (x - I) * (x + I) * (x + 0.7071067811865475? - 0.7071067811865475?*I) * (x + 0.7071067811865475? + 0.7071067811865475?*I) * (x + 1)

        Factoring polynomials over the algebraic reals (see
        :trac:`8544`)::

            sage: R.<x> = AA[]
            sage: (x^8+1).factor()
            (x^2 - 1.847759065022574?*x + 1.000000000000000?) * (x^2 - 0.7653668647301795?*x + 1.000000000000000?) * (x^2 + 0.7653668647301795?*x + 1.000000000000000?) * (x^2 + 1.847759065022574?*x + 1.000000000000000?)

        TESTS:

        This came up in :trac:`7088`::

            sage: R.<x>=PolynomialRing(ZZ)
            sage: f = 12*x^10 + x^9 + 432*x^3 + 9011
            sage: g = 13*x^11 + 89*x^3 + 1
            sage: F = f^2 * g^3
            sage: F = f^2 * g^3; F.factor()
            (12*x^10 + x^9 + 432*x^3 + 9011)^2 * (13*x^11 + 89*x^3 + 1)^3
            sage: F = f^2 * g^3 * 7; F.factor()
            7 * (12*x^10 + x^9 + 432*x^3 + 9011)^2 * (13*x^11 + 89*x^3 + 1)^3

        This example came up in :trac:`7097`::

            sage: x = polygen(QQ)
            sage: f = 8*x^9 + 42*x^6 + 6*x^3 - 1
            sage: g = x^24 - 12*x^23 + 72*x^22 - 286*x^21 + 849*x^20 - 2022*x^19 + 4034*x^18 - 6894*x^17 + 10182*x^16 - 13048*x^15 + 14532*x^14 - 13974*x^13 + 11365*x^12 - 7578*x^11 + 4038*x^10 - 1766*x^9 + 762*x^8 - 408*x^7 + 236*x^6 - 126*x^5 + 69*x^4 - 38*x^3 + 18*x^2 - 6*x + 1
            sage: assert g.is_irreducible()
            sage: K.<a> = NumberField(g)
            sage: len(f.roots(K))
            9
            sage: f.factor()
            (8) * (x^3 + 1/4) * (x^6 + 5*x^3 - 1/2)
            sage: f.change_ring(K).factor()
            (8) * (x - 3260097/3158212*a^22 + 35861067/3158212*a^21 - 197810817/3158212*a^20 + 722970825/3158212*a^19 - 1980508347/3158212*a^18 + 4374189477/3158212*a^17 - 4059860553/1579106*a^16 + 6442403031/1579106*a^15 - 17542341771/3158212*a^14 + 20537782665/3158212*a^13 - 20658463789/3158212*a^12 + 17502836649/3158212*a^11 - 11908953451/3158212*a^10 + 6086953981/3158212*a^9 - 559822335/789553*a^8 + 194545353/789553*a^7 - 505969453/3158212*a^6 + 338959407/3158212*a^5 - 155204647/3158212*a^4 + 79628015/3158212*a^3 - 57339525/3158212*a^2 + 26692783/3158212*a - 1636338/789553) * ...
            sage: f = QQbar['x'](1)
            sage: f.factor()
            1

        Factorization also works even if the variable of the finite
        field is nefariously labeled "x"::

            sage: R.<x> = GF(3^2, 'x')[]
            sage: f = x^10 +7*x -13
            sage: G = f.factor(); G
            (x + x) * (x + 2*x + 1) * (x^4 + (x + 2)*x^3 + (2*x + 2)*x + 2) * (x^4 + 2*x*x^3 + (x + 1)*x + 2)
            sage: prod(G) == f
            True

        ::

            sage: R.<x0> = GF(9,'x')[]  # purposely calling it x to test robustness
            sage: f = x0^3 + x0 + 1
            sage: f.factor()
            (x0 + 2) * (x0 + x) * (x0 + 2*x + 1)
            sage: f = 0*x0
            sage: f.factor()
            Traceback (most recent call last):
            ...
            ArithmeticError: factorization of 0 is not defined

        ::

            sage: f = x0^0
            sage: f.factor()
            1

        Over a complicated number field::

            sage: x = polygen(QQ, 'x')
            sage: f = x^6 + 10/7*x^5 - 867/49*x^4 - 76/245*x^3 + 3148/35*x^2 - 25944/245*x + 48771/1225
            sage: K.<a> = NumberField(f)
            sage: S.<T> = K[]
            sage: ff = S(f); ff
            T^6 + 10/7*T^5 - 867/49*T^4 - 76/245*T^3 + 3148/35*T^2 - 25944/245*T + 48771/1225
            sage: F = ff.factor()
            sage: len(F)
            4
            sage: F[:2]
            [(T - a, 1), (T - 40085763200/924556084127*a^5 - 145475769880/924556084127*a^4 + 527617096480/924556084127*a^3 + 1289745809920/924556084127*a^2 - 3227142391585/924556084127*a - 401502691578/924556084127, 1)]
            sage: expand(F)
            T^6 + 10/7*T^5 - 867/49*T^4 - 76/245*T^3 + 3148/35*T^2 - 25944/245*T + 48771/1225

        ::

            sage: f = x^2 - 1/3
            sage: K.<a> = NumberField(f)
            sage: A.<T> = K[]
            sage: A(x^2 - 1).factor()
            (T - 1) * (T + 1)


        ::

            sage: A(3*x^2 - 1).factor()
            (3) * (T - a) * (T + a)

        ::

            sage: A(x^2 - 1/3).factor()
            (T - a) * (T + a)

        Test that :trac:`10279` is fixed::

            sage: R.<t> = PolynomialRing(QQ)
            sage: K.<a> = NumberField(t^4 - t^2 + 1)
            sage: pol = t^3 + (-4*a^3 + 2*a)*t^2 - 11/3*a^2*t + 2/3*a^3 - 4/3*a
            sage: pol.factor()
            (t - 2*a^3 + a) * (t - 4/3*a^3 + 2/3*a) * (t - 2/3*a^3 + 1/3*a)

        Test that this factorization really uses ``nffactor()`` internally::

            sage: pari.default("debug", 3)
            sage: F = pol.factor()
            <BLANKLINE>
            Entering nffactor:
            ...
            sage: pari.default("debug", 0)

        Test that :trac:`10369` is fixed::

            sage: x = polygen(QQ)
            sage: K.<a> = NumberField(x^6 + x^5 + x^4 + x^3 + x^2 + x + 1)
            sage: R.<t> = PolynomialRing(K)

            sage: pol = (-1/7*a^5 - 1/7*a^4 - 1/7*a^3 - 1/7*a^2 - 2/7*a - 1/7)*t^10 + (4/7*a^5 - 2/7*a^4 - 2/7*a^3 - 2/7*a^2 - 2/7*a - 6/7)*t^9 + (90/49*a^5 + 152/49*a^4 + 18/49*a^3 + 24/49*a^2 + 30/49*a + 36/49)*t^8 + (-10/49*a^5 + 10/7*a^4 + 198/49*a^3 - 102/49*a^2 - 60/49*a - 26/49)*t^7 + (40/49*a^5 + 45/49*a^4 + 60/49*a^3 + 277/49*a^2 - 204/49*a - 78/49)*t^6 + (90/49*a^5 + 110/49*a^4 + 2*a^3 + 80/49*a^2 + 46/7*a - 30/7)*t^5 + (30/7*a^5 + 260/49*a^4 + 250/49*a^3 + 232/49*a^2 + 32/7*a + 8)*t^4 + (-184/49*a^5 - 58/49*a^4 - 52/49*a^3 - 66/49*a^2 - 72/49*a - 72/49)*t^3 + (18/49*a^5 - 32/49*a^4 + 10/49*a^3 + 4/49*a^2)*t^2 + (2/49*a^4 - 4/49*a^3 + 2/49*a^2)*t
            sage: pol.factor()
            (-1/7*a^5 - 1/7*a^4 - 1/7*a^3 - 1/7*a^2 - 2/7*a - 1/7) * t * (t - a^5 - a^4 - a^3 - a^2 - a - 1)^4 * (t^5 + (-12/7*a^5 - 10/7*a^4 - 8/7*a^3 - 6/7*a^2 - 4/7*a - 2/7)*t^4 + (12/7*a^5 - 8/7*a^3 + 16/7*a^2 + 2/7*a + 20/7)*t^3 + (-20/7*a^5 - 20/7*a^3 - 20/7*a^2 + 4/7*a - 2)*t^2 + (12/7*a^5 + 12/7*a^3 + 2/7*a + 16/7)*t - 4/7*a^5 - 4/7*a^3 - 4/7*a - 2/7)

            sage: pol = (1/7*a^2 - 1/7*a)*t^10 + (4/7*a - 6/7)*t^9 + (102/49*a^5 + 99/49*a^4 + 96/49*a^3 + 93/49*a^2 + 90/49*a + 150/49)*t^8 + (-160/49*a^5 - 36/49*a^4 - 48/49*a^3 - 8/7*a^2 - 60/49*a - 60/49)*t^7 + (30/49*a^5 - 55/49*a^4 + 20/49*a^3 + 5/49*a^2)*t^6 + (6/49*a^4 - 12/49*a^3 + 6/49*a^2)*t^5
            sage: pol.factor()
            (1/7*a^2 - 1/7*a) * t^5 * (t^5 + (-40/7*a^5 - 38/7*a^4 - 36/7*a^3 - 34/7*a^2 - 32/7*a - 30/7)*t^4 + (60/7*a^5 - 30/7*a^4 - 18/7*a^3 - 9/7*a^2 - 3/7*a)*t^3 + (60/7*a^4 - 40/7*a^3 - 16/7*a^2 - 4/7*a)*t^2 + (30/7*a^3 - 25/7*a^2 - 5/7*a)*t + 6/7*a^2 - 6/7*a)

            sage: pol = x^10 + (4/7*a - 6/7)*x^9 + (9/49*a^2 - 3/7*a + 15/49)*x^8 + (8/343*a^3 - 32/343*a^2 + 40/343*a - 20/343)*x^7 + (5/2401*a^4 - 20/2401*a^3 + 40/2401*a^2 - 5/343*a + 15/2401)*x^6 + (-6/16807*a^4 + 12/16807*a^3 - 18/16807*a^2 + 12/16807*a - 6/16807)*x^5
            sage: pol.factor()
            x^5 * (x^5 + (4/7*a - 6/7)*x^4 + (9/49*a^2 - 3/7*a + 15/49)*x^3 + (8/343*a^3 - 32/343*a^2 + 40/343*a - 20/343)*x^2 + (5/2401*a^4 - 20/2401*a^3 + 40/2401*a^2 - 5/343*a + 15/2401)*x - 6/16807*a^4 + 12/16807*a^3 - 18/16807*a^2 + 12/16807*a - 6/16807)

        Factoring over a number field over which we cannot factor the
        discriminant by trial division::

            sage: x = polygen(QQ)
            sage: K.<a> = NumberField(x^16 - x - 6)
            sage: R.<x> = PolynomialRing(K)
            sage: f = (x+a)^50 - (a-1)^50
            sage: len(factor(f))
            6
            sage: pari(K.discriminant()).factor(limit=10^6)
            [-1, 1; 3, 15; 23, 1; 887, 1; 12583, 1; 2354691439917211, 1]
            sage: factor(K.discriminant())
            -1 * 3^15 * 23 * 887 * 12583 * 6335047 * 371692813

        Factoring over a number field over which we cannot factor the
        discriminant and over which `nffactor()` fails::

            sage: p = next_prime(10^50); q = next_prime(10^51); n = p*q;
            sage: K.<a> = QuadraticField(p*q)
            sage: R.<x> = PolynomialRing(K)
            sage: K.pari_polynomial('a').nffactor("x^2+1")
            Mat([x^2 + 1, 1])
            sage: factor(x^2 + 1)
            x^2 + 1
            sage: factor( (x - a) * (x + 2*a) )
            (x - a) * (x + 2*a)

        A test where nffactor used to fail without a nf structure::

            sage: x = polygen(QQ)
            sage: K = NumberField([x^2-1099511627777, x^3-3],'a')
            sage: x = polygen(K)
            sage: f = x^3 - 3
            sage: factor(f)
            (x - a1) * (x^2 + a1*x + a1^2)

        We check that :trac:`7554` is fixed::

            sage: L.<q> = LaurentPolynomialRing(QQ)
            sage: F = L.fraction_field()
            sage: R.<x> = PolynomialRing(F)
            sage: factor(x)
            x
            sage: factor(x^2 - q^2)
            (-1) * (-x + q) * (x + q)
            sage: factor(x^2 - q^-2)
            (1/q^2) * (q*x - 1) * (q*x + 1)

            sage: P.<a,b,c> = PolynomialRing(ZZ)
            sage: R.<x> = PolynomialRing(FractionField(P))
            sage: p = (x - a)*(b*x + c)*(a*b*x + a*c) / (a + 2)
            sage: factor(p)
            (a/(a + 2)) * (x - a) * (b*x + c)^2
        """
        # PERFORMANCE NOTE:
        #     In many tests with SMALL degree PARI is substantially
        #     better than NTL.  (And magma is better yet.)  And the
        #     timing difference has nothing to do with moving Python
        #     data to NTL and back.
        #     For large degree ( > 1500) in the one test I tried, NTL was
        #     *much* better than MAGMA, and far better than PARI.  So probably
        #     NTL's implementation is asymptotically better.  I could use
        #     PARI for smaller degree over other rings besides Z, and use
        #     NTL in general.
        # A remark from Bill Hart (2007-09-25) about the above observation:
        ## NTL uses the Berlekamp-Zassenhaus method with van Hoeij's improvements.
        ## But so does Magma since about Jul 2001.
        ##
        ## But here's the kicker. PARI also uses this algorithm. Even Maple uses
        ## it!
        ##
        ## NTL's LLL algorithms are extremely well developed (van Hoeij uses
        ## LLL). There is also a possible speed difference in whether one uses
        ## quadratic convergence or not in the Hensel lift. But the right choice
        ## is not always what one thinks.
        ##
        ## But more than likely NTL is just better for large problems because
        ## Victor Shoup was very careful with the choice of strategies and
        ## parameters he used. Paul Zimmerman supplied him with a pile of
        ## polynomials to factor for comparison purposes and these seem to have
        ## been used to tune the algorithm for a wide range of inputs, including
        ## cases that van Hoeij's algorithm doesn't usually like.
        ##
        ## If you have a bound on the coefficients of the factors, one can surely
        ## do better than a generic implementation, but probably not much better
        ## if there are many factors.
        ##

        ## HUGE TODO, refactor the code below here such that this method will
        ## have as only the following code
        ##
        ## R = self.parent().base_ring()
        ## return R._factor_univariate_polynomial(self)
        ##
        ## in this way we can move the specific logic of factoring to the
        ## self.parent().base_ring() and get rid of all the ugly
        ## is_SomeType(R) checks and get way nicer structured code
        ## 200 lines of spagetti code is just way to much!

        if self.degree() < 0:
            raise ArithmeticError("factorization of {!r} is not defined".format(self))
        if self.degree() == 0:
            return Factorization([], unit=self[0])

        # Use multivariate implementations for polynomials over polynomial rings
        variables = self._parent.variable_names_recursive()
        if len(variables) > 1:
            base = self._parent._mpoly_base_ring()
            ring = PolynomialRing(base, variables)
            if ring._has_singular:
                try:
                    d = self._mpoly_dict_recursive()
                    F = ring(d).factor(**kwargs)
                    return Factorization([(self._parent(f),m) for (f,m) in F], unit = F.unit())
                except NotImplementedError:
                    pass

        R = self.parent().base_ring()
        if hasattr(R, '_factor_univariate_polynomial'):
            return R._factor_univariate_polynomial(self, **kwargs)

        G = None
        ch = R.characteristic()
        if not (ch == 0 or is_prime(ch)):
            raise NotImplementedError("factorization of polynomials over rings with composite characteristic is not implemented")

        from sage.rings.number_field.number_field_base import is_NumberField
        from sage.rings.number_field.number_field_rel import is_RelativeNumberField
        from sage.rings.number_field.all import NumberField
        from sage.rings.finite_rings.finite_field_constructor import is_FiniteField
        from sage.rings.finite_rings.integer_mod_ring import is_IntegerModRing
        from sage.rings.integer_ring import is_IntegerRing

        n = None

        if is_IntegerModRing(R) or is_IntegerRing(R):
            try:
                G = list(self._pari_with_name().factor())
            except PariError:
                raise NotImplementedError

        elif is_RelativeNumberField(R):

            M = R.absolute_field('a')
            from_M, to_M = M.structure()
            g = M['x']([to_M(x) for x in self.list()])
            F = g.factor()
            S = self.parent()
            v = [(S([from_M(x) for x in f.list()]), e) for f, e in F]
            return Factorization(v, from_M(F.unit()))

        elif is_FiniteField(R):
            v = [x.__pari__("a") for x in self.list()]
            f = pari(v).Polrev()
            G = list(f.factor())

        elif is_NumberField(R):
            if R.degree() == 1:
                factors = self.change_ring(QQ).factor()
                return Factorization([(self._parent(p), e) for p, e in factors], R(factors.unit()))

            # Convert the polynomial we want to factor to PARI
            f = self._pari_with_name()
            try:
                # Try to compute the PARI nf structure with important=False.
                # This will raise RuntimeError if the computation is too
                # difficult.
                Rpari = R.pari_nf(important=False)
            except RuntimeError:
                # Cannot easily compute the nf structure, use the defining
                # polynomial instead.
                Rpari = R.pari_polynomial("y")
            G = list(Rpari.nffactor(f))
            # PARI's nffactor() ignores the unit, _factor_pari_helper()
            # adds back the unit of the factorization.
            return self._factor_pari_helper(G)

        if G is None:
            # See if we can do this as a singular polynomial as a fallback
            # This was copied from the general multivariate implementation
            try:
                if R.is_finite():
                    if R.characteristic() > 1<<29:
                        raise NotImplementedError("Factorization of multivariate polynomials over prime fields with characteristic > 2^29 is not implemented.")

                P = self.parent()
                P._singular_().set_ring()
                S = self._singular_().factorize()
                factors = S[1]
                exponents = S[2]
                v = sorted([( P(factors[i+1]),
                              sage.rings.integer.Integer(exponents[i+1]))
                            for i in range(len(factors))])
                unit = P.one()
                for i in range(len(v)):
                    if v[i][0].is_unit():
                        unit = unit * v[i][0]
                        del v[i]
                        break
                F = Factorization(v, unit=unit)
                F.sort()
                return F
            except (TypeError, AttributeError):
                raise NotImplementedError

        return self._factor_pari_helper(G, n)

    def _factor_pari_helper(self, G, n=None, unit=None):
        """
        Fix up and normalize a factorization that came from PARI.

        TESTS::

            sage: R.<x>=PolynomialRing(ZZ)
            sage: f = (2*x + 1) * (3*x^2 - 5)^2
            sage: f._factor_pari_helper(pari(f).factor())
            (2*x + 1) * (3*x^2 - 5)^2
            sage: f._factor_pari_helper(pari(f).factor(), unit=11)
            11 * (2*x + 1) * (3*x^2 - 5)^2
            sage: (8*f)._factor_pari_helper(pari(f).factor())
            8 * (2*x + 1) * (3*x^2 - 5)^2
            sage: (8*f)._factor_pari_helper(pari(f).factor(), unit=11)
            88 * (2*x + 1) * (3*x^2 - 5)^2
            sage: QQ['x'](f)._factor_pari_helper(pari(f).factor())
            (18) * (x + 1/2) * (x^2 - 5/3)^2
            sage: QQ['x'](f)._factor_pari_helper(pari(f).factor(), unit=11)
            (198) * (x + 1/2) * (x^2 - 5/3)^2

            sage: f = prod((k^2*x^k + k)^(k-1) for k in primes(10))
            sage: F = f._factor_pari_helper(pari(f).factor()); F
            1323551250 * (2*x^2 + 1) * (3*x^3 + 1)^2 * (5*x^5 + 1)^4 * (7*x^7 + 1)^6
            sage: F.prod() == f
            True
            sage: QQ['x'](f)._factor_pari_helper(pari(f).factor())
            (1751787911376562500) * (x^2 + 1/2) * (x^3 + 1/3)^2 * (x^5 + 1/5)^4 * (x^7 + 1/7)^6

            sage: g = GF(19)['x'](f)
            sage: G = g._factor_pari_helper(pari(g).factor()); G
            (4) * (x + 3) * (x + 16)^5 * (x + 11)^6 * (x^2 + 7*x + 9)^4 * (x^2 + 15*x + 9)^4 * (x^3 + 13)^2 * (x^6 + 8*x^5 + 7*x^4 + 18*x^3 + 11*x^2 + 12*x + 1)^6
            sage: G.prod() == g
            True
        """
        pols = G[0]
        exps = G[1]
        R = self.parent()
        F = [(R(f), int(e)) for f, e in zip(pols, exps)]

        if unit is None:
            unit = self.leading_coefficient()
        else:
            unit *= self.leading_coefficient()

        if R.base_ring().is_field():
            # When the base ring is a field we normalize
            # the irreducible factors so they have leading
            # coefficient 1.
            for i, (f, e) in enumerate(F):
                if not f.is_monic():
                    F[i] = (f.monic(), e)

        else:
            # Otherwise we have to adjust for
            # the content ignored by PARI.
            content_fix = R.base_ring().one()
            for f, e in F:
                if not f.is_monic():
                    content_fix *= f.leading_coefficient()**e
            unit //= content_fix
            if not unit.is_unit():
                F.append((R(unit), ZZ(1)))
                unit = R.base_ring().one()

        if not n is None:
            pari.set_real_precision(n)  # restore precision
        return Factorization(F, unit)

    def splitting_field(self, names, map=False, **kwds):
        """
        Compute the absolute splitting field of a given polynomial.

        INPUT:

        - ``names`` -- a variable name for the splitting field.

        - ``map`` -- (default: ``False``) also return an embedding of
          ``self`` into the resulting field.

        - ``kwds`` -- additional keywords depending on the type.
          Currently, only number fields are implemented. See
          :func:`sage.rings.number_field.splitting_field.splitting_field`
          for the documentation of these keywords.

        OUTPUT:

        If ``map`` is ``False``, the splitting field as an absolute field.
        If ``map`` is ``True``, a tuple ``(K, phi)`` where ``phi`` is an
        embedding of the base field of ``self`` in ``K``.

        EXAMPLES::

            sage: R.<x> = PolynomialRing(ZZ)
            sage: K.<a> = (x^3 + 2).splitting_field(); K
            Number Field in a with defining polynomial x^6 + 3*x^5 + 6*x^4 + 11*x^3 + 12*x^2 - 3*x + 1
            sage: K.<a> = (x^3 - 3*x + 1).splitting_field(); K
            Number Field in a with defining polynomial x^3 - 3*x + 1

        Relative situation::

            sage: R.<x> = PolynomialRing(QQ)
            sage: K.<a> = NumberField(x^3 + 2)
            sage: S.<t> = PolynomialRing(K)
            sage: L.<b> = (t^2 - a).splitting_field()
            sage: L
            Number Field in b with defining polynomial t^6 + 2

        With ``map=True``, we also get the embedding of the base field
        into the splitting field::

            sage: L.<b>, phi = (t^2 - a).splitting_field(map=True)
            sage: phi
            Ring morphism:
              From: Number Field in a with defining polynomial x^3 + 2
              To:   Number Field in b with defining polynomial t^6 + 2
              Defn: a |--> b^2

        An example over a finite field::

            sage: P.<x> = PolynomialRing(GF(7))
            sage: t = x^2 + 1
            sage: t.splitting_field('b')
            Finite Field in b of size 7^2

            sage: P.<x> = PolynomialRing(GF(7^3, 'a'))
            sage: t = x^2 + 1
            sage: t.splitting_field('b', map=True)
            (Finite Field in b of size 7^6,
             Ring morphism:
               From: Finite Field in a of size 7^3
               To:   Finite Field in b of size 7^6
               Defn: a |--> 2*b^4 + 6*b^3 + 2*b^2 + 3*b + 2)

        If the extension is trivial and the generators have the same
        name, the map will be the identity::

            sage: t = 24*x^13 + 2*x^12 + 14
            sage: t.splitting_field('a', map=True)
            (Finite Field in a of size 7^3,
             Identity endomorphism of Finite Field in a of size 7^3)

            sage: t = x^56 - 14*x^3
            sage: t.splitting_field('b', map=True)
            (Finite Field in b of size 7^3,
             Ring morphism:
             From: Finite Field in a of size 7^3
               To:   Finite Field in b of size 7^3
               Defn: a |--> b)

        .. SEEALSO::

            :func:`sage.rings.number_field.splitting_field.splitting_field` for more examples over number fields

        TESTS::

            sage: K.<a,b> = x.splitting_field()
            Traceback (most recent call last):
            ...
            IndexError: the number of names must equal the number of generators
            sage: polygen(RR).splitting_field('x')
            Traceback (most recent call last):
            ...
            NotImplementedError: splitting_field() is only implemented over number fields and finite fields

            sage: P.<x> = PolynomialRing(GF(11^5, 'a'))
            sage: t = x^2 + 1
            sage: t.splitting_field('b')
            Finite Field in b of size 11^10
            sage: t = 24*x^13 + 2*x^12 + 14
            sage: t.splitting_field('b')
            Finite Field in b of size 11^30
            sage: t = x^56 - 14*x^3
            sage: t.splitting_field('b')
            Finite Field in b of size 11^130

            sage: P.<x> = PolynomialRing(GF(19^6, 'a'))
            sage: t = -x^6 + x^2 + 1
            sage: t.splitting_field('b')
            Finite Field in b of size 19^6
            sage: t = 24*x^13 + 2*x^12 + 14
            sage: t.splitting_field('b')
            Finite Field in b of size 19^18
            sage: t = x^56 - 14*x^3
            sage: t.splitting_field('b')
            Finite Field in b of size 19^156

            sage: P.<x> = PolynomialRing(GF(83^6, 'a'))
            sage: t = 2*x^14 - 5 + 6*x
            sage: t.splitting_field('b')
            Finite Field in b of size 83^84
            sage: t = 24*x^13 + 2*x^12 + 14
            sage: t.splitting_field('b')
            Finite Field in b of size 83^78
            sage: t = x^56 - 14*x^3
            sage: t.splitting_field('b')
            Finite Field in b of size 83^12

            sage: P.<x> = PolynomialRing(GF(401^13, 'a'))
            sage: t = 2*x^14 - 5 + 6*x
            sage: t.splitting_field('b')
            Finite Field in b of size 401^104
            sage: t = 24*x^13 + 2*x^12 + 14
            sage: t.splitting_field('b')
            Finite Field in b of size 401^156
            sage: t = x^56 - 14*x^3
            sage: t.splitting_field('b')
            Finite Field in b of size 401^52

        """
        name = normalize_names(1, names)[0]

        from sage.rings.number_field.number_field_base import is_NumberField
        from sage.rings.finite_rings.finite_field_base import is_FiniteField

        f = self.monic()            # Given polynomial, made monic
        F = f.parent().base_ring()  # Base field
        if not F.is_field():
            F = F.fraction_field()
            f = self.change_ring(F)

        if is_NumberField(F):
            from sage.rings.number_field.splitting_field import splitting_field
            return splitting_field(f, name, map, **kwds)
        elif is_FiniteField(F):
            degree = lcm([f.degree() for f, _ in self.factor()])
            return F.extension(degree, name, map=map, **kwds)

        raise NotImplementedError("splitting_field() is only implemented over number fields and finite fields")

    def pseudo_quo_rem(self,other):
        """
        Compute the pseudo-division of two polynomials.

        INPUT:

        - ``other`` -- a nonzero polynomial

        OUTPUT:

        `Q` and `R` such that `l^{m-n+1} \mathrm{self} = Q \cdot\mathrm{other} + R`
        where `m` is the degree of this polynomial, `n` is the degree of
        ``other``, `l` is the leading coefficient of ``other``. The result is
        such that `\deg(R) < \deg(\mathrm{other})`.

        ALGORITHM:

        Algorithm 3.1.2 in [Coh1993]_.

        EXAMPLES::

            sage: R.<x> = PolynomialRing(ZZ, sparse=True)
            sage: p = x^4 + 6*x^3 + x^2 - x + 2
            sage: q = 2*x^2 - 3*x - 1
            sage: (quo,rem)=p.pseudo_quo_rem(q); quo,rem
            (4*x^2 + 30*x + 51, 175*x + 67)
            sage: 2^(4-2+1)*p == quo*q + rem
            True

            sage: S.<T> = R[]
            sage: p = (-3*x^2 - x)*T^3 - 3*x*T^2 + (x^2 - x)*T + 2*x^2 + 3*x - 2
            sage: q = (-x^2 - 4*x - 5)*T^2 + (6*x^2 + x + 1)*T + 2*x^2 - x
            sage: quo,rem=p.pseudo_quo_rem(q); quo,rem
            ((3*x^4 + 13*x^3 + 19*x^2 + 5*x)*T + 18*x^4 + 12*x^3 + 16*x^2 + 16*x,
             (-113*x^6 - 106*x^5 - 133*x^4 - 101*x^3 - 42*x^2 - 41*x)*T - 34*x^6 + 13*x^5 + 54*x^4 + 126*x^3 + 134*x^2 - 5*x - 50)
            sage: (-x^2 - 4*x - 5)^(3-2+1) * p == quo*q + rem
            True
        """
        if other.is_zero():
            raise ZeroDivisionError("Pseudo-division by zero is not possible")

        # if other is a constant, then R = 0 and Q = self * other^(deg(self))
        if other in self.parent().base_ring():
            return (self * other**(self.degree()), self._parent.zero())

        R = self
        B = other
        Q = self._parent.zero()
        e = self.degree() - other.degree() + 1
        d = B.leading_coefficient()

        while not R.degree() < B.degree():
            c = R.leading_coefficient()
            diffdeg = R.degree() - B.degree()
            Q = d*Q + self.parent()(c).shift(diffdeg)
            R = d*R - c*B.shift(diffdeg)
            e -= 1

        q = d**e
        return (q*Q,q*R)

    @coerce_binop
    def gcd(self, other):
        """
        Return a greatest common divisor of this polynomial and ``other``.

        INPUT:

        - ``other`` -- a polynomial in the same ring as this polynomial

        OUTPUT:

        A greatest common divisor as a polynomial in the same ring as
        this polynomial. If the base ring is a field, the return value
        is a monic polynomial.

        .. NOTE::

            The actual algorithm for computing greatest common divisors depends
            on the base ring underlying the polynomial ring. If the base ring
            defines a method ``_gcd_univariate_polynomial``, then this method
            will be called (see examples below).

        EXAMPLES::

            sage: R.<x> = QQ[]
            sage: (2*x^2).gcd(2*x)
            x
            sage: R.zero().gcd(0)
            0
            sage: (2*x).gcd(0)
            x

        One can easily add gcd functionality to new rings by providing a method
        ``_gcd_univariate_polynomial``::

            sage: O = ZZ[-sqrt(5)]
            sage: R.<x> = O[]
            sage: a = O.1
            sage: p = x + a
            sage: q = x^2 - 5
            sage: p.gcd(q)
            Traceback (most recent call last):
            ...
            NotImplementedError: Order in Number Field in a with defining polynomial x^2 - 5 does not provide a gcd implementation for univariate polynomials
            sage: S.<x> = O.number_field()[]
            sage: O._gcd_univariate_polynomial = lambda f,g : R(S(f).gcd(S(g)))
            sage: p.gcd(q)
            x + a
            sage: del O._gcd_univariate_polynomial

        Use multivariate implementation for polynomials over polynomials rings::

            sage: R.<x> = ZZ[]
            sage: S.<y> = R[]
            sage: T.<z> = S[]
            sage: r = 2*x*y + z
            sage: p = r * (3*x*y*z - 1)
            sage: q = r * (x + y + z - 2)
            sage: p.gcd(q)
            z + 2*x*y

            sage: R.<x> = QQ[]
            sage: S.<y> = R[]
            sage: r = 2*x*y + 1
            sage: p = r * (x - 1/2 * y)
            sage: q = r * (x*y^2 - x + 1/3)
            sage: p.gcd(q)
            2*x*y + 1
        """
        variables = self._parent.variable_names_recursive()
        if len(variables) > 1:
            base = self._parent._mpoly_base_ring()
            ring = PolynomialRing(base, variables)
            if ring._has_singular:
                try:
                    d1 = self._mpoly_dict_recursive()
                    d2 = other._mpoly_dict_recursive()
                    return self._parent(ring(d1).gcd(ring(d2)))
                except NotImplementedError:
                    pass

        if hasattr(self.base_ring(), '_gcd_univariate_polynomial'):
            return self.base_ring()._gcd_univariate_polynomial(self, other)
        else:
            raise NotImplementedError("%s does not provide a gcd implementation for univariate polynomials"%self.base_ring())

    @coerce_binop
    def lcm(self, other):
        """
        Let f and g be two polynomials. Then this function returns the
        monic least common multiple of f and g.
        """
        f = self*other
        g = self.gcd(other)
        q = f//g
        return ~(q.leading_coefficient())*q

    def _lcm(self, other):
        """
        Let f and g be two polynomials. Then this function returns the
        monic least common multiple of f and g.
        """
        f = self*other
        g = self.gcd(other)
        q = f//g
        return ~(q.leading_coefficient())*q  # make monic  (~ is inverse in python)

    def is_primitive(self, n=None, n_prime_divs=None):
        """
        Returns ``True`` if the polynomial is primitive.  The semantics of
        "primitive" depend on the polynomial coefficients.

        - (field theory) A polynomial of degree `m` over a finite field
          `\GF{q}` is primitive if it is irreducible and its root in
          `\GF{q^m}` generates the multiplicative group `\GF{q^m}^*`.

        - (ring theory) A polynomial over a ring is primitive if its
          coefficients generate the unit ideal.

        Calling `is_primitive` on a polynomial over an infinite field will
        raise an error.

        The additional inputs to this function are to speed up computation for
        field semantics (see note).

        INPUT:

          - ``n`` (default: ``None``) - if provided, should equal
            `q-1` where ``self.parent()`` is the field with `q`
            elements;  otherwise it will be computed.

          - ``n_prime_divs`` (default: ``None``) - if provided, should
            be a list of the prime divisors of ``n``; otherwise it
            will be computed.

        .. NOTE::

          Computation of the prime divisors of ``n`` can dominate the running
          time of this method, so performing this computation externally
          (e.g. ``pdivs=n.prime_divisors()``) is a good idea for repeated calls
          to is_primitive for polynomials of the same degree.

          Results may be incorrect if the wrong ``n`` and/or factorization are
          provided.

        EXAMPLES::

          Field semantics examples.

          ::

            sage: R.<x> = GF(2)['x']
            sage: f = x^4+x^3+x^2+x+1
            sage: f.is_irreducible(), f.is_primitive()
            (True, False)
            sage: f = x^3+x+1
            sage: f.is_irreducible(), f.is_primitive()
            (True, True)
            sage: R.<x> = GF(3)[]
            sage: f = x^3-x+1
            sage: f.is_irreducible(), f.is_primitive()
            (True, True)
            sage: f = x^2+1
            sage: f.is_irreducible(), f.is_primitive()
            (True, False)
            sage: R.<x> = GF(5)[]
            sage: f = x^2+x+1
            sage: f.is_primitive()
            False
            sage: f = x^2-x+2
            sage: f.is_primitive()
            True
            sage: x=polygen(QQ); f=x^2+1
            sage: f.is_primitive()
            Traceback (most recent call last):
            ...
            NotImplementedError: is_primitive() not defined for polynomials over infinite fields.

          Ring semantics examples.

          ::

            sage: x=polygen(ZZ)
            sage: f = 5*x^2+2
            sage: f.is_primitive()
            True
            sage: f = 5*x^2+5
            sage: f.is_primitive()
            False

            sage: K=NumberField(x^2+5,'a')
            sage: R=K.ring_of_integers()
            sage: a=R.gen(1)
            sage: a^2
            -5
            sage: f=a*x+2
            sage: f.is_primitive()
            True
            sage: f=(1+a)*x+2
            sage: f.is_primitive()
            False

            sage: x=polygen(Integers(10));
            sage: f=5*x^2+2
            sage: #f.is_primitive()  #BUG:: elsewhere in Sage, should return True
            sage: f=4*x^2+2
            sage: #f.is_primitive()  #BUG:: elsewhere in Sage, should return False

        TESTS::

            sage: R.<x> = GF(2)['x']
            sage: f = x^4+x^3+x^2+x+1
            sage: f.is_primitive(15)
            False
            sage: f.is_primitive(15, [3,5])
            False
            sage: f.is_primitive(n_prime_divs=[3,5])
            False
            sage: f = x^3+x+1
            sage: f.is_primitive(7, [7])
            True
            sage: R.<x> = GF(3)[]
            sage: f = x^3-x+1
            sage: f.is_primitive(26, [2,13])
            True
            sage: f = x^2+1
            sage: f.is_primitive(8, [2])
            False
            sage: R.<x> = GF(5)[]
            sage: f = x^2+x+1
            sage: f.is_primitive(24, [2,3])
            False
            sage: f = x^2-x+2
            sage: f.is_primitive(24, [2,3])
            True
            sage: x=polygen(Integers(103)); f=x^2+1
            sage: f.is_primitive()
            False
        """
        R = self.base_ring()
        if R.is_field():
            if not R.is_finite():
                raise NotImplementedError("is_primitive() not defined for polynomials over infinite fields.")

            if not self.is_irreducible():
                return False
            if n is None:
                q = self.base_ring().order()
                n = q ** self.degree() - 1
            y = self.parent().quo(self).gen()
            from sage.groups.generic import order_from_multiple
            return n == order_from_multiple(y, n, n_prime_divs, operation="*")
        else:
            return R.ideal(self.coefficients())==R.ideal(1)

    def is_constant(self):
        """
        Return True if this is a constant polynomial.

        OUTPUT:


        -  ``bool`` - True if and only if this polynomial is
           constant


        EXAMPLES::

            sage: R.<x> = ZZ[]
            sage: x.is_constant()
            False
            sage: R(2).is_constant()
            True
            sage: R(0).is_constant()
            True
        """
        return self.degree() <= 0

    def is_monomial(self):
        """
        Returns True if self is a monomial, i.e., a power of the generator.

        EXAMPLES::

            sage: R.<x> = QQ[]
            sage: x.is_monomial()
            True
            sage: (x+1).is_monomial()
            False
            sage: (x^2).is_monomial()
            True
            sage: R(1).is_monomial()
            True

        The coefficient must be 1::

            sage: (2*x^5).is_monomial()
            False

        To allow a non-1 leading coefficient, use is_term()::

            sage: (2*x^5).is_term()
            True

        .. warning::

           The definition of is_monomial in Sage up to 4.7.1 was the
           same as is_term, i.e., it allowed a coefficient not equal
           to 1.
        """
        return len(self.exponents()) == 1 and self.leading_coefficient() == 1

    def is_term(self):
        """
        Return True if self is an element of the base ring times a
        power of the generator.

        EXAMPLES::

            sage: R.<x> = QQ[]
            sage: x.is_term()
            True
            sage: R(1).is_term()
            True
            sage: (3*x^5).is_term()
            True
            sage: (1+3*x^5).is_term()
            False

        To require that the coefficient is 1, use is_monomial() instead::

            sage: (3*x^5).is_monomial()
            False
        """
        return len(self.exponents()) == 1

    def root_field(self, names, check_irreducible=True):
        """
        Return the field generated by the roots of the irreducible
        polynomial self. The output is either a number field, relative
        number field, a quotient of a polynomial ring over a field, or the
        fraction field of the base ring.

        EXAMPLES::

            sage: R.<x> = QQ['x']
            sage: f = x^3 + x + 17
            sage: f.root_field('a')
            Number Field in a with defining polynomial x^3 + x + 17

        ::

            sage: R.<x> = QQ['x']
            sage: f = x - 3
            sage: f.root_field('b')
            Rational Field

        ::

            sage: R.<x> = ZZ['x']
            sage: f = x^3 + x + 17
            sage: f.root_field('b')
            Number Field in b with defining polynomial x^3 + x + 17

        ::

            sage: y = QQ['x'].0
            sage: L.<a> = NumberField(y^3-2)
            sage: R.<x> = L['x']
            sage: f = x^3 + x + 17
            sage: f.root_field('c')
            Number Field in c with defining polynomial x^3 + x + 17 over its base field

        ::

            sage: R.<x> = PolynomialRing(GF(9,'a'))
            sage: f = x^3 + x^2 + 8
            sage: K.<alpha> = f.root_field(); K
            Univariate Quotient Polynomial Ring in alpha over Finite Field in a of size 3^2 with modulus x^3 + x^2 + 2
            sage: alpha^2 + 1
            alpha^2 + 1
            sage: alpha^3 + alpha^2
            1

        ::

            sage: R.<x> = QQ[]
            sage: f = x^2
            sage: K.<alpha> = f.root_field()
            Traceback (most recent call last):
            ...
            ValueError: polynomial must be irreducible

        TESTS::

            sage: (PolynomialRing(Integers(31),name='x').0+5).root_field('a')
            Ring of integers modulo 31
        """
        from sage.rings.number_field.number_field import is_NumberField, NumberField

        R = self.base_ring()
        if not R.is_integral_domain():
            raise ValueError("the base ring must be a domain")

        if check_irreducible and not self.is_irreducible():
            raise ValueError("polynomial must be irreducible")

        if self.degree() <= 1:
            return R.fraction_field()

        if sage.rings.integer_ring.is_IntegerRing(R):
            return NumberField(self, names)

        if sage.rings.rational_field.is_RationalField(R) or is_NumberField(R):
            return NumberField(self, names)

        return R.fraction_field()[self.parent().variable_name()].quotient(self, names)

    def sylvester_matrix(self, right, variable = None):
        """
        Returns the Sylvester matrix of self and right.

        Note that the Sylvester matrix is not defined if one of the polynomials
        is zero.

        INPUT:

        - right: a polynomial in the same ring as self.
        - variable: optional, included for compatibility with the multivariate
          case only. The variable of the polynomials.

        EXAMPLES::

            sage: R.<x> = PolynomialRing(ZZ)
            sage: f = (6*x + 47)*(7*x^2 - 2*x + 38)
            sage: g = (6*x + 47)*(3*x^3 + 2*x + 1)
            sage: M = f.sylvester_matrix(g)
            sage: M
            [  42  317  134 1786    0    0    0]
            [   0   42  317  134 1786    0    0]
            [   0    0   42  317  134 1786    0]
            [   0    0    0   42  317  134 1786]
            [  18  141   12  100   47    0    0]
            [   0   18  141   12  100   47    0]
            [   0    0   18  141   12  100   47]

        If the polynomials share a non-constant common factor then the
        determinant of the Sylvester matrix will be zero::

            sage: M.determinant()
            0

        If self and right are polynomials of positive degree, the determinant
        of the Sylvester matrix is the resultant of the polynomials.::

            sage: h1 = R.random_element()
            sage: h2 = R.random_element()
            sage: M1 = h1.sylvester_matrix(h2)
            sage: M1.determinant() == h1.resultant(h2)
            True

        The rank of the Sylvester matrix is related to the degree of the
        gcd of self and right::

            sage: f.gcd(g).degree() == f.degree() + g.degree() - M.rank()
            True
            sage: h1.gcd(h2).degree() == h1.degree() + h2.degree() - M1.rank()
            True

        TESTS:

        The variable is optional, but must be the same in both rings::

            sage: K.<x> = QQ['x']
            sage: f = x+1
            sage: g = QQ['y']([1, 0, 1])
            sage: f.sylvester_matrix(f, x)
            [1 1]
            [1 1]
            sage: f.sylvester_matrix(g, x)
            Traceback (most recent call last):
            ...
            TypeError: no common canonical parent for objects with parents: 'Univariate Polynomial Ring in x over Rational Field' and 'Univariate Polynomial Ring in y over Rational Field'

        Polynomials must be defined over compatible base rings::

            sage: f = QQ['x']([1, 0, 1])
            sage: g = ZZ['x']([1, 0, 1])
            sage: h = GF(25, 'a')['x']([1, 0, 1])
            sage: f.sylvester_matrix(g)
            [1 0 1 0]
            [0 1 0 1]
            [1 0 1 0]
            [0 1 0 1]
            sage: g.sylvester_matrix(h)
            [1 0 1 0]
            [0 1 0 1]
            [1 0 1 0]
            [0 1 0 1]
            sage: f.sylvester_matrix(h)
            Traceback (most recent call last):
            ...
            TypeError: no common canonical parent for objects with parents: 'Univariate Polynomial Ring in x over Rational Field' and 'Univariate Polynomial Ring in x over Finite Field in a of size 5^2'

        We can compute the sylvester matrix of a univariate and multivariate
        polynomial::

            sage: K.<x,y> = QQ['x,y']
            sage: g = K.random_element()
            sage: f.sylvester_matrix(g) == K(f).sylvester_matrix(g,x)
            True

        Corner cases::

            sage: K.<x>=QQ[]
            sage: f = x^2+1
            sage: g = K(0)
            sage: f.sylvester_matrix(g)
            Traceback (most recent call last):
            ...
            ValueError: The Sylvester matrix is not defined for zero polynomials
            sage: g.sylvester_matrix(f)
            Traceback (most recent call last):
            ...
            ValueError: The Sylvester matrix is not defined for zero polynomials
            sage: g.sylvester_matrix(g)
            Traceback (most recent call last):
            ...
            ValueError: The Sylvester matrix is not defined for zero polynomials
            sage: K(3).sylvester_matrix(x^2)
            [3 0]
            [0 3]
            sage: K(3).sylvester_matrix(K(4))
            []
        """

        # This code is almost exactly the same as that of
        # sylvester_matrix() in multi_polynomial.pyx.

        if self.parent() != right.parent():
            a, b = coercion_model.canonical_coercion(self,right)
            variable = a.parent()(self.variables()[0])
            #We add the variable to cover the case that right is a multivariate
            #polynomial
            return a.sylvester_matrix(b, variable)

        if variable:
            if variable.parent() != self.parent():
                variable = self.parent()(variable)

        from sage.matrix.constructor import matrix

        # The dimension of the sage matrix is self.degree() + right.degree()

        if self.is_zero() or right.is_zero():
            raise ValueError("The Sylvester matrix is not defined for zero polynomials")

        m = self.degree()
        n = right.degree()

        M = matrix(self.base_ring(), n + m, n + m)

        r = 0
        offset = 0
        for _ in range(n):
            for c in range(m, -1, -1):
                M[r, m - c + offset] = self[c]
            offset += 1
            r += 1

        offset = 0
        for _ in range(m):
            for c in range(n, -1, -1):
                M[r, n - c + offset] = right[c]
            offset += 1
            r += 1

        return M

    cpdef constant_coefficient(self):
        """
        Return the constant coefficient of this polynomial.

        OUTPUT: element of base ring

        EXAMPLES::

            sage: R.<x> = QQ[]
            sage: f = -2*x^3 + 2*x - 1/3
            sage: f.constant_coefficient()
            -1/3
        """
        return self[0]

    cpdef Polynomial _new_constant_poly(self, a, Parent P):
        """
        Create a new constant polynomial from a in P, which MUST be an
        element of the base ring of P (this is not checked).

        EXAMPLES::

            sage: R.<w> = PolynomialRing(GF(9,'a'), sparse=True)
            sage: a = w._new_constant_poly(0, R); a
            0
            sage: a.coefficients()
            []
        """
        if a:
            return self.__class__(P,[a], check=False) #P._element_constructor(a, check=False)
        return self.__class__(P,[], check=False)

    def is_monic(self):
        """
        Returns True if this polynomial is monic. The zero polynomial is by
        definition not monic.

        EXAMPLES::

            sage: x = QQ['x'].0
            sage: f = x + 33
            sage: f.is_monic()
            True
            sage: f = 0*x
            sage: f.is_monic()
            False
            sage: f = 3*x^3 + x^4 + x^2
            sage: f.is_monic()
            True
            sage: f = 2*x^2 + x^3 + 56*x^5
            sage: f.is_monic()
            False

        AUTHORS:

        - Naqi Jaffery (2006-01-24): examples
        """
        return not self.is_zero() and self[self.degree()] == 1

    def is_unit(self):
        r"""
        Return True if this polynomial is a unit.

        EXAMPLES::

            sage: a = Integers(90384098234^3)
            sage: b = a(2*191*236607587)
            sage: b.is_nilpotent()
            True
            sage: R.<x> = a[]
            sage: f = 3 + b*x + b^2*x^2
            sage: f.is_unit()
            True
            sage: f = 3 + b*x + b^2*x^2 + 17*x^3
            sage: f.is_unit()
            False

        EXERCISE (Atiyah-McDonald, Ch 1): Let `A[x]` be a
        polynomial ring in one variable. Then
        `f=\sum a_i x^i \in A[x]` is a unit if and only if
        `a_0` is a unit and `a_1,\ldots, a_n` are
        nilpotent.

        TESTS:

        Check that :trac:`18600` is fixed::

            sage: R.<x> = PolynomialRing(ZZ, sparse=True)
            sage: c = x^2^100 + 1
            sage: c.is_unit()
            False
        """
        if self.degree() > 0:
            try:
                if self._parent.base_ring().is_integral_domain():
                    return False
            except NotImplementedError:
                pass
            for c in self.coefficients()[1:]:
                if not c.is_nilpotent():
                    return False
        return self[0].is_unit()

    def is_nilpotent(self):
        r"""
        Return True if this polynomial is nilpotent.

        EXAMPLES::

            sage: R = Integers(12)
            sage: S.<x> = R[]
            sage: f = 5 + 6*x
            sage: f.is_nilpotent()
            False
            sage: f = 6 + 6*x^2
            sage: f.is_nilpotent()
            True
            sage: f^2
            0

        EXERCISE (Atiyah-McDonald, Ch 1): Let `A[x]` be a
        polynomial ring in one variable. Then
        `f=\sum a_i x^i \in A[x]` is nilpotent if and only if
        every `a_i` is nilpotent.

        TESTS:

        Check that :trac:`18600` is fixed::

            sage: R.<x> = PolynomialRing(Zmod(4), sparse=True)
            sage: (2*x^2^100 + 2).is_nilpotent()
            True
        """
        for c in self.coefficients():
            if not c.is_nilpotent():
                return False
        return True

    def is_gen(self):
        r"""
        Return True if this polynomial is the distinguished generator of
        the parent polynomial ring.

        EXAMPLES::

            sage: R.<x> = QQ[]
            sage: R(1).is_gen()
            False
            sage: R(x).is_gen()
            True

        Important - this function doesn't return True if self equals the
        generator; it returns True if self *is* the generator.

        ::

            sage: f = R([0,1]); f
            x
            sage: f.is_gen()
            False
            sage: f is x
            False
            sage: f == x
            True
        """
        return bool(self._is_gen)

    def lc(self):
        """
        Return the leading coefficient of this polynomial.

        OUTPUT: element of the base ring
        This method is same as :meth:`leading_coefficient`.

        EXAMPLES::

            sage: R.<x> = QQ[]
            sage: f = (-2/5)*x^3 + 2*x - 1/3
            sage: f.lc()
            -2/5
        """
        return self[self.degree()]

    def leading_coefficient(self):
        """
        Return the leading coefficient of this polynomial.

        OUTPUT: element of the base ring

        EXAMPLES::

            sage: R.<x> = QQ[]
            sage: f = (-2/5)*x^3 + 2*x - 1/3
            sage: f.leading_coefficient()
            -2/5
        """
        return self[self.degree()]

    def lm(self):
        """
        Return the leading monomial of this polynomial.

        EXAMPLES::

            sage: R.<x> = QQ[]
            sage: f = (-2/5)*x^3 + 2*x - 1/3
            sage: f.lm()
            x^3
            sage: R(5).lm()
            1
            sage: R(0).lm()
            0
            sage: R(0).lm().parent() is R
            True
        """
        if self.degree() < 0:
            return self
        output = [self.base_ring().zero()] * self.degree() + [self.base_ring().one()]
        return self._new_generic(output)

    def lt(self):
        """
        Return the leading term of this polynomial.

        EXAMPLES::

            sage: R.<x> = QQ[]
            sage: f = (-2/5)*x^3 + 2*x - 1/3
            sage: f.lt()
            -2/5*x^3
            sage: R(5).lt()
            5
            sage: R(0).lt()
            0
            sage: R(0).lt().parent() is R
            True
        """
        return self.lc() * self.lm()

    def monic(self):
        """
        Return this polynomial divided by its leading coefficient. Does not
        change this polynomial.

        EXAMPLES::

            sage: x = QQ['x'].0
            sage: f = 2*x^2 + x^3 + 56*x^5
            sage: f.monic()
            x^5 + 1/56*x^3 + 1/28*x^2
            sage: f = (1/4)*x^2 + 3*x + 1
            sage: f.monic()
            x^2 + 12*x + 4

        The following happens because `f = 0` cannot be made into a
        monic polynomial

        ::

            sage: f = 0*x
            sage: f.monic()
            Traceback (most recent call last):
            ...
            ZeroDivisionError: rational division by zero

        Notice that the monic version of a polynomial over the integers is
        defined over the rationals.

        ::

            sage: x = ZZ['x'].0
            sage: f = 3*x^19 + x^2 - 37
            sage: g = f.monic(); g
            x^19 + 1/3*x^2 - 37/3
            sage: g.parent()
            Univariate Polynomial Ring in x over Rational Field

        AUTHORS:

        - Naqi Jaffery (2006-01-24): examples
        """
        if self.is_monic():
            return self
        a = ~self.leading_coefficient()
        R = self.parent()
        if a.parent() != R.base_ring():
            S = R.base_extend(a.parent())
            return a*S(self)
        else:
            return a*self

    def coefficients(self, sparse=True):
        """
        Return the coefficients of the monomials appearing in self.
        If ``sparse=True`` (the default), it returns only the non-zero coefficients.
        Otherwise, it returns the same value as ``self.list()``.
        (In this case, it may be slightly faster to invoke ``self.list()`` directly.)

        EXAMPLES::

            sage: _.<x> = PolynomialRing(ZZ)
            sage: f = x^4+2*x^2+1
            sage: f.coefficients()
            [1, 2, 1]
            sage: f.coefficients(sparse=False)
            [1, 0, 2, 0, 1]
        """
        zero = self.parent().base_ring().zero()
        if (sparse):
          return [c for c in self.list() if c != zero]
        else:
          return self.list()

    def exponents(self):
        """
        Return the exponents of the monomials appearing in self.

        EXAMPLES::

            sage: _.<x> = PolynomialRing(ZZ)
            sage: f = x^4+2*x^2+1
            sage: f.exponents()
            [0, 2, 4]
        """
        zero = self.parent().base_ring().zero()
        l = self.list()
        return [i for i in range(len(l)) if l[i] != zero]

    cpdef list list(self, bint copy=True):
        """
        Return a new copy of the list of the underlying elements of ``self``.

        EXAMPLES::

            sage: R.<x> = QQ[]
            sage: f = (-2/5)*x^3 + 2*x - 1/3
            sage: v = f.list(); v
            [-1/3, 2, 0, -2/5]

        Note that v is a list, it is mutable, and each call to the list
        method returns a new list::

            sage: type(v)
            <... 'list'>
            sage: v[0] = 5
            sage: f.list()
            [-1/3, 2, 0, -2/5]

        Here is an example with a generic polynomial ring::

            sage: R.<x> = QQ[]
            sage: S.<y> = R[]
            sage: f = y^3 + x*y -3*x; f
            y^3 + x*y - 3*x
            sage: type(f)
            <type 'sage.rings.polynomial.polynomial_element.Polynomial_generic_dense'>
            sage: v = f.list(); v
            [-3*x, x, 0, 1]
            sage: v[0] = 10
            sage: f.list()
            [-3*x, x, 0, 1]
        """
        raise NotImplementedError

    def prec(self):
        """
        Return the precision of this polynomial. This is always infinity,
        since polynomials are of infinite precision by definition (there is
        no big-oh).

        EXAMPLES::

            sage: x = polygen(ZZ)
            sage: (x^5 + x + 1).prec()
            +Infinity
            sage: x.prec()
            +Infinity
        """
        return infinity.infinity

    def padded_list(self, n=None):
        """
        Return list of coefficients of self up to (but not including)
        `q^n`.

        Includes 0's in the list on the right so that the list has length
        `n`.

        INPUT:


        -  ``n`` - (default: None); if given, an integer that
           is at least 0


        EXAMPLES::

            sage: x = polygen(QQ)
            sage: f = 1 + x^3 + 23*x^5
            sage: f.padded_list()
            [1, 0, 0, 1, 0, 23]
            sage: f.padded_list(10)
            [1, 0, 0, 1, 0, 23, 0, 0, 0, 0]
            sage: len(f.padded_list(10))
            10
            sage: f.padded_list(3)
            [1, 0, 0]
            sage: f.padded_list(0)
            []
            sage: f.padded_list(-1)
            Traceback (most recent call last):
            ...
            ValueError: n must be at least 0

        TESTS:

        Check that :trac:`18600` is fixed::

            sage: R.<x> = PolynomialRing(ZZ, sparse=True)
            sage: (x^2^100 + x^8 - 1).padded_list(10)
            [-1, 0, 0, 0, 0, 0, 0, 0, 1, 0]
        """
        if n is None:
            return self.list()
        if n < 0:
            raise ValueError("n must be at least 0")
        if self.degree() < n:
            v = self.list()
            z = self._parent.base_ring().zero()
            return v + [z]*(n - len(v))
        else:
            return self[:int(n)].padded_list(n)

    def coeffs(self):
        r"""
        Using ``coeffs()`` is now deprecated (:trac:`17518`).
        Returns ``self.list()``.

        (It is potentially slightly faster to use
        ``self.list()`` directly.)

        EXAMPLES::

            sage: x = QQ['x'].0
            sage: f = 10*x^3 + 5*x + 2/17
            sage: f.coeffs()
            doctest:...: DeprecationWarning: The use of coeffs() is now deprecated in favor of coefficients(sparse=False).
            See http://trac.sagemath.org/17518 for details.
            [2/17, 5, 0, 10]
        """
        deprecation(17518, 'The use of coeffs() is now deprecated in favor of coefficients(sparse=False).')
        return self.list()

    def monomial_coefficient(self, m):
        """
        Return the coefficient in the base ring of the monomial ``m`` in
        ``self``, where ``m`` must have the same parent as ``self``.

        INPUT:

        - ``m`` - a monomial

        OUTPUT:

        Coefficient in base ring.

        EXAMPLES::

            sage: P.<x> = QQ[]

            The parent of the return is a member of the base ring.
            sage: f = 2 * x
            sage: c = f.monomial_coefficient(x); c
            2
            sage: c.parent()
            Rational Field

            sage: f = x^9 - 1/2*x^2 + 7*x + 5/11
            sage: f.monomial_coefficient(x^9)
            1
            sage: f.monomial_coefficient(x^2)
            -1/2
            sage: f.monomial_coefficient(x)
            7
            sage: f.monomial_coefficient(x^0)
            5/11
            sage: f.monomial_coefficient(x^3)
            0
        """
        if not m.parent() is self.parent():
            raise TypeError("monomial must have same parent as self.")

        d = m.degree()
        coeffs = self.list()
        if 0 <= d < len(coeffs):
            return coeffs[d]
        else:
            return self.parent().base_ring().zero()

    def monomials(self):
        """
        Return the list of the monomials in ``self`` in a decreasing order of their degrees.

        EXAMPLES::

            sage: P.<x> = QQ[]
            sage: f = x^2 + (2/3)*x + 1
            sage: f.monomials()
            [x^2, x, 1]
            sage: f = P(3/2)
            sage: f.monomials()
            [1]
            sage: f = P(0)
            sage: f.monomials()
            []
            sage: f = x
            sage: f.monomials()
            [x]
            sage: f = - 1/2*x^2 + x^9 + 7*x + 5/11
            sage: f.monomials()
            [x^9, x^2, x, 1]
            sage: x = var('x')
            sage: K.<rho> = NumberField(x**2 + 1)
            sage: R.<y> = QQ[]
            sage: p = rho*y
            sage: p.monomials()
            [y]
        """
        if self.is_zero():
            return []
        v = self.parent().gen()
        zero = self.parent().base_ring().zero()
        coeffs = self.list()
        return [v**i for i in range(self.degree(), -1, -1) if coeffs[i] != zero]

    def newton_raphson(self, n, x0):
        """
        Return a list of n iterative approximations to a root of this
        polynomial, computed using the Newton-Raphson method.

        The Newton-Raphson method is an iterative root-finding algorithm.
        For f(x) a polynomial, as is the case here, this is essentially the
        same as Horner's method.

        INPUT:


        -  ``n`` - an integer (=the number of iterations),

        -  ``x0`` - an initial guess x0.


        OUTPUT: A list of numbers hopefully approximating a root of
        f(x)=0.

        If one of the iterates is a critical point of f then a
        ZeroDivisionError exception is raised.

        EXAMPLES::

            sage: x = PolynomialRing(RealField(), 'x').gen()
            sage: f = x^2 - 2
            sage: f.newton_raphson(4, 1)
            [1.50000000000000, 1.41666666666667, 1.41421568627451, 1.41421356237469]

        AUTHORS:

        - David Joyner and William Stein (2005-11-28)
        """
        n = sage.rings.integer.Integer(n)
        df = self.derivative()
        K = self.parent().base_ring()
        a = K(x0)
        L = []
        for i in range(n):
            a -= self(a) / df(a)
            L.append(a)
        return L

    def polynomial(self, var):
        r"""
        Let var be one of the variables of the parent of self. This returns
        self viewed as a univariate polynomial in var over the polynomial
        ring generated by all the other variables of the parent.

        For univariate polynomials, if var is the generator of the parent
        ring, we return this polynomial, otherwise raise an error.

        EXAMPLES::

            sage: R.<x> = QQ[]
            sage: (x+1).polynomial(x)
            x + 1

        TESTS::

            sage: x.polynomial(1)
            Traceback (most recent call last):
            ...
            ValueError: given variable is not the generator of parent.
        """
        if self._parent.ngens() == 1:
            if self._parent.gen() == var:
                return self
            raise ValueError("given variable is not the generator of parent.")
        raise NotImplementedError

    def newton_slopes(self, p, lengths=False):
        """
        Return the `p`-adic slopes of the Newton polygon of self,
        when this makes sense.

        OUTPUT:

        If `lengths` is `False`, a list of rational numbers. If `lengths` is
        `True`, a list of couples `(s,l)` where `s` is the slope and `l` the
        length of the corresponding segment in the Newton polygon.

        EXAMPLES::

            sage: x = QQ['x'].0
            sage: f = x^3 + 2
            sage: f.newton_slopes(2)
            [1/3, 1/3, 1/3]
            sage: R.<x> = PolynomialRing(ZZ, sparse=True)
            sage: p = x^5 + 6*x^2 + 4
            sage: p.newton_slopes(2)
            [1/2, 1/2, 1/3, 1/3, 1/3]
            sage: p.newton_slopes(2, lengths=True)
            [(1/2, 2), (1/3, 3)]
            sage: (x^2^100 + 27).newton_slopes(3, lengths=True)
            [(3/1267650600228229401496703205376, 1267650600228229401496703205376)]

        ALGORITHM: Uses PARI if `lengths` is `False`.
        """
        if not lengths:
            f = self.__pari__()
            v = list(f.newtonpoly(p))
            return [sage.rings.rational.Rational(x) for x in v]

        e = self.exponents()
        c = self.coefficients()
        if len(e) == 0: return []
        if len(e) == 1:
            if e[0] == 0: return []
            else:         return [(infinity.infinity, e[0])]

        if e[0] == 0: slopes = []
        else:         slopes = [(infinity.infinity, e[0])]

        points = [(e[0], c[0].valuation(p)), (e[1], c[1].valuation(p))]
        slopes.append((-(c[1].valuation(p)-c[0].valuation(p))/(e[1] - e[0]), e[1]-e[0]))
        for i in range(2, len(e)):
            v = c[i].valuation(p)
            s = -(v-points[-1][1])/(e[i]-points[-1][0])
            while len(slopes) > 0 and s >= slopes[-1][0]:
                slopes = slopes[:-1]
                points = points[:-1]
                s = -(v-points[-1][1])/(e[i]-points[-1][0])
            slopes.append((s,e[i]-points[-1][0]))
            points.append((e[i],v))

        return slopes

    def dispersion_set(self, other=None):
        r"""
        Compute the dispersion set of two polynomials.

        The dispersion set of `f` and `g` is the set of nonnegative integers
        `n` such that `f(x + n)` and `g(x)` have a nonconstant common factor.

        When ``other`` is ``None``, compute the auto-dispersion set of
        ``self``, i.e., its dispersion set with itself.

        ALGORITHM:

        See Section 4 of Man & Wright [ManWright1994]_.

        .. [ManWright1994] Yiu-Kwong Man and Francis J. Wright.
           *Fast Polynomial Dispersion Computation and its Application to
           Indefinite Summation*. ISSAC 1994.

        .. SEEALSO:: :meth:`dispersion`

        EXAMPLES::

            sage: Pol.<x> = QQ[]
            sage: x.dispersion_set(x + 1)
            [1]
            sage: (x + 1).dispersion_set(x)
            []

            sage: pol = x^3 + x - 7
            sage: (pol*pol(x+3)^2).dispersion_set()
            [0, 3]
        """
        other = self if other is None else self._parent.coerce(other)
        x = self._parent.gen()
        dispersions = set()
        for p, _ in self.factor():
            # need both due to the semantics of is_primitive() over fields
            assert p.is_monic() or p.is_primitive()
            for q, _ in other.factor():
                m, n = p.degree(), q.degree()
                assert q.is_monic() or q.is_primitive()
                if m != n or p[n] != q[n]:
                    continue
                alpha = (q[n-1] - p[n-1])/(n*p[n])
                if alpha.is_integer(): # ZZ() might work for non-integers...
                    alpha = ZZ(alpha)
                else:
                    continue
                if alpha < 0 or alpha in dispersions:
                    continue
                if n >= 1 and p(x + alpha) != q:
                    continue
                dispersions.add(alpha)
        return list(dispersions)

    def dispersion(self, other=None):
        r"""
        Compute the dispersion of a pair of polynomials.

        The dispersion of `f` and `g` is the largest nonnegative integer `n`
        such that `f(x + n)` and `g(x)` have a nonconstant common factor.

        When ``other`` is ``None``, compute the auto-dispersion of ``self``,
        i.e., its dispersion with itself.

        .. SEEALSO:: :meth:`dispersion_set`

        EXAMPLES::

            sage: Pol.<x> = QQ[]
            sage: x.dispersion(x + 1)
            1
            sage: (x + 1).dispersion(x)
            -Infinity

            sage: Pol.<x> = QQbar[]
            sage: pol = Pol([sqrt(5), 1, 3/2])
            sage: pol.dispersion()
            0
            sage: (pol*pol(x+3)).dispersion()
            3
        """
        dispersions = self.dispersion_set(other)
        return max(dispersions) if len(dispersions) > 0 else infinity.minus_infinity

    #####################################################################
    # Conversions to other systems
    #####################################################################
    def __pari__(self):
        r"""
        Return polynomial as a PARI object.

        Sage does not handle PARI's variable ordering requirements
        gracefully at this time. In practice, this means that the variable
        ``x`` needs to be the topmost variable, as in the
        example.

        EXAMPLES::

            sage: f = QQ['x']([0,1,2/3,3])
            sage: pari(f)
            3*x^3 + 2/3*x^2 + x

        ::

            sage: S.<a> = QQ['a']
            sage: R.<x> = S['x']
            sage: f = R([0, a]) + R([0, 0, 2/3])
            sage: pari(f)
            2/3*x^2 + a*x

        Polynomials over a number field work, provided that the variable is
        called 'x'::

            sage: x = polygen(QQ)
            sage: K.<b> = NumberField(x^2 + x + 1)
            sage: R.<x> = PolynomialRing(K)
            sage: pol = (b + x)^3; pol
            x^3 + 3*b*x^2 + (-3*b - 3)*x + 1
            sage: pari(pol)
            Mod(1, y^2 + y + 1)*x^3 + Mod(3*y, y^2 + y + 1)*x^2 + Mod(-3*y - 3, y^2 + y + 1)*x + Mod(1, y^2 + y + 1)

        TESTS:

        Unfortunately, variable names matter::

            sage: R.<x, y> = QQ[]
            sage: S.<a> = R[]
            sage: f = x^2 + a; g = y^3 + a
            sage: pari(f)
            Traceback (most recent call last):
            ...
            PariError: incorrect priority in gtopoly: variable x <= a

        Stacked polynomial rings, first with a univariate ring on the
        bottom::

            sage: S.<a> = QQ['a']
            sage: R.<x> = S['x']
            sage: pari(x^2 + 2*x)
            x^2 + 2*x
            sage: pari(a*x + 2*x^3)
            2*x^3 + a*x

        Stacked polynomial rings, second with a multivariate ring on the
        bottom::

            sage: S.<a, b> = ZZ['a', 'b']
            sage: R.<x> = S['x']
            sage: pari(x^2 + 2*x)
            x^2 + 2*x
            sage: pari(a*x + 2*b*x^3)
            2*b*x^3 + a*x

        Stacked polynomial rings with exotic base rings::

            sage: S.<a, b> = GF(7)['a', 'b']
            sage: R.<x> = S['x']
            sage: pari(x^2 + 9*x)
            x^2 + 2*x
            sage: pari(a*x + 9*b*x^3)
            2*b*x^3 + a*x

        ::

            sage: S.<a> = Integers(8)['a']
            sage: R.<x> = S['x']
            sage: pari(x^2 + 2*x)
            Mod(1, 8)*x^2 + Mod(2, 8)*x
            sage: pari(a*x + 10*x^3)
            Mod(2, 8)*x^3 + Mod(1, 8)*a*x
        """
        return self._pari_with_name(self.parent().variable_name())

    def _pari_or_constant(self, name=None):
        r"""
        Convert ``self`` to PARI.  This behaves identical to :meth:`__pari__`
        or :meth:`_pari_with_name` except for constant polynomials:
        then the constant is returned instead of a constant polynomial.

        INPUT:

        - ``name`` -- (default: None) Variable name.  If not given, use
          ``self.parent().variable_name()``.  This argument is irrelevant
          for constant polynomials.

        EXAMPLES::

            sage: R.<x> = PolynomialRing(ZZ)
            sage: pol = 2*x^2 + 7*x - 5
            sage: pol._pari_or_constant()
            2*x^2 + 7*x - 5
            sage: pol._pari_or_constant('a')
            2*a^2 + 7*a - 5
            sage: pol = R(7)
            sage: pol._pari_or_constant()
            7
            sage: pol._pari_or_constant().type()
            't_INT'
            sage: pol.__pari__().type()
            't_POL'
            sage: PolynomialRing(IntegerModRing(101), 't')()._pari_or_constant()
            Mod(0, 101)
        """
        if self.is_constant():
            return self[0].__pari__()
        if name is None:
            name = self.parent().variable_name()
        return self._pari_with_name(name)

    def _pari_with_name(self, name='x'):
        r"""
        Return polynomial as a PARI object with topmost variable
        ``name``.  By default, use 'x' for the variable name.

        For internal use only.

        EXAMPLES:

            sage: R.<a> = PolynomialRing(ZZ)
            sage: (2*a^2 + a)._pari_with_name()
            2*x^2 + x
            sage: (2*a^2 + a)._pari_with_name('y')
            2*y^2 + y
        """
        vals = [x.__pari__() for x in self.list()]
        return pari(vals).Polrev(name)

    def _pari_init_(self):
        return repr(self.__pari__())

    def _magma_init_(self, magma):
        """
        Return a string that evaluates in Magma to this polynomial.

        EXAMPLES::

            sage: magma = Magma()  # new session
            sage: R.<y> = ZZ[]
            sage: f = y^3 - 17*y + 5
            sage: f._magma_init_(magma)        # optional - magma
            '_sage_[...]![5,-17,0,1]'
            sage: g = magma(f); g              # optional - magma
            y^3 - 17*y + 5

        Note that in Magma there is only one polynomial ring over each
        base, so if we make the polynomial ring over ZZ with variable
        `z`, then this changes the variable name of the polynomial
        we already defined::

            sage: R.<z> = ZZ[]
            sage: magma(R)                     # optional - magma
            Univariate Polynomial Ring in z over Integer Ring
            sage: g                            # optional - magma
            z^3 - 17*z + 5

        In Sage the variable name does not change::

            sage: f
            y^3 - 17*y + 5

        A more complicated nested example::

            sage: k.<a> = GF(9); R.<s,t> = k[]; S.<W> = R[]
            sage: magma(a*W^20 + s*t/a)        # optional - magma
            a*W^20 + a^7*s*t
        """
        # Get a reference to Magma version of parent.
        R = magma(self.parent())
        # Get list of coefficients.
        v = ','.join([a._magma_init_(magma) for a in self.list()])
        return '%s![%s]'%(R.name(), v)

    def _gap_(self, gap):
        """
        Return this polynomial in GAP.

        INPUT:

        - ``gap`` -- a GAP or libgap instance

        EXAMPLES::

            sage: R.<y> = ZZ[]
            sage: f = y^3 - 17*y + 5
            sage: g = gap(f); g   # indirect doctest
            y^3-17*y+5
            sage: f._gap_init_()
            'y^3 - 17*y + 5'
            sage: R.<z> = ZZ[]
            sage: gap(R)
            PolynomialRing( Integers, ["z"] )
            sage: g
            y^3-17*y+5
            sage: gap(z^2 + z)
            z^2+z
            sage: libgap(z^2 + z)
            z^2+z

        Coefficients in a finite field::

            sage: R.<y> = GF(7)[]
            sage: f = y^3 - 17*y + 5
            sage: g = gap(f); g
            y^3+Z(7)^4*y+Z(7)^5
            sage: h = libgap(f); h
            y^3+Z(7)^4*y+Z(7)^5
            sage: g.Factors()
            [ y+Z(7)^0, y+Z(7)^0, y+Z(7)^5 ]
            sage: h.Factors()
            [ y+Z(7)^0, y+Z(7)^0, y+Z(7)^5 ]
            sage: f.factor()
            (y + 5) * (y + 1)^2
        """
        R = gap(self.parent())
        var = list(R.IndeterminatesOfPolynomialRing())[0]
        return self(var)

    def _libgap_(self):
        r"""
        TESTS::

            sage: R.<x> = ZZ[]
            sage: libgap(-x^3 + 3*x)   # indirect doctest
            -x^3+3*x
            sage: libgap(R.zero())     # indirect doctest
            0
        """
        from sage.libs.gap.libgap import libgap
        return self._gap_(libgap)

    ######################################################################

    @coerce_binop
    def resultant(self, other):
        r"""
        Return the resultant of ``self`` and ``other``.

        INPUT:

        - ``other`` -- a polynomial

        OUTPUT: an element of the base ring of the polynomial ring

        ALGORITHM:

        Uses PARI's ``polresultant`` function.  For base rings that
        are not supported by PARI, the resultant is computed as the
        determinant of the Sylvester matrix.

        EXAMPLES::

            sage: R.<x> = QQ[]
            sage: f = x^3 + x + 1;  g = x^3 - x - 1
            sage: r = f.resultant(g); r
            -8
            sage: r.parent() is QQ
            True

        We can compute resultants over univariate and multivariate
        polynomial rings::

            sage: R.<a> = QQ[]
            sage: S.<x> = R[]
            sage: f = x^2 + a; g = x^3 + a
            sage: r = f.resultant(g); r
            a^3 + a^2
            sage: r.parent() is R
            True

        ::

            sage: R.<a, b> = QQ[]
            sage: S.<x> = R[]
            sage: f = x^2 + a; g = x^3 + b
            sage: r = f.resultant(g); r
            a^3 + b^2
            sage: r.parent() is R
            True

        TESTS::

            sage: R.<x, y> = QQ[]
            sage: S.<a> = R[]
            sage: f = x^2 + a; g = y^3 + a
            sage: h = f.resultant(g); h
            y^3 - x^2
            sage: h.parent() is R
            True

        Check that :trac:`13672` is fixed::

            sage: R.<t> = GF(2)[]
            sage: S.<x> = R[]
            sage: f = (t^2 + t)*x + t^2 + t
            sage: g = (t + 1)*x + t^2
            sage: f.resultant(g)
            t^4 + t

        Check that :trac:`15061` is fixed::

            sage: R.<T> = PowerSeriesRing(QQ)
            sage: F = R([1,1],2)
            sage: RP.<x> = PolynomialRing(R)
            sage: P = x^2 - F
            sage: P.resultant(P.derivative())
            -4 - 4*T + O(T^2)

        Check that :trac:`16360` is fixed::

            sage: K.<x> = FunctionField(QQ)
            sage: R.<y> = K[]
            sage: y.resultant(y+x)
            x

            sage: K.<a> = FunctionField(QQ)
            sage: R.<b> = K[]
            sage: L.<b> = K.extension(b^2-a)
            sage: R.<x> = L[]
            sage: f=x^2-a
            sage: g=x-b
            sage: f.resultant(g)
            0

        Check that :trac:`17817` is fixed::

            sage: A.<a,b,c> = Frac(PolynomialRing(QQ,'a,b,c'))
            sage: B.<d,e,f> = PolynomialRing(A,'d,e,f')
            sage: R.<x>= PolynomialRing(B,'x')
            sage: S.<y> = PolynomialRing(R,'y')
            sage: p = ((1/b^2*d^2+1/a)*x*y^2+a*b/c*y+e+x^2)
            sage: q = -4*c^2*y^3+1
            sage: p.resultant(q)
            16*c^4*x^6 + 48*c^4*e*x^4 + (1/b^6*d^6 + 3/(a*b^4)*d^4 + ((-12*a^3*b*c + 3)/(a^2*b^2))*d^2 + (-12*a^3*b*c + 1)/a^3)*x^3 + 48*c^4*e^2*x^2 + (((-12*a*c)/b)*d^2*e + (-12*b*c)*e)*x + 16*c^4*e^3 + 4*a^3*b^3/c

        """
        variable = self.variable_name()
        try:
            res = self.__pari__().polresultant(other, variable)
            return self.parent().base_ring()(res)
        except (TypeError, ValueError, PariError, NotImplementedError):
            return self.sylvester_matrix(other).det()

    def composed_op(p1, p2, op, algorithm=None, monic=False):
        r"""
        Return the composed sum, difference, product or quotient of this
        polynomial with another one.

        In the case of two monic polynomials `p_1` and `p_2` over an integral
        domain, the composed sum, difference, etc. are given by

        .. MATH::

            \prod_{p_1(a)=p_2(b)=0}(x - (a \ast b)), \qquad
            \ast ∈ \{ +, -, ×, / \}

        where the roots `a` and `b` are to be considered in the algebraic
        closure of the fraction field of the coefficients and counted with
        multiplicities. If the polynomials are not monic this quantity is
        multiplied by `\\alpha_1^{deg(p_2)} \\alpha_2^{deg(p_1)}` where
        `\\alpha_1` and `\\alpha_2` are the leading coefficients of `p_1` and
        `p_2` respectively.

        INPUT:

        - ``p2`` -- univariate polynomial belonging to the same polynomial ring
          as this polynomial

        - ``op`` -- ``operator.OP`` where ``OP=add`` or ``sub`` or ``mul`` or
          ``div``.

        - ``algorithm`` -- can be "resultant" or "BFSS";
          by default the former is used when the polynomials have few nonzero
          coefficients and small degrees or if the base ring is not `\ZZ` or
          `\QQ`. Otherwise the latter is used.

        - ``monic`` -- whether to return a monic polynomial. If ``True`` the
          coefficients of the result belong to the fraction field of the
          coefficients.

        ALGORITHM:

        The computation is straightforward using resultants. Indeed for the
        composed sum it would be `Res_y(p1(x-y), p2(y))`. However, the method
        from [BFSS]_ using series expansions is asymptotically much faster.

        Note that the algorithm ``BFSS`` with polynomials with coefficients in
        `\ZZ` needs to perform operations over `\QQ`.

        .. TODO::

           - The [BFSS]_ algorithm has been implemented here only in the case of
             polynomials over rationals. For other rings of zero characteristic
             (or if the characteristic is larger than the product of the degrees),
             one needs to implement a generic method ``_exp_series``. In the
             general case of non-zero characteristic there is an alternative
             algorithm in the same paper.

           - The Newton series computation can be done much more efficiently!
             See [BFSS]_.

        EXAMPLES::

            sage: x = polygen(ZZ)
            sage: p1 = x^2 - 1
            sage: p2 = x^4 - 1
            sage: p1.composed_op(p2, operator.add)
            x^8 - 4*x^6 + 4*x^4 - 16*x^2
            sage: p1.composed_op(p2, operator.mul)
            x^8 - 2*x^4 + 1
            sage: p1.composed_op(p2, operator.div)
            x^8 - 2*x^4 + 1

        This function works over any field. However for base rings other than
        `\ZZ` and `\QQ` only the resultant algorithm is available::

            sage: x = polygen(QQbar)
            sage: p1 = x**2 - AA(2).sqrt()
            sage: p2 = x**3 - AA(3).sqrt()
            sage: r1 = p1.roots(multiplicities=False)
            sage: r2 = p2.roots(multiplicities=False)
            sage: p = p1.composed_op(p2, operator.add)
            sage: p
            1.000000000000000?*x^6 - 4.242640687119285?*x^4 -
            3.464101615137755?*x^3 + 6.000000000000000?*x^2 -
            14.69693845669907?*x + 0.1715728752538099?
            sage: all(p(x+y).is_zero() for x in r1 for y in r2)
            True

            sage: x = polygen(GF(2))
            sage: p1 = x**2 + x - 1
            sage: p2 = x**3 + x - 1
            sage: p_add = p1.composed_op(p2, operator.add)
            sage: p_add
            x^6 + x^5 + x^3 + x^2 + 1
            sage: p_mul = p1.composed_op(p2, operator.mul)
            sage: p_mul
            x^6 + x^4 + x^2 + x + 1
            sage: p_div = p1.composed_op(p2, operator.div)
            sage: p_div
            x^6 + x^5 + x^4 + x^2 + 1

            sage: K = GF(2**6, 'a')
            sage: r1 = p1.roots(K, multiplicities=False)
            sage: r2 = p2.roots(K, multiplicities=False)
            sage: all(p_add(x1+x2).is_zero() for x1 in r1 for x2 in r2)
            True
            sage: all(p_mul(x1*x2).is_zero() for x1 in r1 for x2 in r2)
            True
            sage: all(p_div(x1/x2).is_zero() for x1 in r1 for x2 in r2)
            True

        TESTS::

            sage: y = polygen(ZZ)
            sage: for p1 in [2*y^3 - y + 3, -y^5 - 2, 4*y - 3]:
            ....:   for p2 in [5*y^2 - 7, -3*y - 1]:
            ....:     for monic in [True,False]:
            ....:       for op in [operator.add, operator.sub, operator.mul, operator.div]:
            ....:         pr = p1.composed_op(p2, op, "resultant", monic=monic)
            ....:         pb = p1.composed_op(p2, op, "BFSS", monic=monic)
            ....:         assert ((pr == pb) or ((not monic) and pr == -pb) and (parent(pr) is parent(pb)))

        REFERENCES:

        .. [BFSS] A. Bostan, P. Flajolet, B. Salvy and E. Schost,
           "Fast Computation of special resultants",
           Journal of Symbolic Computation 41 (2006), 1-29
        """
        cdef long j
        cdef long prec

        if op not in (operator.add, operator.sub, operator.mul, operator.div):
            raise ValueError("op must be operator.OP where OP=add, sub, mul or div")

        if not isinstance(p2, Polynomial):
            raise TypeError("p2 must be a polynomial")
        p1, p2 = coercion_model.canonical_coercion(p1, p2)
        K = p1.parent()
        assert is_PolynomialRing(p1.parent())
        S = K.base_ring()
        Sf = S.fraction_field()

        cdef long d1 = p1.degree()
        cdef long d2 = p2.degree()
        if d1 <= 0 or d2 <= 0:
            raise ValueError('the polynomials must have positive degree')

        if op is operator.div and p2.valuation() > 0:
            raise ZeroDivisionError('p2 must have zero valuation')
        if algorithm is None:
            # choose the algorithm observing that the "resultant" one
            # is fast when there are few terms and the degrees are not high
            N = 7
            if Sf is not QQ or (d1 <= N and d2 <= N):
                algorithm = "resultant"
            else:
                c = d1*sum(bool(p1[i]) for i in range(d1 + 1))*\
                    d2*sum(bool(p2[i]) for i in range(d2 + 1))
                if c <= N**4:
                    algorithm = "resultant"
                else:
                    algorithm = "BFSS"

        if algorithm == "resultant":
            R = K['x', 'y']
            x = R.gen(0)
            y = R.gen(1)
            if op is operator.add:
                lp = p1(x - y)
            elif op is operator.sub:
                lp = p1(x + y)
            elif op is operator.mul:
                lp = p1(x).homogenize(y)
            else:
                lp = p1(x * y)
            q = p2(y).resultant(lp, y).univariate_polynomial(K)
            return q.monic() if monic else q

        elif algorithm == "BFSS":
            if Sf is not QQ:
                raise ValueError("BFSS algorithm is available only for the base ring ZZ or QQ")
            if op is operator.sub:
                p2 = p2(-K.gen())
            elif op is operator.div:
                p2 = p2.reverse()
            # the computation below needs must be done in the fraction field
            # even though the result would have the same ring
            if Sf is not S:
                K = K.change_ring(Sf)
                p1 = p1.change_ring(Sf)
                p2 = p2.change_ring(Sf)
            prec = d1*d2 + 1
            np1 = p1.reverse().inverse_series_trunc(prec)
            np1 = np1._mul_trunc_(p1.derivative().reverse(), prec)
            np2 = p2.reverse().inverse_series_trunc(prec)
            np2 = np2._mul_trunc_(p2.derivative().reverse(), prec)
            if op in (operator.add, operator.sub):
                # compute np1e and np2e, the Hadamard products of respectively
                # np1 and np2 with the exponential series. That is
                #  a0 + a1 x + a2 x^2 + ...
                #  ->
                #  a0 + a1/1! x + a2/2! x^2 + ...
                fj = Sf.one()
                a1, a2 = [np1[0]], [np2[0]]
                for j in range(1, prec):
                    fj = fj*j
                    a1.append(np1[j] / fj)
                    a2.append(np2[j] / fj)
                np1e = K(a1)
                np2e = K(a2)

                # recover the polynomial from its Newton series
                np3e = np1e*np2e
                fj = -Sf.one()
                a3 = [Sf.zero()]
                for j in range(1, prec):
                    a3.append(np3e[j] * fj)
                    fj = fj*j
                np = K(a3)
                q = np
            else:
                np = K([-np1[j]*np2[j] for j in range(1, prec)])
                q = np.integral()

            q = q._exp_series(prec).reverse()
            q = q.shift(prec - q.degree() - 1)
            if monic:
                return q
            else:
                return (p1.leading_coefficient()**p2.degree() *
                        p2.leading_coefficient()**p1.degree() * q).change_ring(S)

        else:
            raise ValueError('algorithm must be "resultant" or "BFSS"')

    def compose_power(self, k, algorithm=None, monic=False):
        r"""
        Return the `k`-th iterate of the composed product of this
        polynomial with itself.

        INPUT:

        - `k` -- a non-negative integer

        - ``algorithm`` -- ``None`` (default), ``"resultant"`` or ``"BFSS"``.
          See :meth:`.composed_op`

        - ``monic`` - ``False`` (default) or ``True``.
          See :meth:`.composed_op`

        OUTPUT:

        The polynomial of degree `d^k` where `d` is the degree, whose
        roots are all `k`-fold products of roots of this polynomial.
        That is, `f*f*\dots*f` where this is `f` and
        `f*f=` f.composed_op(f,operator.mul).

        EXAMPLES::

            sage: R.<a,b,c> = ZZ[]
            sage: x = polygen(R)
            sage: f = (x-a)*(x-b)*(x-c)
            sage: f.compose_power(2).factor()
            (x - c^2) * (x - b^2) * (x - a^2) * (x - b*c)^2 * (x - a*c)^2 * (x - a*b)^2

            sage: x = polygen(QQ)
            sage: f = x^2-2*x+2
            sage: f2 = f.compose_power(2); f2
            x^4 - 4*x^3 + 8*x^2 - 16*x + 16
            sage: f2 == f.composed_op(f,operator.mul)
            True
            sage: f3 = f.compose_power(3); f3
            x^8 - 8*x^7 + 32*x^6 - 64*x^5 + 128*x^4 - 512*x^3 + 2048*x^2 - 4096*x + 4096
            sage: f3 == f2.composed_op(f,operator.mul)
            True
            sage: f4 = f.compose_power(4)
            sage: f4 == f3.composed_op(f,operator.mul)
            True
        """
        try:
           k = ZZ(k)
        except ValueError("Cannot iterate {} times".format(k)):
           return self
        if k < 0:
           raise ValueError("Cannot iterate a negative number {} of times".format(k))
        if k == 0:
           return self.variables()[0] - 1
        if k == 1:
           return self
        if k == 2:
           return self.composed_op(self, operator.mul,
                                   algorithm=algorithm, monic=monic)
        k2, k1 = k.quo_rem(2)
        # recurse to get the k/2 -iterate where k=2*k2+k1:
        R = self.compose_power(k2, algorithm=algorithm, monic=monic)
        # square:
        R = R.composed_op(R, operator.mul, algorithm=algorithm, monic=monic)
        # one more factor if k odd:
        if k1:
            R = R.composed_op(self, operator.mul)
        return R

    def adams_operator(self, n, monic=False):
        r"""
        Return the polynomial whose roots are the `n`-th power
        of the roots of this.

        INPUT:

        - `n` -- an integer

        - ``monic`` -- boolean (default ``False``)
          if set to ``True``, force the output to be monic

        EXAMPLES::

            sage: f = cyclotomic_polynomial(30)
            sage: f.adams_operator(7)==f
            True
            sage: f.adams_operator(6) == cyclotomic_polynomial(5)**2
            True
            sage: f.adams_operator(10) == cyclotomic_polynomial(3)**4
            True
            sage: f.adams_operator(15) == cyclotomic_polynomial(2)**8
            True
            sage: f.adams_operator(30) == cyclotomic_polynomial(1)**8
            True

            sage: x = polygen(QQ)
            sage: f = x^2-2*x+2
            sage: f.adams_operator(10)
            x^2 + 1024

        When f is monic the output will have leading coefficient
        `\pm1` depending on the degree, but we can force it to be
        monic::

            sage: R.<a,b,c> = ZZ[]
            sage: x = polygen(R)
            sage: f = (x-a)*(x-b)*(x-c)
            sage: f.adams_operator(3).factor()
            (-1) * (x - c^3) * (x - b^3) * (x - a^3)
            sage: f.adams_operator(3,monic=True).factor()
            (x - c^3) * (x - b^3) * (x - a^3)

        """
        u, v = PolynomialRing(self.parent().base_ring(), ['u', 'v']).gens()
        R = (u - v**n).resultant(self(v), v)
        R = R([self.variables()[0], 0])
        if monic:
           R = R.monic()
        return R

    def symmetric_power(self, k, monic=False):
        r"""
        Return the polynomial whose roots are products of `k`-th distinct
        roots of this.

        EXAMPLES::

            sage: x = polygen(QQ)
            sage: f = x^4-x+2
            sage: [f.symmetric_power(k) for k in range(5)]
            [x - 1, x^4 - x + 2, x^6 - 2*x^4 - x^3 - 4*x^2 + 8, x^4 - x^3 + 8, x - 2]

            sage: f = x^5-2*x+2
            sage: [f.symmetric_power(k) for k in range(6)]
            [x - 1,
             x^5 - 2*x + 2,
             x^10 + 2*x^8 - 4*x^6 - 8*x^5 - 8*x^4 - 8*x^3 + 16,
             x^10 + 4*x^7 - 8*x^6 + 16*x^5 - 16*x^4 + 32*x^2 + 64,
             x^5 + 2*x^4 - 16,
             x + 2]

            sage: R.<a,b,c,d> = ZZ[]
            sage: x = polygen(R)
            sage: f = (x-a)*(x-b)*(x-c)*(x-d)
            sage: [f.symmetric_power(k).factor() for k in range(5)]
            [x - 1,
             (-x + d) * (-x + c) * (-x + b) * (-x + a),
             (x - c*d) * (x - b*d) * (x - a*d) * (x - b*c) * (x - a*c) * (x - a*b),
             (x - b*c*d) * (x - a*c*d) * (x - a*b*d) * (x - a*b*c),
             x - a*b*c*d]
        """
        try:
           k = ZZ(k)
        except (ValueError, TypeError):
           raise ValueError("Cannot compute k'th symmetric power for k={}".format(k))
        n = self.degree()
        if k < 0 or k > n:
           raise ValueError("Cannot compute k'th symmetric power for k={}".format(k))
        x = self.variables()[0]
        if k == 0:
           return x - 1
        if k == 1:
           if monic:
              return self.monic()
           return self
        c = (-1)**n * self(0)
        if k == n:
            return x - c
        if k > n - k:  # use (n-k)'th symmetric power
            g = self.symmetric_power(n - k, monic=monic)
            from sage.arith.all import binomial
            g = ((-x)**binomial(n,k) * g(c/x) / c**binomial(n-1,k)).numerator()
            if monic:
               g = g.monic()
            return g

        def star(g, h):
            return g.composed_op(h, operator.mul, monic=True)

        def rpow(g, n):
            return g.adams_operator(n, monic=True)
        if k == 2:
            g = (star(self, self) // rpow(self, 2)).nth_root(2)
            if monic:
               g = g.monic()
            return g
        if k == 3:
            g = star(self.symmetric_power(2, monic=monic), self) * rpow(self, 3)
            h = star(rpow(self, 2), self)
            g = (g // h).nth_root(3)
            if monic:
               g = g.monic()
            return g

        fkn = fkd = self.parent().one()
        for j in range(1, k + 1):
            g = star(rpow(self, j), self.symmetric_power(k - j))
            if j % 2:
                fkn *= g
            else:
                fkd *= g

        fk = fkn // fkd
        assert fk * fkd == fkn
        g = fk.nth_root(k)
        if monic:
           g = g.monic()
        return g

    def discriminant(self):
        r"""
        Returns the discriminant of self.

        The discriminant is

        .. MATH::

            R_n := a_n^{2 n-2} \prod_{1<i<j<n} (r_i-r_j)^2,

        where `n` is the degree of self, `a_n` is the
        leading coefficient of self and the roots of self are
        `r_1, \ldots, r_n`.

        OUTPUT: An element of the base ring of the polynomial ring.

        ALGORITHM:

        Uses the identity `R_n(f) := (-1)^{n (n-1)/2} R(f, f')
        a_n^{n-k-2}`, where `n` is the degree of self, `a_n` is the
        leading coefficient of self, `f'` is the derivative of `f`,
        and `k` is the degree of `f'`. Calls :meth:`.resultant`.

        EXAMPLES:

        In the case of elliptic curves in special form, the discriminant is
        easy to calculate::

            sage: R.<x> = QQ[]
            sage: f = x^3 + x + 1
            sage: d = f.discriminant(); d
            -31
            sage: d.parent() is QQ
            True
            sage: EllipticCurve([1, 1]).discriminant()/16
            -31

        ::

            sage: R.<x> = QQ[]
            sage: f = 2*x^3 + x + 1
            sage: d = f.discriminant(); d
            -116

        We can compute discriminants over univariate and multivariate
        polynomial rings::

            sage: R.<a> = QQ[]
            sage: S.<x> = R[]
            sage: f = a*x + x + a + 1
            sage: d = f.discriminant(); d
            1
            sage: d.parent() is R
            True

        ::

            sage: R.<a, b> = QQ[]
            sage: S.<x> = R[]
            sage: f = x^2 + a + b
            sage: d = f.discriminant(); d
            -4*a - 4*b
            sage: d.parent() is R
            True

        TESTS::

            sage: R.<x, y> = QQ[]
            sage: S.<a> = R[]
            sage: f = x^2 + a
            sage: f.discriminant()
            1

        Check that :trac:`13672` is fixed::

            sage: R.<t> = GF(5)[]
            sage: S.<x> = R[]
            sage: f = x^10 + 2*x^6 + 2*x^5 + x + 2
            sage: (f-t).discriminant()
            4*t^5

        The following examples show that :trac:`11782` has been fixed::

            sage: ZZ.quo(81)[x](3*x^2 + 3*x + 3).discriminant()
            54
            sage: ZZ.quo(9)[x](2*x^3 + x^2 + x).discriminant()
            2

        This was fixed by :trac:`15422`::

            sage: R.<s> = PolynomialRing(Qp(2))
            sage: (s^2).discriminant()
            0

        This was fixed by :trac:`16014`::

            sage: PR.<b,t1,t2,x1,y1,x2,y2> = QQ[]
            sage: PRmu.<mu> = PR[]
            sage: E1 = diagonal_matrix(PR, [1, b^2, -b^2])
            sage: M = matrix(PR, [[1,-t1,x1-t1*y1],[t1,1,y1+t1*x1],[0,0,1]])
            sage: E1 = M.transpose()*E1*M
            sage: E2 = E1.subs(t1=t2, x1=x2, y1=y2)
            sage: det(mu*E1 + E2).discriminant().degrees()
            (24, 12, 12, 8, 8, 8, 8)

        This addresses an issue raised by :trac:`15061`::

            sage: R.<T> = PowerSeriesRing(QQ)
            sage: F = R([1,1],2)
            sage: RP.<x> = PolynomialRing(R)
            sage: P = x^2 - F
            sage: P.discriminant()
            4 + 4*T + O(T^2)
        """
        # Late import to avoid cyclic dependencies:
        from sage.rings.power_series_ring import is_PowerSeriesRing
        if self.is_zero():
            return self._parent.zero()
        n = self.degree()
        base_ring = self.parent().base_ring()
        if (is_MPolynomialRing(base_ring) or
            is_PowerSeriesRing(base_ring)):
            # It is often cheaper to compute discriminant of simple
            # multivariate polynomial and substitute the real
            # coefficients into that result (see #16014).
            return universal_discriminant(n)(list(self))
        d = self.derivative()
        k = d.degree()

        r = n % 4
        u = -1 # (-1)**(n*(n-1)/2)
        if r == 0 or r == 1:
            u = 1
        try:
            an = self[n]**(n - k - 2)
        except ZeroDivisionError:
            assert(n-k-2 == -1)
            # Rather than dividing the resultant by the leading coefficient,
            # we alter the Sylvester matrix (see #11782).
            mat = self.sylvester_matrix(d)
            mat[0, 0] = self.base_ring()(1)
            mat[n - 1, 0] = self.base_ring()(n)
            return u * mat.determinant()
        else:
            return self.base_ring()(u * self.resultant(d) * an)

    def reverse(self, degree=None):
        """
        Return polynomial but with the coefficients reversed.

        If an optional degree argument is given the coefficient list will be
        truncated or zero padded as necessary before reversing it. Assuming
        that the constant coefficient of ``self`` is nonzero, the reverse
        polynomial will have the specified degree.

        EXAMPLES::

            sage: R.<x> = ZZ[]; S.<y> = R[]
            sage: f = y^3 + x*y -3*x; f
            y^3 + x*y - 3*x
            sage: f.reverse()
            -3*x*y^3 + x*y^2 + 1
            sage: f.reverse(degree=2)
            -3*x*y^2 + x*y
            sage: f.reverse(degree=5)
            -3*x*y^5 + x*y^4 + y^2

        TESTS::

            sage: f.reverse(degree=1.5r)
            Traceback (most recent call last):
            ...
            ValueError: degree argument must be a non-negative integer, got 1.5

            sage: f.reverse(0)
            -3*x
            sage: f
            y^3 + x*y - 3*x
        """
        v = self.list()

        cdef unsigned long d
        if degree is not None:
            d = degree
            if d != degree:
                raise ValueError("degree argument must be a non-negative integer, got %s"%(degree))
            if len(v) < degree+1:
                v.reverse()
                v = [0]*(degree+1-len(v)) + v
            elif len(v) > degree+1:
                v = v[:degree+1]
                v.reverse()
            else: # len(v) == degree + 1
                v.reverse()
        else:
            v.reverse()

        return self._new_generic(v)

    def roots(self, ring=None, multiplicities=True, algorithm=None, **kwds):
        """
        Return the roots of this polynomial (by default, in the base ring
        of this polynomial).

        INPUT:


        -  ``ring`` - the ring to find roots in

        -  ``multiplicities`` - bool (default: True) if True
           return list of pairs (r, n), where r is the root and n is the
           multiplicity. If False, just return the unique roots, with no
           information about multiplicities.

        -  ``algorithm`` - the root-finding algorithm to use.
           We attempt to select a reasonable algorithm by default, but this
           lets the caller override our choice.


        By default, this finds all the roots that lie in the base ring of
        the polynomial. However, the ring parameter can be used to specify
        a ring to look for roots in.

        If the polynomial and the output ring are both exact (integers,
        rationals, finite fields, etc.), then the output should always be
        correct (or raise an exception, if that case is not yet handled).

        If the output ring is approximate (floating-point real or complex
        numbers), then the answer will be estimated numerically, using
        floating-point arithmetic of at least the precision of the output
        ring. If the polynomial is ill-conditioned, meaning that a small
        change in the coefficients of the polynomial will lead to a
        relatively large change in the location of the roots, this may give
        poor results. Distinct roots may be returned as multiple roots,
        multiple roots may be returned as distinct roots, real roots may be
        lost entirely (because the numerical estimate thinks they are
        complex roots). Note that polynomials with multiple roots are
        always ill-conditioned; there's a footnote at the end of the
        docstring about this.

        If the output ring is a RealIntervalField or ComplexIntervalField
        of a given precision, then the answer will always be correct (or an
        exception will be raised, if a case is not implemented). Each root
        will be contained in one of the returned intervals, and the
        intervals will be disjoint. (The returned intervals may be of
        higher precision than the specified output ring.)

        At the end of this docstring (after the examples) is a description
        of all the cases implemented in this function, and the algorithms
        used. That section also describes the possibilities for
        "algorithm=", for the cases where multiple algorithms exist.

        EXAMPLES::

            sage: x = QQ['x'].0
            sage: f = x^3 - 1
            sage: f.roots()
            [(1, 1)]
            sage: f.roots(ring=CC)   # note -- low order bits slightly different on ppc.
            [(1.00000000000000, 1), (-0.500000000000000 - 0.86602540378443...*I, 1), (-0.500000000000000 + 0.86602540378443...*I, 1)]
            sage: f = (x^3 - 1)^2
            sage: f.roots()
            [(1, 2)]

        ::

            sage: f = -19*x + 884736
            sage: f.roots()
            [(884736/19, 1)]
            sage: (f^20).roots()
            [(884736/19, 20)]

        ::

            sage: K.<z> = CyclotomicField(3)
            sage: f = K.defining_polynomial()
            sage: f.roots(ring=GF(7))
            [(4, 1), (2, 1)]
            sage: g = f.change_ring(GF(7))
            sage: g.roots()
            [(4, 1), (2, 1)]
            sage: g.roots(multiplicities=False)
            [4, 2]

        A new ring.  In the example below, we add the special method
        _roots_univariate_polynomial to the base ring, and observe
        that this method is called instead to find roots of
        polynomials over this ring.  This facility can be used to
        easily extend root finding to work over new rings you
        introduce::

             sage: R.<x> = QQ[]
             sage: (x^2 + 1).roots()
             []
             sage: g = lambda f, *args, **kwds: f.change_ring(CDF).roots()
             sage: QQ._roots_univariate_polynomial = g
             sage: (x^2 + 1).roots()  # abs tol 1e-14
             [(2.7755575615628914e-17 - 1.0*I, 1), (0.9999999999999997*I, 1)]
             sage: del QQ._roots_univariate_polynomial

        An example over RR, which illustrates that only the roots in RR are
        returned::

            sage: x = RR['x'].0
            sage: f = x^3 -2
            sage: f.roots()
            [(1.25992104989487, 1)]
            sage: f.factor()
            (x - 1.25992104989487) * (x^2 + 1.25992104989487*x + 1.58740105196820)
            sage: x = RealField(100)['x'].0
            sage: f = x^3 -2
            sage: f.roots()
            [(1.2599210498948731647672106073, 1)]

        ::

            sage: x = CC['x'].0
            sage: f = x^3 -2
            sage: f.roots()
            [(1.25992104989487, 1), (-0.62996052494743... - 1.09112363597172*I, 1), (-0.62996052494743... + 1.09112363597172*I, 1)]
            sage: f.roots(algorithm='pari')
            [(1.25992104989487, 1), (-0.629960524947437 - 1.09112363597172*I, 1), (-0.629960524947437 + 1.09112363597172*I, 1)]

        Another example showing that only roots in the base ring are
        returned::

            sage: x = polygen(ZZ)
            sage: f = (2*x-3) * (x-1) * (x+1)
            sage: f.roots()
            [(1, 1), (-1, 1)]
            sage: f.roots(ring=QQ)
            [(3/2, 1), (1, 1), (-1, 1)]

        An example involving large numbers::

            sage: x = RR['x'].0
            sage: f = x^2 - 1e100
            sage: f.roots()
            [(-1.00000000000000e50, 1), (1.00000000000000e50, 1)]
            sage: f = x^10 - 2*(5*x-1)^2
            sage: f.roots(multiplicities=False)
            [-1.6772670339941..., 0.19995479628..., 0.20004530611..., 1.5763035161844...]

        ::

            sage: x = CC['x'].0
            sage: i = CC.0
            sage: f = (x - 1)*(x - i)
            sage: f.roots(multiplicities=False)
            [1.00000000000000, 1.00000000000000*I]
            sage: g=(x-1.33+1.33*i)*(x-2.66-2.66*i)
            sage: g.roots(multiplicities=False)
            [1.33000000000000 - 1.33000000000000*I, 2.66000000000000 + 2.66000000000000*I]

        Describing roots using radical expressions::

            sage: x = QQ['x'].0
            sage: f = x^2 + 2
            sage: f.roots(SR)
            [(-I*sqrt(2), 1), (I*sqrt(2), 1)]
            sage: f.roots(SR, multiplicities=False)
            [-I*sqrt(2), I*sqrt(2)]

        The roots of some polynomials can't be described using radical
        expressions::

            sage: (x^5 - x + 1).roots(SR)
            []

        For some other polynomials, no roots can be found at the moment
        due to the way roots are computed. :trac:`17516` addresses
        these defecits. Until that gets implemented, one such example
        is the following::

            sage: f = x^6-300*x^5+30361*x^4-1061610*x^3+1141893*x^2-915320*x+101724
            sage: f.roots()
            []

        A purely symbolic roots example::

            sage: X = var('X')
            sage: f = expand((X-1)*(X-I)^3*(X^2 - sqrt(2))); f
            X^6 - (3*I + 1)*X^5 - sqrt(2)*X^4 + (3*I - 3)*X^4 + (3*I + 1)*sqrt(2)*X^3 + (I + 3)*X^3 - (3*I - 3)*sqrt(2)*X^2 - I*X^2 - (I + 3)*sqrt(2)*X + I*sqrt(2)
            sage: f.roots()
            [(I, 3), (-2^(1/4), 1), (2^(1/4), 1), (1, 1)]

        The same operation, performed over a polynomial ring
        with symbolic coefficients::

            sage: X = SR['X'].0
            sage: f = (X-1)*(X-I)^3*(X^2 - sqrt(2)); f
            X^6 + (-3*I - 1)*X^5 + (-sqrt(2) + 3*I - 3)*X^4 + ((3*I + 1)*sqrt(2) + I + 3)*X^3 + (-(3*I - 3)*sqrt(2) - I)*X^2 + (-(I + 3)*sqrt(2))*X + I*sqrt(2)
            sage: f.roots()
            [(I, 3), (-2^(1/4), 1), (2^(1/4), 1), (1, 1)]
            sage: f.roots(multiplicities=False)
            [I, -2^(1/4), 2^(1/4), 1]

        A couple of examples where the base ring doesn't have a
        factorization algorithm (yet). Note that this is currently done via
        naive enumeration, so could be very slow::

            sage: R = Integers(6)
            sage: S.<x> = R['x']
            sage: p = x^2-1
            sage: p.roots()
            Traceback (most recent call last):
            ...
            NotImplementedError: root finding with multiplicities for this polynomial not implemented (try the multiplicities=False option)
            sage: p.roots(multiplicities=False)
            [1, 5]
            sage: R = Integers(9)
            sage: A = PolynomialRing(R, 'y')
            sage: y = A.gen()
            sage: f = 10*y^2 - y^3 - 9
            sage: f.roots(multiplicities=False)
            [0, 1, 3, 6]

        An example over the complex double field (where root finding is
        fast, thanks to NumPy)::

            sage: R.<x> = CDF[]
            sage: f = R.cyclotomic_polynomial(5); f
            x^4 + x^3 + x^2 + x + 1.0
            sage: f.roots(multiplicities=False)  # abs tol 1e-9
            [-0.8090169943749469 - 0.5877852522924724*I, -0.8090169943749473 + 0.5877852522924724*I, 0.30901699437494773 - 0.951056516295154*I, 0.30901699437494756 + 0.9510565162951525*I]
            sage: [z^5 for z in f.roots(multiplicities=False)]  # abs tol 2e-14
            [0.9999999999999957 - 1.2864981197413038e-15*I, 0.9999999999999976 + 3.062854959141552e-15*I, 1.0000000000000024 + 1.1331077795295987e-15*I, 0.9999999999999953 - 2.0212861992297117e-15*I]
            sage: f = CDF['x']([1,2,3,4]); f
            4.0*x^3 + 3.0*x^2 + 2.0*x + 1.0
            sage: r = f.roots(multiplicities=False)
            sage: [f(a).abs() for a in r]  # abs tol 1e-14
            [2.574630599127759e-15, 1.457101633618084e-15, 1.1443916996305594e-15]

        Another example over RDF::

            sage: x = RDF['x'].0
            sage: ((x^3 -1)).roots()  # abs tol 4e-16
            [(1.0000000000000002, 1)]
            sage: ((x^3 -1)).roots(multiplicities=False)  # abs tol 4e-16
            [1.0000000000000002]

        More examples involving the complex double field::

            sage: x = CDF['x'].0
            sage: i = CDF.0
            sage: f = x^3 + 2*i; f
            x^3 + 2.0*I
            sage: f.roots()  # abs tol 1e-14
            [(-1.0911236359717227 - 0.6299605249474374*I, 1), (3.885780586188048e-16 + 1.2599210498948734*I, 1), (1.0911236359717211 - 0.6299605249474363*I, 1)]
            sage: f.roots(multiplicities=False)  # abs tol 1e-14
            [-1.0911236359717227 - 0.6299605249474374*I, 3.885780586188048e-16 + 1.2599210498948734*I, 1.0911236359717211 - 0.6299605249474363*I]
            sage: [abs(f(z)) for z in f.roots(multiplicities=False)]  # abs tol 1e-14
            [8.95090418262362e-16, 8.728374398092689e-16, 1.0235750533041806e-15]
            sage: f = i*x^3 + 2; f
            I*x^3 + 2.0
            sage: f.roots()  # abs tol 1e-14
            [(-1.0911236359717227 + 0.6299605249474374*I, 1), (3.885780586188048e-16 - 1.2599210498948734*I, 1), (1.0911236359717211 + 0.6299605249474363*I, 1)]
            sage: abs(f(f.roots()[0][0]))  # abs tol 1e-13
            1.1102230246251565e-16

        Examples using real root isolation::

            sage: x = polygen(ZZ)
            sage: f = x^2 - x - 1
            sage: f.roots()
            []
            sage: f.roots(ring=RIF)
            [(-0.6180339887498948482045868343657?, 1), (1.6180339887498948482045868343657?, 1)]
            sage: f.roots(ring=RIF, multiplicities=False)
            [-0.6180339887498948482045868343657?, 1.6180339887498948482045868343657?]
            sage: f.roots(ring=RealIntervalField(150))
            [(-0.6180339887498948482045868343656381177203091798057628621354486227?, 1), (1.618033988749894848204586834365638117720309179805762862135448623?, 1)]
            sage: f.roots(ring=AA)
            [(-0.618033988749895?, 1), (1.618033988749895?, 1)]
            sage: f = f^2 * (x - 1)
            sage: f.roots(ring=RIF)
            [(-0.6180339887498948482045868343657?, 2), (1.0000000000000000000000000000000?, 1), (1.6180339887498948482045868343657?, 2)]
            sage: f.roots(ring=RIF, multiplicities=False)
            [-0.6180339887498948482045868343657?, 1.0000000000000000000000000000000?, 1.6180339887498948482045868343657?]

        Examples using complex root isolation::

            sage: x = polygen(ZZ)
            sage: p = x^5 - x - 1
            sage: p.roots()
            []
            sage: p.roots(ring=CIF)
            [(1.167303978261419?, 1), (-0.764884433600585? - 0.352471546031727?*I, 1), (-0.764884433600585? + 0.352471546031727?*I, 1), (0.181232444469876? - 1.083954101317711?*I, 1), (0.181232444469876? + 1.083954101317711?*I, 1)]
            sage: p.roots(ring=ComplexIntervalField(200))
            [(1.167303978261418684256045899854842180720560371525489039140082?, 1), (-0.76488443360058472602982318770854173032899665194736756700778? - 0.35247154603172624931794709140258105439420648082424733283770?*I, 1), (-0.76488443360058472602982318770854173032899665194736756700778? + 0.35247154603172624931794709140258105439420648082424733283770?*I, 1), (0.18123244446987538390180023778112063996871646618462304743774? - 1.08395410131771066843034449298076657427364024315511565430114?*I, 1), (0.18123244446987538390180023778112063996871646618462304743774? + 1.08395410131771066843034449298076657427364024315511565430114?*I, 1)]
            sage: rts = p.roots(ring=QQbar); rts
            [(1.167303978261419?, 1), (-0.7648844336005847? - 0.3524715460317263?*I, 1), (-0.7648844336005847? + 0.3524715460317263?*I, 1), (0.1812324444698754? - 1.083954101317711?*I, 1), (0.1812324444698754? + 1.083954101317711?*I, 1)]
            sage: p.roots(ring=AA)
            [(1.167303978261419?, 1)]
            sage: p = (x - rts[4][0])^2 * (3*x^2 + x + 1)
            sage: p.roots(ring=QQbar)
            [(-0.1666666666666667? - 0.552770798392567?*I, 1), (-0.1666666666666667? + 0.552770798392567?*I, 1), (0.1812324444698754? + 1.083954101317711?*I, 2)]
            sage: p.roots(ring=CIF)
            [(-0.1666666666666667? - 0.552770798392567?*I, 1), (-0.1666666666666667? + 0.552770798392567?*I, 1), (0.1812324444698754? + 1.083954101317711?*I, 2)]

        Note that coefficients in a number field with defining polynomial
        `x^2 + 1` are considered to be Gaussian rationals (with the
        generator mapping to +I), if you ask for complex roots.

        ::

            sage: K.<im> = QuadraticField(-1)
            sage: y = polygen(K)
            sage: p = y^4 - 2 - im
            sage: p.roots(ring=CC)
            [(-1.2146389322441... - 0.14142505258239...*I, 1), (-0.14142505258239... + 1.2146389322441...*I, 1), (0.14142505258239... - 1.2146389322441...*I, 1), (1.2146389322441... + 0.14142505258239...*I, 1)]
            sage: p = p^2 * (y^2 - 2)
            sage: p.roots(ring=CIF)
            [(-1.414213562373095?, 1), (1.414213562373095?, 1), (-1.214638932244183? - 0.141425052582394?*I, 2), (-0.141425052582394? + 1.214638932244183?*I, 2), (0.141425052582394? - 1.214638932244183?*I, 2), (1.214638932244183? + 0.141425052582394?*I, 2)]

        Note that one should not use NumPy when wanting high precision
        output as it does not support any of the high precision types::

            sage: R.<x> = RealField(200)[]
            sage: f = x^2 - R(pi)
            sage: f.roots()
            [(-1.7724538509055160272981674833411451827975494561223871282138, 1), (1.7724538509055160272981674833411451827975494561223871282138, 1)]
            sage: f.roots(algorithm='numpy')
            doctest... UserWarning: NumPy does not support arbitrary precision arithmetic.  The roots found will likely have less precision than you expect.
            [(-1.77245385090551..., 1), (1.77245385090551..., 1)]

        We can also find roots over number fields::

            sage: K.<z> = CyclotomicField(15)
            sage: R.<x> = PolynomialRing(K)
            sage: (x^2 + x + 1).roots()
            [(z^5, 1), (-z^5 - 1, 1)]

        There are many combinations of floating-point input and output
        types that work. (Note that some of them are quite pointless like using
        ``algorithm='numpy'`` with high-precision types.)

        ::

            sage: rflds = (RR, RDF, RealField(100))
            sage: cflds = (CC, CDF, ComplexField(100))
            sage: def cross(a, b):
            ....:     return list(cartesian_product_iterator([a, b]))
            sage: flds = cross(rflds, rflds) + cross(rflds, cflds) + cross(cflds, cflds)
            sage: for (fld_in, fld_out) in flds:
            ....:     x = polygen(fld_in)
            ....:     f = x^3 - fld_in(2)
            ....:     x2 = polygen(fld_out)
            ....:     f2 = x2^3 - fld_out(2)
            ....:     for algo in (None, 'pari', 'numpy'):
            ....:         rts = f.roots(ring=fld_out, multiplicities=False)
            ....:         if fld_in == fld_out and algo is None:
            ....:             print("{} {}".format(fld_in, rts))
            ....:         for rt in rts:
            ....:             assert(abs(f2(rt)) <= 1e-10)
            ....:             assert(rt.parent() == fld_out)
            Real Field with 53 bits of precision [1.25992104989487]
            Real Double Field [1.25992104989...]
            Real Field with 100 bits of precision [1.2599210498948731647672106073]
            Complex Field with 53 bits of precision [1.25992104989487, -0.62996052494743... - 1.09112363597172*I, -0.62996052494743... + 1.09112363597172*I]
            Complex Double Field [1.25992104989..., -0.629960524947... - 1.0911236359717...*I, -0.629960524947... + 1.0911236359717...*I]
            Complex Field with 100 bits of precision [1.2599210498948731647672106073, -0.62996052494743658238360530364 - 1.0911236359717214035600726142*I, -0.62996052494743658238360530364 + 1.0911236359717214035600726142*I]

        Note that we can find the roots of a polynomial with algebraic
        coefficients::

            sage: rt2 = sqrt(AA(2))
            sage: rt3 = sqrt(AA(3))
            sage: x = polygen(AA)
            sage: f = (x - rt2) * (x - rt3); f
                x^2 - 3.146264369941973?*x + 2.449489742783178?
            sage: rts = f.roots(); rts
            [(1.414213562373095?, 1), (1.732050807568878?, 1)]
            sage: rts[0][0] == rt2
            True
            sage: f.roots(ring=RealIntervalField(150))
            [(1.414213562373095048801688724209698078569671875376948073176679738?, 1), (1.732050807568877293527446341505872366942805253810380628055806980?, 1)]

        We can handle polynomials with huge coefficients.

        This number doesn't even fit in an IEEE double-precision float, but
        RR and CC allow a much larger range of floating-point numbers::

            sage: bigc = 2^1500
            sage: CDF(bigc)
            +infinity
            sage: CC(bigc)
            3.50746621104340e451

        Polynomials using such large coefficients can't be handled by
        numpy, but pari can deal with them::

            sage: x = polygen(QQ)
            sage: p = x + bigc
            sage: p.roots(ring=RR, algorithm='numpy')
            Traceback (most recent call last):
            ...
            LinAlgError: Array must not contain infs or NaNs
            sage: p.roots(ring=RR, algorithm='pari')
            [(-3.50746621104340e451, 1)]
            sage: p.roots(ring=AA)
            [(-3.5074662110434039?e451, 1)]
            sage: p.roots(ring=QQbar)
            [(-3.5074662110434039?e451, 1)]
            sage: p = bigc*x + 1
            sage: p.roots(ring=RR)
            [(0.000000000000000, 1)]
            sage: p.roots(ring=AA)
            [(-2.8510609648967059?e-452, 1)]
            sage: p.roots(ring=QQbar)
            [(-2.8510609648967059?e-452, 1)]
            sage: p = x^2 - bigc
            sage: p.roots(ring=RR)
            [(-5.92238652153286e225, 1), (5.92238652153286e225, 1)]
            sage: p.roots(ring=QQbar)
            [(-5.9223865215328558?e225, 1), (5.9223865215328558?e225, 1)]

        Algorithms used:

        For brevity, we will use RR to mean any RealField of any precision;
        similarly for RIF, CC, and CIF. Since Sage has no specific
        implementation of Gaussian rationals (or of number fields with
        embedding, at all), when we refer to Gaussian rationals below we
        will accept any number field with defining polynomial
        `x^2+1`, mapping the field generator to +I.

        We call the base ring of the polynomial K, and the ring given by
        the ring= argument L. (If ring= is not specified, then L is the
        same as K.)

        If K and L are floating-point (RDF, CDF, RR, or CC), then a
        floating-point root-finder is used. If L is RDF or CDF then we
        default to using NumPy's roots(); otherwise, we use PARI's
        polroots(). This choice can be overridden with
        algorithm='pari' or algorithm='numpy'. If the algorithm is
        unspecified and NumPy's roots() algorithm fails, then we fall
        back to pari (numpy will fail if some coefficient is infinite,
        for instance).

        If L is SR, then the roots will be radical expressions,
        computed as the solutions of a symbolic polynomial expression.
        At the moment this delegates to
        :meth:`sage.symbolic.expression.Expression.solve`
        which in turn uses Maxima to find radical solutions.
        Some solutions may be lost in this approach.
        Once :trac:`17516` gets implemented, all possible radical
        solutions should become available.

        If L is AA or RIF, and K is ZZ, QQ, or AA, then the root isolation
        algorithm sage.rings.polynomial.real_roots.real_roots() is used.
        (You can call real_roots() directly to get more control than this
        method gives.)

        If L is QQbar or CIF, and K is ZZ, QQ, AA, QQbar, or the Gaussian
        rationals, then the root isolation algorithm
        sage.rings.polynomial.complex_roots.complex_roots() is used. (You
        can call complex_roots() directly to get more control than this
        method gives.)

        If L is AA and K is QQbar or the Gaussian rationals, then
        complex_roots() is used (as above) to find roots in QQbar, then
        these roots are filtered to select only the real roots.

        If L is floating-point and K is not, then we attempt to change the
        polynomial ring to L (using .change_ring()) (or, if L is complex
        and K is not, to the corresponding real field). Then we use either
        PARI or numpy as specified above.

        For all other cases where K is different than L, we just use
        .change_ring(L) and proceed as below.

        The next method, which is used if K is an integral domain, is to
        attempt to factor the polynomial. If this succeeds, then for every
        degree-one factor a\*x+b, we add -b/a as a root (as long as this
        quotient is actually in the desired ring).

        If factoring over K is not implemented (or K is not an integral
        domain), and K is finite, then we find the roots by enumerating all
        elements of K and checking whether the polynomial evaluates to zero
        at that value.

        .. NOTE::

           We mentioned above that polynomials with multiple roots are
           always ill-conditioned; if your input is given to n bits of
           precision, you should not expect more than n/k good bits
           for a k-fold root. (You can get solutions that make the
           polynomial evaluate to a number very close to zero;
           basically the problem is that with a multiple root, there
           are many such numbers, and it's difficult to choose between
           them.)

           To see why this is true, consider the naive floating-point
           error analysis model where you just pretend that all
           floating-point numbers are somewhat imprecise - a little
           'fuzzy', if you will.  Then the graph of a floating-point
           polynomial will be a fuzzy line.  Consider the graph of
           `(x-1)^3`; this will be a fuzzy line with a
           horizontal tangent at `x=1`, `y=0`. If the
           fuzziness extends up and down by about j, then it will
           extend left and right by about cube_root(j).

        TESTS::

            sage: K.<zeta> = CyclotomicField(2)
            sage: R.<x> = K[]
            sage: factor(x^3-1)
            (x - 1) * (x^2 + x + 1)

        This shows that the issue from :trac:`6237` is fixed::

            sage: R.<u> = QQ[]
            sage: g = -27*u^14 - 32*u^9
            sage: g.roots(CDF, multiplicities=False)  # abs tol 2e-15
            [-1.0345637159435719, 0.0, -0.3196977699902601 - 0.9839285635706636*I, -0.3196977699902601 + 0.9839285635706636*I, 0.8369796279620465 - 0.6081012947885318*I, 0.8369796279620465 + 0.6081012947885318*I]
            sage: g.roots(CDF)  # abs tol 2e-15
            [(-1.0345637159435719, 1), (0.0, 9), (-0.3196977699902601 - 0.9839285635706636*I, 1), (-0.3196977699902601 + 0.9839285635706636*I, 1), (0.8369796279620465 - 0.6081012947885318*I, 1), (0.8369796279620465 + 0.6081012947885318*I, 1)]

        This shows that the issue at :trac:`2418` is fixed::

            sage: x = polygen(QQ)
            sage: p = (x^50/2^100 + x^10 + x + 1).change_ring(ComplexField(106))
            sage: rts = (p/2^100).roots(multiplicities=False)
            sage: eps = 2^(-50)   # we test the roots numerically
            sage: [abs(p(rt)) < eps for rt in rts] == [True]*50
            True

        This shows that the issue at :trac:`10901` is fixed::

            sage: a = var('a'); R.<x> = SR[]
            sage: f = x - a
            sage: f.roots(RR)
            Traceback (most recent call last):
            ...
            TypeError: Cannot evaluate symbolic expression to a numeric value.
            sage: f.roots(CC)
            Traceback (most recent call last):
            ...
            TypeError: Cannot evaluate symbolic expression to a numeric value.

        We can find roots of polynomials defined over `\ZZ` or `\QQ`
        over the `p`-adics, see :trac:`15422`::

            sage: R.<x> = ZZ[]
            sage: pol = (x - 1)^2
            sage: pol.roots(Qp(3,5))
            [(1 + O(3^5), 2)]

        This doesn't work if we first change coefficients to `\QQ_p`::

            sage: pol.change_ring(Qp(3,5)).roots()
            Traceback (most recent call last):
            ...
            PrecisionError: p-adic factorization not well-defined since the discriminant is zero up to the requestion p-adic precision

            sage: (pol - 3^6).roots(Qp(3,5))
            [(1 + 2*3^3 + 2*3^4 + O(3^5), 1), (1 + 3^3 + O(3^5), 1)]
            sage: r = pol.roots(Zp(3,5), multiplicities=False); r
            [1 + O(3^5)]
            sage: parent(r[0])
            3-adic Ring with capped relative precision 5

        Spurious crash with pari-2.5.5, see :trac:`16165`::

            sage: f=(1+x+x^2)^3
            sage: f.roots(ring=CC)
            [(-0.500000000000000 - 0.866025403784439*I, 3),
             (-0.500000000000000 + 0.866025403784439*I, 3)]

        Test a crash reported at :trac:`19649`::

            sage: polRing.<x> = PolynomialRing(ZZ)
            sage: j = (x+1)^2 * (x-1)^7 * (x^2-x+1)^5
            sage: j.roots(CC)
            [(-1.00000000000000, 2),
             (1.00000000000000, 7),
             (0.500000000000000 - 0.866025403784439*I, 5),
             (0.500000000000000 + 0.866025403784439*I, 5)]
        """
        K = self.parent().base_ring()
        if hasattr(K, '_roots_univariate_polynomial'):
            return K._roots_univariate_polynomial(self, ring=ring, multiplicities=multiplicities, algorithm=algorithm, **kwds)

        if kwds:
            raise TypeError("roots() got unexpected keyword argument(s): {}".format(kwds.keys()))

        L = K if ring is None else ring

        late_import()

        input_fp = (is_RealField(K)
                    or is_ComplexField(K)
                    or is_RealDoubleField(K)
                    or is_ComplexDoubleField(K))
        output_fp = (is_RealField(L)
                     or is_ComplexField(L)
                     or is_RealDoubleField(L)
                     or is_ComplexDoubleField(L))
        input_complex = (is_ComplexField(K)
                         or is_ComplexDoubleField(K))
        output_complex = (is_ComplexField(L)
                          or is_ComplexDoubleField(L))
        input_gaussian = (isinstance(K, NumberField_quadratic)
                          and list(K.polynomial()) == [1, 0, 1])

        if input_fp and output_fp:
            # allow for possibly using a fast but less reliable
            # floating point algorithm from numpy
            low_prec = is_RealDoubleField(K) or is_ComplexDoubleField(K)
            if algorithm is None:
                if low_prec:
                    algorithm = 'either'
                else:
                    algorithm = 'pari'

            if algorithm != 'numpy' and algorithm != 'either' and algorithm != 'pari':
                raise ValueError("Unknown algorithm '%s'" % algorithm)

            # We should support GSL, too.  We could also support PARI's
            # old Newton-iteration algorithm.

            input_arbprec = (is_RealField(K) or
                             is_ComplexField(K))

            if algorithm == 'numpy' or algorithm == 'either':
                if K.prec() > 53 and L.prec() > 53:
                    from warnings import warn
                    warn('NumPy does not support arbitrary precision arithmetic.  ' +
                         'The roots found will likely have less precision than ' +
                         'you expect.')

                import numpy
                from numpy.linalg.linalg import LinAlgError
                numpy_dtype = ('complex' if input_complex else 'double')
                ty = (complex if input_complex else float)
                coeffs = self.list()
                numpy_array = numpy.array([ty(c) for c in reversed(coeffs)], dtype=numpy_dtype)
                try:
                    ext_rts1 = numpy.roots(numpy_array)
                    rts = []
                    for rt in ext_rts1:
                        rts.append(CDF(rt))
                    rts.sort()
                    ext_rts = rts
                except (ValueError, LinAlgError):
                    if algorithm == 'either':
                        algorithm = 'pari'
                    else:
                        raise

            if algorithm == 'pari':
                if not input_arbprec:
                    self = self.change_ring(CC if input_complex else RR)
                ext_rts = self.__pari__().polroots(precision=L.prec())

            if output_complex:
                rts = sort_complex_numbers_for_display([L(root) for root in ext_rts])
            else:
                rts = sorted([L(root.real()) for root in ext_rts if root.imag() == 0])

            rts_mult = []
            j = 0
            while j < len(rts):
                rt = rts[j]
                mult = rts.count(rt)
                rts_mult.append((rt, mult))
                j += mult

            if multiplicities:
                return rts_mult
            else:
                return [rt for (rt, mult) in rts_mult]

        from sage.symbolic.ring import SR
        if L is SR:
            vname = 'do_not_use_this_name_in_a_polynomial_coefficient'
            var = SR(vname)
            expr = self(var)
            rts = expr.solve(var,
                             explicit_solutions=True,
                             multiplicities=multiplicities)
            if multiplicities:
                return [(rt.rhs(), mult) for rt, mult in zip(*rts)]
            else:
                return [rt.rhs() for rt in rts]

        if L != K or is_AlgebraicField_common(L):
            # So far, the only "special" implementations are for real
            # and complex root isolation and for p-adic factorization
            if (is_IntegerRing(K) or is_RationalField(K)
                or is_AlgebraicRealField(K)) and \
                (is_AlgebraicRealField(L) or is_RealIntervalField(L)):

                from sage.rings.polynomial.real_roots import real_roots

                if is_AlgebraicRealField(L):
                    rts = real_roots(self, retval='algebraic_real')
                else:
                    diam = ~(ZZ(1) << L.prec())
                    rts1 = real_roots(self, retval='interval', max_diameter=diam)

                    # We (essentially) promise in the docstring above
                    # that returned intervals will be at least the precision
                    # of the given ring.  But real_roots() does not guarantee
                    # this; for instance, if it returns exactly zero,
                    # it may return this with a low-precision
                    # RealIntervalFieldElement.

                    rts = []
                    for (rt, mult) in rts1:
                        if rt.prec() < L.prec():
                            rt = L(rt)
                        rts.append((rt, mult))

                if multiplicities:
                    return rts
                else:
                    return [rt for (rt, mult) in rts]

            if (is_IntegerRing(K) or is_RationalField(K)
                or is_AlgebraicField_common(K) or input_gaussian) and \
                (is_ComplexIntervalField(L) or is_AlgebraicField_common(L)):

                from sage.rings.polynomial.complex_roots import complex_roots

                if is_ComplexIntervalField(L):
                    rts = complex_roots(self, min_prec=L.prec())
                elif is_AlgebraicField(L):
                    rts = complex_roots(self, retval='algebraic')
                else:
                    rts = complex_roots(self, retval='algebraic_real')

                if multiplicities:
                    return rts
                else:
                    return [rt for (rt, mult) in rts]

            if output_fp and output_complex and not input_gaussian:
                # If we want the complex roots, and the input is not
                # floating point, we convert to a real polynomial
                # (except when the input coefficients are Gaussian rationals).
                if is_ComplexDoubleField(L):
                    real_field = RDF
                else:
                    real_field = RealField(L.prec())

                return self.change_ring(real_field).roots(ring=L, multiplicities=multiplicities, algorithm=algorithm)
            elif is_pAdicRing(L) or is_pAdicField(L):
                p = L.prime()
                n = L.precision_cap()
                try:
                    F = self.factor_padic(p, n)
                except AttributeError:
                    pass
                else:
                    return self.change_ring(L)._roots_from_factorization(F, multiplicities)

            return self.change_ring(L).roots(multiplicities=multiplicities, algorithm=algorithm)

        try:
            if K.is_integral_domain():
                if not K.is_field():
                    try:
                        # get rid of the content of self since we don't need it
                        # and we really don't want to factor it if it's a huge
                        # integer
                        c = self.content()
                        self = self//c
                    except AttributeError:
                        pass
                return self._roots_from_factorization(self.factor(), multiplicities)
            else:
                raise NotImplementedError
        except NotImplementedError:
            if K.is_finite():
                if multiplicities:
                    raise NotImplementedError("root finding with multiplicities for this polynomial not implemented (try the multiplicities=False option)")
                else:
                    return [a for a in K if not self(a)]

            raise NotImplementedError("root finding for this polynomial not implemented")

    def _roots_from_factorization(self, F, multiplicities):
        """
        Given a factorization ``F`` of the polynomial ``self``, return
        the roots of ``self``.

        EXAMPLES::

            sage: R.<x> = ZZ[]
            sage: pol = 20*x^3 - 50*x^2 + 20*x
            sage: F = pol.factor(); F
            2 * 5 * (x - 2) * x * (2*x - 1)
            sage: pol._roots_from_factorization(F, multiplicities=True)
            [(2, 1), (0, 1)]
            sage: pol.change_ring(QQ)._roots_from_factorization(F, multiplicities=False)
            [2, 0, 1/2]
        """
        seq = []
        K = self.parent().base_ring()
        for fac in F:
            g = fac[0]
            if g.degree() == 1:
                rt = -g[0]/g[1]
                # We need to check that this root is actually in K;
                # otherwise we'd return roots in the fraction field of K.
                if rt in K:
                    rt = K(rt)
                    if multiplicities:
                        seq.append((rt,fac[1]))
                    else:
                        seq.append(rt)
        return seq

    def real_roots(self):
        """
        Return the real roots of this polynomial, without multiplicities.

        Calls self.roots(ring=RR), unless this is a polynomial with
        floating-point real coefficients, in which case it calls
        self.roots().

        EXAMPLES::

            sage: x = polygen(ZZ)
            sage: (x^2 - x - 1).real_roots()
            [-0.618033988749895, 1.61803398874989]

        TESTS::

            sage: x = polygen(RealField(100))
            sage: (x^2 - x - 1).real_roots()[0].parent()
                Real Field with 100 bits of precision
            sage: x = polygen(RDF)
            sage: (x^2 - x - 1).real_roots()[0].parent()
            Real Double Field

            sage: x=polygen(ZZ,'x'); v=(x^2-x-1).real_roots()
            sage: v[0].parent() is RR
            True
        """
        K = self.base_ring()
        if is_RealField(K) or is_RealDoubleField(K):
            return self.roots(multiplicities=False)

        return self.roots(ring=RR, multiplicities=False)

    def complex_roots(self):
        """
        Return the complex roots of this polynomial, without
        multiplicities.

        Calls self.roots(ring=CC), unless this is a polynomial with
        floating-point coefficients, in which case it is uses the
        appropriate precision from the input coefficients.

        EXAMPLES::

            sage: x = polygen(ZZ)
            sage: (x^3 - 1).complex_roots()   # note: low order bits slightly different on ppc.
            [1.00000000000000, -0.500000000000000 - 0.86602540378443...*I, -0.500000000000000 + 0.86602540378443...*I]

        TESTS::

            sage: x = polygen(RR)
            sage: (x^3 - 1).complex_roots()[0].parent()
            Complex Field with 53 bits of precision
            sage: x = polygen(RDF)
            sage: (x^3 - 1).complex_roots()[0].parent()
            Complex Double Field
            sage: x = polygen(RealField(200))
            sage: (x^3 - 1).complex_roots()[0].parent()
            Complex Field with 200 bits of precision
            sage: x = polygen(CDF)
            sage: (x^3 - 1).complex_roots()[0].parent()
            Complex Double Field
            sage: x = polygen(ComplexField(200))
            sage: (x^3 - 1).complex_roots()[0].parent()
            Complex Field with 200 bits of precision
            sage: x=polygen(ZZ,'x'); v=(x^2-x-1).complex_roots()
            sage: v[0].parent() is CC
            True
        """
        K = self.base_ring()
        if is_RealField(K):
            return self.roots(ring=ComplexField(K.prec()), multiplicities=False)
        if is_RealDoubleField(K):
            return self.roots(ring=CDF, multiplicities=False)
        if is_ComplexField(K) or is_ComplexDoubleField(K):
            return self.roots(multiplicities=False)

        return self.roots(ring=CC, multiplicities=False)

    def number_of_roots_in_interval(self, a=None, b=None):
        r"""
        Return the number of roots of this polynomial in the interval 
        [a,b], counted without multiplicity. The endpoints a, b default to
        -Infinity, Infinity (which are also valid input values).

        Calls the PARI routine polsturm. Note that as of version 2.8, PARI
        includes the left endpoint of the interval (and no longer uses
        Sturm's algorithm on exact inputs). polsturm requires a polynomial
        with real coefficients; in case PARI returns an error, we try again
        after taking the GCD of `self` with its complex conjugate.
        
        EXAMPLES::

            sage: R.<x> = PolynomialRing(ZZ)
            sage: pol = (x-1)^2 * (x-2)^2 * (x-3)
            sage: pol.number_of_roots_in_interval(1, 2)
            2
            sage: pol.number_of_roots_in_interval(1.01, 2)
            1
            sage: pol.number_of_roots_in_interval(None, 2)
            2
            sage: pol.number_of_roots_in_interval(1, Infinity)
            3
            sage: pol.number_of_roots_in_interval()
            3
            sage: pol = (x-1)*(x-2)*(x-3)
            sage: pol2 = pol.change_ring(CC)
            sage: pol2.number_of_roots_in_interval()
            3
            sage: R.<x> = PolynomialRing(CC)
            sage: pol = (x-1)*(x-CC(I))
            sage: pol.number_of_roots_in_interval(0,2)
            1

        TESTS::
        
            sage: R.<x> = PolynomialRing(ZZ)
            sage: pol = (x-1)^2 * (x-2)^2 * (x-3)
            sage: pol.number_of_roots_in_interval(1, 2)
            2
            sage: pol = chebyshev_T(5,x)
            sage: pol.number_of_roots_in_interval(-1,2)
            5
            sage: pol.number_of_roots_in_interval(0,2)
            3

        """
        pol = self // self.gcd(self.derivative()) #squarefree part
        if a is None:
            a1 = -infinity.infinity
        else:
            a1 = a
        if b is None:
            b1 = infinity.infinity
        else:
            b1 = b
        try:
            return(pari(pol).polsturm([a1,b1]))
        except PariError:
            # Take GCD with the conjugate, to extract the maximum factor
            # with real coefficients.
            pol2 = pol.gcd(pol.map_coefficients(lambda z: z.conjugate()))
            return(pari(pol2).polsturm([a1,b1]))

    def number_of_real_roots(self):
        r"""
        Return the number of real roots of this polynomial, counted
        without multiplicity. 
        
        EXAMPLES::

            sage: R.<x> = PolynomialRing(ZZ)
            sage: pol = (x-1)^2 * (x-2)^2 * (x-3)
            sage: pol.number_of_real_roots()
            3
            sage: pol = (x-1)*(x-2)*(x-3)
            sage: pol2 = pol.change_ring(CC)
            sage: pol2.number_of_real_roots()
            3
            sage: R.<x> = PolynomialRing(CC)
            sage: pol = (x-1)*(x-CC(I))
            sage: pol.number_of_real_roots()
            1
        """
        return self.number_of_roots_in_interval()

    def all_roots_in_interval(self, a=None, b=None):
        r"""
        Return True if the roots of this polynomial are all real and 
        contained in the given interval.
    
        EXAMPLES::

            sage: R.<x> = PolynomialRing(ZZ)
            sage: pol = (x-1)^2 * (x-2)^2 * (x-3)
            sage: pol.all_roots_in_interval(1, 3)
            True
            sage: pol.all_roots_in_interval(1.01, 3)
            False
            sage: pol = chebyshev_T(5,x)
            sage: pol.all_roots_in_interval(-1,1)
            True        
            sage: pol = chebyshev_T(5,x/2)
            sage: pol.all_roots_in_interval(-1,1)
            False
            sage: pol.all_roots_in_interval()
            True
        """
        pol = self // self.gcd(self.derivative())
        return(pol.number_of_roots_in_interval(a,b) == pol.degree())

    def is_real_rooted(self):
        r"""
        Return True if the roots of this polynomial are all real.
    
        EXAMPLES::

            sage: R.<x> = PolynomialRing(ZZ)
            sage: pol = chebyshev_T(5, x)
            sage: pol.is_real_rooted()
            True
            sage: pol = x^2 + 1
            sage: pol.is_real_rooted()
            False
        """
        return self.all_roots_in_interval()

    def variable_name(self):
        """
        Return name of variable used in this polynomial as a string.

        OUTPUT: string

        EXAMPLES::

            sage: R.<t> = QQ[]
            sage: f = t^3 + 3/2*t + 5
            sage: f.variable_name()
            't'
        """
        return self.parent().variable_name()

    @coerce_binop
    def xgcd(self, other):
        r"""
        Return an extended gcd of this polynomial and ``other``.

        INPUT:

        - ``other`` -- a polynomial in the same ring as this polynomial

        OUTPUT:

        A tuple ``(r, s, t)`` where ``r`` is a greatest common divisor
        of this polynomial and ``other``, and ``s`` and ``t`` are such
        that ``r = s*self + t*other`` holds.

        .. NOTE::

            The actual algorithm for computing the extended gcd depends on the
            base ring underlying the polynomial ring. If the base ring defines
            a method ``_xgcd_univariate_polynomial``, then this method will be
            called (see examples below).

        EXAMPLES::

            sage: R.<x> = QQbar[]
            sage: (2*x^2).gcd(2*x)
            x
            sage: R.zero().gcd(0)
            0
            sage: (2*x).gcd(0)
            x

        One can easily add xgcd functionality to new rings by providing a
        method ``_xgcd_univariate_polynomial``::

            sage: R.<x> = QQ[]
            sage: S.<y> = R[]
            sage: h1 = y*x
            sage: h2 = y^2*x^2
            sage: h1.xgcd(h2)
            Traceback (most recent call last):
            ...
            NotImplementedError: Univariate Polynomial Ring in x over Rational Field does not provide an xgcd implementation for univariate polynomials
            sage: T.<x,y> = QQ[]
            sage: def poor_xgcd(f,g):
            ....:     ret = S(T(f).gcd(g))
            ....:     if ret == f: return ret,S.one(),S.zero()
            ....:     if ret == g: return ret,S.zero(),S.one()
            ....:     raise NotImplementedError
            sage: R._xgcd_univariate_polynomial = poor_xgcd
            sage: h1.xgcd(h2)
            (x*y, 1, 0)
            sage: del R._xgcd_univariate_polynomial

        """
        if hasattr(self.base_ring(), '_xgcd_univariate_polynomial'):
            return self.base_ring()._xgcd_univariate_polynomial(self, other)
        else:
            raise NotImplementedError("%s does not provide an xgcd implementation for univariate polynomials"%self.base_ring())

    def variables(self):
        """
        Returns the tuple of variables occurring in this polynomial.

        EXAMPLES::

            sage: R.<x> = QQ[]
            sage: x.variables()
            (x,)

        A constant polynomial has no variables.

        ::

            sage: R(2).variables()
            ()
        """
        if self.is_constant():
            return ()
        else:
            return self._parent.gens()

    def args(self):
        """
        Returns the generator of this polynomial ring, which is the (only)
        argument used when calling self.

        EXAMPLES::

            sage: R.<x> = QQ[]
            sage: x.args()
            (x,)

        A constant polynomial has no variables, but still takes a single
        argument.

        ::

            sage: R(2).args()
            (x,)
        """
        return self._parent.gens()

    def valuation(self, p=None):
        r"""
        If `f = a_r x^r + a_{r+1}x^{r+1} + \cdots`, with
        `a_r` nonzero, then the valuation of `f` is
        `r`. The valuation of the zero polynomial is
        `\infty`.

        If a prime (or non-prime) `p` is given, then the valuation
        is the largest power of `p` which divides self.

        The valuation at `\infty` is -self.degree().

        EXAMPLES::

            sage: P.<x> = ZZ[]
            sage: (x^2+x).valuation()
            1
            sage: (x^2+x).valuation(x+1)
            1
            sage: (x^2+1).valuation()
            0
            sage: (x^3+1).valuation(infinity)
            -3
            sage: P(0).valuation()
            +Infinity
        """
        cdef int k

        if not self:
            return infinity.infinity

        if p is infinity.infinity:
            return -self.degree()

        if p is None:
            for k from 0 <= k <= self.degree():
                if self[k]:
                    return ZZ(k)
        if isinstance(p, Polynomial):
            p = self.parent().coerce(p)
        elif is_Ideal(p) and p.ring() is self.parent(): # eventually need to handle fractional ideals in the fraction field
            if self.parent().base_ring().is_field(): # common case
                p = p.gen()
            else:
                raise NotImplementedError
        else:
            from sage.rings.fraction_field import is_FractionField
            if is_FractionField(p.parent()) and self.parent().has_coerce_map_from(p.parent().ring()):
                p = self.parent().coerce(p.parent().ring()(p)) # here we require that p be integral.
            else:
                raise TypeError("The polynomial, p, must have the same parent as self.")

        if p.degree() == 0:
            raise ArithmeticError("The polynomial, p, must have positive degree.")
        k = 0
        while self % p == 0:
            k = k + 1
            self //= p
        return sage.rings.integer.Integer(k)

    def ord(self, p=None):
        r"""
        This is the same as the valuation of self at p. See the
        documentation for ``self.valuation``.

        EXAMPLES::

            sage: R.<x> = ZZ[]
            sage: (x^2+x).ord(x+1)
            1
        """
        return self.valuation(p)

    def add_bigoh(self, prec):
        r"""
        Returns the power series of precision at most prec got by adding
        `O(q^\text{prec})` to self, where q is its variable.

        EXAMPLES::

            sage: R.<x> = ZZ[]
            sage: f = 1 + 4*x + x^3
            sage: f.add_bigoh(7)
            1 + 4*x + x^3 + O(x^7)
            sage: f.add_bigoh(2)
            1 + 4*x + O(x^2)
            sage: f.add_bigoh(2).parent()
            Power Series Ring in x over Integer Ring
        """
        return self.parent().completion(self.parent().gen())(self).add_bigoh(prec)

    @cached_method
    def is_irreducible(self):
        r"""
        Return whether this polynomial is irreducible.

        EXAMPLES::

            sage: R.<x> = ZZ[]
            sage: (x^3 + 1).is_irreducible()
            False
            sage: (x^2 - 1).is_irreducible()
            False
            sage: (x^3 + 2).is_irreducible()
            True
            sage: R(0).is_irreducible()
            False

        The base ring does matter:  for example, `2x` is irreducible as a
        polynomial in `\QQ[x]`, but not in `\ZZ[x]`::

            sage: R.<x> = ZZ[]
            sage: R(2*x).is_irreducible()
            False
            sage: R.<x> = QQ[]
            sage: R(2*x).is_irreducible()
            True

        TESTS::

            sage: F.<t> = NumberField(x^2-5)
            sage: Fx.<xF> = PolynomialRing(F)
            sage: f = Fx([2*t - 5, 5*t - 10, 3*t - 6, -t, -t + 2, 1])
            sage: f.is_irreducible()
            False
            sage: f = Fx([2*t - 3, 5*t - 10, 3*t - 6, -t, -t + 2, 1])
            sage: f.is_irreducible()
            True

<<<<<<< HEAD
        If the base ring implements `_is_irreducible_univariate_polynomial`,
        then this method gets used instead of the generic algorithm which just
        factors the input::

            sage: R.<x> = QQbar[]
            sage: hasattr(QQbar, "_is_irreducible_univariate_polynomial")
            True
            sage: (x^2 + 1).is_irreducible()
            False
=======
        Constants can be irreducible if they are not units::

            sage: R.<x> = ZZ[]
            sage: R(1).is_irreducible()
            False
            sage: R(4).is_irreducible()
            False
            sage: R(5).is_irreducible()
            True

        Check that caching works::

            sage: R.<x> = ZZ[]
            sage: x.is_irreducible()
            True
            sage: x.is_irreducible.cache
            True

>>>>>>> 61fa91ff

        """
        if self.is_zero():
            return False
        if self.is_unit():
            return False
        if self.degree() == 0:
            return self.base_ring()(self).is_irreducible()

        B = self.parent().base_ring()
        if hasattr(B, '_is_irreducible_univariate_polynomial'):
            return B._is_irreducible_univariate_polynomial(self)

        F = self.factor()
        if len(F) > 1 or F[0][1] > 1:
            return False
        return True

    def shift(self, n):
        r"""
        Returns this polynomial multiplied by the power `x^n`. If
        `n` is negative, terms below `x^n` will be
        discarded. Does not change this polynomial (since polynomials are
        immutable).

        EXAMPLES::

            sage: R.<x> = QQ[]
            sage: p = x^2 + 2*x + 4
            sage: p.shift(0)
             x^2 + 2*x + 4
            sage: p.shift(-1)
             x + 2
            sage: p.shift(-5)
             0
            sage: p.shift(2)
             x^4 + 2*x^3 + 4*x^2

        One can also use the infix shift operator::

            sage: f = x^3 + x
            sage: f >> 2
            x
            sage: f << 2
            x^5 + x^3

        TESTS::

            sage: p = R(0)
            sage: p.shift(3).is_zero()
            True
            sage: p.shift(-3).is_zero()
            True

        AUTHORS:

        - David Harvey (2006-08-06)

        - Robert Bradshaw (2007-04-18): Added support for infix
          operator.
        """
        if n == 0 or self.degree() < 0:
            return self   # safe because immutable.
        if n > 0:
            output = [self.base_ring().zero()] * n
            output.extend(self.coefficients(sparse=False))
            return self._new_generic(output)
        if n < 0:
            if n > self.degree():
                return self._new_generic([])
            else:
                return self._new_generic(self.coefficients(sparse=False)[-int(n):])

    def __lshift__(self, k):
        """
        EXAMPLES::

            sage: R.<x> = ZZ[]
            sage: f = x + 2
            sage: f << 3
            x^4 + 2*x^3
        """
        return self.shift(k)

    def __rshift__(self, k):
        """
        EXAMPLES::

            sage: R.<x> = ZZ[]
            sage: f = x^4 + 2*x^3
            sage: f >> 3
            x + 2
        """
        return self.shift(-k)

    cpdef Polynomial truncate(self, long n):
        r"""
        Returns the polynomial of degree ` < n` which is equivalent
        to self modulo `x^n`.

        EXAMPLES::

            sage: R.<x> = ZZ[]; S.<y> = PolynomialRing(R, sparse=True)
            sage: f = y^3 + x*y -3*x; f
            y^3 + x*y - 3*x
            sage: f.truncate(2)
            x*y - 3*x
            sage: f.truncate(1)
            -3*x
            sage: f.truncate(0)
            0
        """
        # __getitem__ already returns a polynomial!!
        # We must not have check=False, since 0 must not have __coeffs = [0].
        return <Polynomial>self._parent(self[:n])#, check=False)

    cdef _inplace_truncate(self, long prec):
        return self.truncate(prec)

    def is_squarefree(self):
        """
        Return False if this polynomial is not square-free, i.e., if there is a
        non-unit `g` in the polynomial ring such that `g^2` divides ``self``.

        .. WARNING::

            This method is not consistent with
            :meth:`.squarefree_decomposition` since the latter does not factor
            the content of a polynomial. See the examples below.

        EXAMPLES::

            sage: R.<x> = QQ[]
            sage: f = (x-1)*(x-2)*(x^2-5)*(x^17-3); f
            x^21 - 3*x^20 - 3*x^19 + 15*x^18 - 10*x^17 - 3*x^4 + 9*x^3 + 9*x^2 - 45*x + 30
            sage: f.is_squarefree()
            True
            sage: (f*(x^2-5)).is_squarefree()
            False

        A generic implementation is available, which relies on gcd
        computations::

            sage: R.<x> = ZZ[]
            sage: (2*x).is_squarefree()
            True
            sage: (4*x).is_squarefree()
            False
            sage: (2*x^2).is_squarefree()
            False
            sage: R(0).is_squarefree()
            False
            sage: S.<y> = QQ[]
            sage: R.<x> = S[]
            sage: (2*x*y).is_squarefree()
            True
            sage: (2*x*y^2).is_squarefree()
            False

        In positive characteristic, we compute the square-free
        decomposition or a full factorization, depending on which is
        available::

            sage: K.<t> = FunctionField(GF(3))
            sage: R.<x> = K[]
            sage: (x^3-x).is_squarefree()
            True
            sage: (x^3-1).is_squarefree()
            False
            sage: (x^3+t).is_squarefree()
            True
            sage: (x^3+t^3).is_squarefree()
            False

        In the following example, `t^2` is a unit in the base field::

            sage: R(t^2).is_squarefree()
            True

        This method is not consistent with :meth:`.squarefree_decomposition`::

            sage: R.<x> = ZZ[]
            sage: f = 4 * x
            sage: f.is_squarefree()
            False
            sage: f.squarefree_decomposition()
            (4) * x

        If you want this method equally not to consider the content, you can
        remove it as in the following example::

            sage: c = f.content()
            sage: (f/c).is_squarefree()
            True

        If the base ring is not an integral domain, the question is not
        mathematically well-defined::

            sage: R.<x> = IntegerModRing(9)[]
            sage: pol = (x + 3)*(x + 6); pol
            x^2
            sage: pol.is_squarefree()
            Traceback (most recent call last):
            ...
            TypeError: is_squarefree() is not defined for polynomials over Ring of integers modulo 9

        TESTS:

        If the base ring implements `_is_squarefree_univariate_polynomial`,
        then this method gets used instead of the generic algorithm in
        :meth:`_is_squarefree_generic`::

            sage: R.<x> = QQbar[]
            sage: (x^2).is_squarefree()
            False
            sage: hasattr(QQbar, '_is_squarefree_univariate_polynomial')
            False
            sage: QQbar._is_squarefree_univariate_polynomial = lambda self: True
            sage: (x^2).is_squarefree()
            True
            sage: del(QQbar._is_squarefree_univariate_polynomial)

        """
        B = self.parent().base_ring()
        if B not in sage.categories.integral_domains.IntegralDomains():
            raise TypeError("is_squarefree() is not defined for polynomials over {}".format(B))

        B = self.parent().base_ring()
        if hasattr(B, '_is_squarefree_univariate_polynomial'):
            return B._is_squarefree_univariate_polynomial(self)

        return self._is_squarefree_generic()

    def _is_squarefree_generic(self):
        r"""
        Return False if this polynomial is not square-free, i.e., if there is a
        non-unit `g` in the polynomial ring such that `g^2` divides ``self``.

        EXAMPLES::

            sage: R.<x> = QQbar[]
            sage: (x^2*(x + 1)).is_squarefree() # indirect doctest
            False
            sage: (x*(x+1)).is_squarefree() # indirect doctest
            True

        """
        B = self.parent().base_ring()

        # a square-free polynomial has a square-free content
        if not B.is_field():
            content = self.content()
            if content not in self.parent().base_ring():
                content = content.gen()
            if not content.is_squarefree():
                return False

        # separable polynomials are square-free
        if self.derivative().gcd(self).is_constant():
            return True

        # for characteristic zero rings, square-free polynomials have to be separable
        if B.characteristic().is_zero():
            return False

        # over rings of positive characteristic, we rely on the square-free decomposition if available
        try:
            F = self.squarefree_decomposition()
        # We catch:
        # - NotImplementedError in case squarefree decomposition is not implemented
        # - AttributeError in case p-th roots are not (or do not exist)
        except (NotImplementedError, AttributeError):
            F = self.factor()
        return all([e<=1 for (f,e) in F])

    def radical(self):
        """
        Returns the radical of self; over a field, this is the product of
        the distinct irreducible factors of self. (This is also sometimes
        called the "square-free part" of self, but that term is ambiguous;
        it is sometimes used to mean the quotient of self by its maximal
        square factor.)

        EXAMPLES::

            sage: P.<x> = ZZ[]
            sage: t = (x^2-x+1)^3 * (3*x-1)^2
            sage: t.radical()
            3*x^3 - 4*x^2 + 4*x - 1
            sage: radical(12 * x^5)
            6*x

        If self has a factor of multiplicity divisible by the characteristic (see :trac:`8736`)::

            sage: P.<x> = GF(2)[]
            sage: (x^3 + x^2).radical()
            x^2 + x
        """
        P = self.parent()
        R = P.base_ring()
        p = R.characteristic()
        if p == 0 or p > self.degree():
            if R.is_field():
                return self // self.gcd(self.derivative())
            else:
                # Be careful with the content: return the
                # radical of the content times the radical of
                # (self/content)
                content = self.content()
                self_1 = (self//content)
                return (self_1 // self_1.gcd(self_1.derivative())) * content.radical()
        else:  # The above method is not always correct (see Trac 8736)
            return self.factor().radical_value()

    def content(self):
        """
        Return the content of ``self``, which is the ideal generated by the coefficients of ``self``.

        EXAMPLES::

            sage: R.<x> = IntegerModRing(4)[]
            sage: f = x^4 + 3*x^2 + 2
            sage: f.content()
            Ideal (2, 3, 1) of Ring of integers modulo 4
        """
        return self.base_ring().ideal(self.coefficients())

    def norm(self, p):
        r"""
        Return the `p`-norm of this polynomial.

        DEFINITION: For integer `p`, the `p`-norm of a
        polynomial is the `p`\th root of the sum of the
        `p`\th powers of the absolute values of the coefficients of
        the polynomial.

        INPUT:


        -  ``p`` - (positive integer or +infinity) the degree
           of the norm


        EXAMPLES::

            sage: R.<x> = RR[]
            sage: f = x^6 + x^2 + -x^4 - 2*x^3
            sage: f.norm(2)
            2.64575131106459
            sage: (sqrt(1^2 + 1^2 + (-1)^2 + (-2)^2)).n()
            2.64575131106459

        ::

            sage: f.norm(1)
            5.00000000000000
            sage: f.norm(infinity)
            2.00000000000000

        ::

            sage: f.norm(-1)
            Traceback (most recent call last):
            ...
            ValueError: The degree of the norm must be positive

        TESTS::

            sage: R.<x> = RR[]
            sage: f = x^6 + x^2 + -x^4 -x^3
            sage: f.norm(int(2))
            2.00000000000000

        Check that :trac:`18600` is fixed::

            sage: R.<x> = PolynomialRing(ZZ, sparse=True)
            sage: (x^2^100 + 1).norm(1)
            2.00000000000000

        AUTHORS:

        - Didier Deshommes
        - William Stein: fix bugs, add definition, etc.
        """
        if p <= 0 :
            raise ValueError("The degree of the norm must be positive")

        coeffs = self.coefficients()
        if p == infinity.infinity:
            return RR(max([abs(i) for i in coeffs]))

        p = sage.rings.integer.Integer(p)  # because we'll do 1/p below.

        if p == 1:
            return RR(sum([abs(i) for i in coeffs]))

        return RR(sum([abs(i)**p for i in coeffs]))**(1/p)

    cpdef long number_of_terms(self):
        """
        Returns the number of non-zero coefficients of self. Also called weight,
        hamming weight or sparsity.

        EXAMPLES::

            sage: R.<x> = ZZ[]
            sage: f = x^3 - x
            sage: f.number_of_terms()
            2
            sage: R(0).number_of_terms()
            0
            sage: f = (x+1)^100
            sage: f.number_of_terms()
            101
            sage: S = GF(5)['y']
            sage: S(f).number_of_terms()
            5
            sage: cyclotomic_polynomial(105).number_of_terms()
            33

        The method :meth:`hamming_weight` is an alias::

            sage: f.hamming_weight()
            101
        """
        cdef long w = 0
        for a in self.coefficients(sparse=False):
            if a:
                w += 1
        return w

    # alias hamming_weight for number_of_terms:
    hamming_weight = number_of_terms

    def map_coefficients(self, f, new_base_ring=None):
        """
        Returns the polynomial obtained by applying ``f`` to the non-zero
        coefficients of ``self``.

        If ``f`` is a :class:`sage.categories.map.Map`, then the resulting
        polynomial will be defined over the codomain of ``f``. Otherwise, the
        resulting polynomial will be over the same ring as self. Set
        ``new_base_ring`` to override this behaviour.

        INPUT:

        - ``f`` -- a callable that will be applied to the coefficients of self.

        - ``new_base_ring`` (optional) -- if given, the resulting polynomial
          will be defined over this ring.

        EXAMPLES::

            sage: R.<x> = SR[]
            sage: f = (1+I)*x^2 + 3*x - I
            sage: f.map_coefficients(lambda z: z.conjugate())
            (-I + 1)*x^2 + 3*x + I
            sage: R.<x> = ZZ[]
            sage: f = x^2 + 2
            sage: f.map_coefficients(lambda a: a + 42)
            43*x^2 + 44
            sage: R.<x> = PolynomialRing(SR, sparse=True)
            sage: f = (1+I)*x^(2^32) - I
            sage: f.map_coefficients(lambda z: z.conjugate())
            (-I + 1)*x^4294967296 + I
            sage: R.<x> = PolynomialRing(ZZ, sparse=True)
            sage: f = x^(2^32) + 2
            sage: f.map_coefficients(lambda a: a + 42)
            43*x^4294967296 + 44

        Examples with different base ring::

            sage: R.<x> = ZZ[]
            sage: k = GF(2)
            sage: residue = lambda x: k(x)
            sage: f = 4*x^2+x+3
            sage: g = f.map_coefficients(residue); g
            x + 1
            sage: g.parent()
            Univariate Polynomial Ring in x over Integer Ring
            sage: g = f.map_coefficients(residue, new_base_ring = k); g
            x + 1
            sage: g.parent()
            Univariate Polynomial Ring in x over Finite Field of size 2 (using NTL)
            sage: residue = k.coerce_map_from(ZZ)
            sage: g = f.map_coefficients(residue); g
            x + 1
            sage: g.parent()
            Univariate Polynomial Ring in x over Finite Field of size 2 (using NTL)
        """
        R = self.parent()
        if new_base_ring is not None:
            R = R.change_ring(new_base_ring)
        elif isinstance(f, Map):
            R = R.change_ring(f.codomain())
        return R({k: f(v) for (k,v) in self.dict().items()})

    def is_cyclotomic(self, certificate=False, algorithm="pari"):
        r"""
        Test if this polynomial is a cyclotomic polynomial.

        A *cyclotomic polynomial* is a monic, irreducible polynomial such that
        all roots are roots of unity.

        By default the answer is a boolean. But if ``certificate`` is ``True``,
        the result is a non-negative integer: it is ``0`` if ``self`` is not
        cyclotomic, and a positive integer ``n`` if ``self`` is the `n`-th
        cyclotomic polynomial.

        .. SEEALSO::

            :meth:`is_cyclotomic_product`
            :meth:`cyclotomic_part`

        INPUT:

        - ``certificate`` -- boolean, default to ``False``. Only works with
          ``algorithm`` set to "pari".

        - ``algorithm`` -- either "pari" or "sage" (default is "pari")

        ALGORITHM:

        The native algorithm implemented in Sage uses the first algorithm of
        [BD89]_. The algorithm in pari is more subtle since it does compute the
        inverse of the Euler `\phi` function to determine the `n` such that the
        polynomial is the `n`-th cyclotomic polynomial.

        EXAMPLES:

        Quick tests::

            sage: P.<x> = ZZ['x']
            sage: (x - 1).is_cyclotomic()
            True
            sage: (x + 1).is_cyclotomic()
            True
            sage: (x^2 - 1).is_cyclotomic()
            False
            sage: (x^2 + x + 1).is_cyclotomic(certificate=True)
            3
            sage: (x^2 + 2*x + 1).is_cyclotomic(certificate=True)
            0

        Test first 100 cyclotomic polynomials::

            sage: all(cyclotomic_polynomial(i).is_cyclotomic() for i in range(1,101))
            True

        Some more tests::

            sage: (x^16 + x^14 - x^10 + x^8 - x^6 + x^2 + 1).is_cyclotomic(algorithm="pari")
            False
            sage: (x^16 + x^14 - x^10 + x^8 - x^6 + x^2 + 1).is_cyclotomic(algorithm="sage")
            False

            sage: (x^16 + x^14 - x^10 - x^8 - x^6 + x^2 + 1).is_cyclotomic(algorithm="pari")
            True
            sage: (x^16 + x^14 - x^10 - x^8 - x^6 + x^2 + 1).is_cyclotomic(algorithm="sage")
            True

            sage: y = polygen(QQ)
            sage: (y/2 - 1/2).is_cyclotomic()
            False
            sage: (2*(y/2 - 1/2)).is_cyclotomic()
            True

        Invalid arguments::

            sage: (x - 3).is_cyclotomic(algorithm="sage", certificate=True)
            Traceback (most recent call last):
            ...
            ValueError: no implementation of the certificate within Sage

        Test using other rings::

            sage: z = polygen(GF(5))
            sage: (z - 1).is_cyclotomic()
            Traceback (most recent call last):
            ...
            NotImplementedError: not implemented in non-zero characteristic

        TESTS::

            sage: R = ZZ['x']
            sage: for _ in range(20):
            ....:     p = R.random_element(degree=randint(10,20))
            ....:     ans_pari = p.is_cyclotomic(algorithm="pari")
            ....:     ans_sage = p.is_cyclotomic(algorithm="sage")
            ....:     assert ans_pari == ans_sage, "problem with p={}".format(p)
            sage: for d in range(2,20):
            ....:     p = cyclotomic_polynomial(d)
            ....:     assert p.is_cyclotomic(algorithm="pari"), "pari problem with p={}".format(p)
            ....:     assert p.is_cyclotomic(algorithm="sage"), "sage problem with p={}".format(p)

        Test the output type when ``certificate=True``::

            sage: type((x^2 - 2).is_cyclotomic(certificate=True))
            <type 'sage.rings.integer.Integer'>
            sage: type((x -1).is_cyclotomic(certificate=True))
            <type 'sage.rings.integer.Integer'>

        Check that the arguments are forwarded when the input is not a
        polynomial with coefficients in `\ZZ`::

            sage: x = polygen(QQ)
            sage: (x-1).is_cyclotomic(certificate=True)
            1

        REFERENCES:

        .. [BD89] \R. J. Bradford and J. H. Davenport, Effective tests
           for cyclotomic polynomials, Symbolic and Algebraic Computation (1989)
           pp. 244 -- 251, :doi:`10.1007/3-540-51084-2_22`
        """
        S = self.base_ring()
        if S.characteristic() != 0:
            raise NotImplementedError("not implemented in non-zero characteristic")
        if S != ZZ:
            try:
                f = self.change_ring(ZZ)
            except TypeError:
                return False
            return f.is_cyclotomic(certificate=certificate, algorithm=algorithm)

        if algorithm == "pari":
            ans = self.__pari__().poliscyclo()
            return Integer(ans) if certificate else bool(ans)

        elif algorithm != "sage":
            raise ValueError("algorithm must be either 'pari' or 'sage'")

        elif certificate:
            raise ValueError("no implementation of the certificate within Sage")

        if not self.is_monic():
            return False

        P = self.parent()
        gen = P.gen()

        if self == gen - 1:  # the first cyc. pol. is treated apart
            return True

        if self.constant_coefficient() != 1:
            return False

        if not self.is_irreducible():
            return False

        coefs = self.coefficients(sparse=False)

        # compute the graeffe transform of self
        po_odd = P(coefs[1::2])
        po_even = P(coefs[0::2])
        f1  = po_even*po_even - gen*(po_odd*po_odd)

        # first case
        if f1 == self:
            return True

        # second case
        selfminus = self(-gen)
        if f1 == selfminus:
            if selfminus.leading_coefficient() < 0 and (-selfminus).is_cyclotomic(algorithm="sage"):
                return True
            elif selfminus.is_cyclotomic(algorithm="sage"):
                return True

        # third case, we need to take a square root
        ans, ff1 = f1.is_square(True)
        return ans and ff1.is_cyclotomic(algorithm="sage")

    def is_cyclotomic_product(self):
        r"""
        Test whether this polynomial is a product of cyclotomic polynomials.

        This method simply calls the function ``poliscycloprod`` from the Pari
        library.

        .. SEEALSO::

            :meth:`is_cyclotomic`
            :meth:`cyclotomic_part`

        EXAMPLES::

            sage: x = polygen(ZZ)
            sage: (x^5 - 1).is_cyclotomic_product()
            True
            sage: (x^5 + x^4 - x^2 + 1).is_cyclotomic_product()
            False

            sage: p = prod(cyclotomic_polynomial(i) for i in [2,5,7,12])
            sage: p.is_cyclotomic_product()
            True

            sage: (x^5 - 1/3).is_cyclotomic_product()
            False

            sage: x = polygen(Zmod(5))
            sage: (x-1).is_cyclotomic_product()
            Traceback (most recent call last):
            ...
            NotImplementedError: not implemented in non-zero characteristic
        """
        if self.base_ring().characteristic() != 0:
            raise NotImplementedError("not implemented in non-zero characteristic")
        if self.base_ring() != ZZ:
            try:
                f = self.change_ring(ZZ)
            except TypeError:
                return False
            return f.is_cyclotomic_product()

        return bool(self.__pari__().poliscycloprod())

    def cyclotomic_part(self):
        """
        Return the product of the irreducible factors of this polynomial
        which are cyclotomic polynomials.

        .. SEEALSO::

            :meth:`is_cyclotomic`
            :meth:`is_cyclotomic_product`

        EXAMPLES::

            sage: P.<x> = PolynomialRing(Integers())
            sage: pol = 2*(x^4 + 1)
            sage: pol.cyclotomic_part()
            x^4 + 1
            sage: pol = x^4 + 2
            sage: pol.cyclotomic_part()
            1
            sage: pol = (x^4 + 1)^2 * (x^4 + 2)
            sage: pol.cyclotomic_part()
            x^8 + 2*x^4 + 1

            sage: P.<x> = PolynomialRing(QQ)
            sage: pol = (x^4 + 1)^2 * (x^4 + 2)
            sage: pol.cyclotomic_part()
            x^8 + 2*x^4 + 1

            sage: P.<x> = PolynomialRing(RR)
            sage: pol = (x^4 + 1)^2 * (x^4 + 2)
            sage: pol.cyclotomic_part()
            Traceback (most recent call last):
            ...
            NotImplementedError: not implemented for inexact base rings

            sage: x = polygen(Zmod(5))
            sage: (x-1).cyclotomic_part()
            Traceback (most recent call last):
            ...
            NotImplementedError: not implemented in non-zero characteristic
        """
        S = self.base_ring()
        if S.characteristic() != 0:
            raise NotImplementedError("not implemented in non-zero characteristic")
        if not S.is_exact():
            raise NotImplementedError("not implemented for inexact base rings")
        R = self.parent()
        x = R.gen()
        # Extract Phi_n when n is odd.
        t1 = self
        while True:
            t2 = t1.gcd(t1(x**2))
            if t1.degree() == t2.degree(): break
            t1 = t2
        ans = t1
        # Extract Phi_n when v_2(n) = 1, 2, ...
        t0 = self // t1
        i = 0
        while t0.degree() > 0:
            t1 = t0
            while True:
                t2 = t1.gcd(t1(-x**2))
                if t1.degree() == t2.degree(): break
                t1 = t2
            ans *= t1(x**(2**i))
            t0 = t0 // t1
            t1 = t0.gcd(t0(-x))
            t0 = R(list(t1)[::2])
            i += 1
        return(ans // ans.leading_coefficient())

    def homogenize(self, var='h'):
        r"""
        Return the homogenization of this polynomial.

        The polynomial itself is returned if it is homogeneous already. Otherwise,
        its monomials are multiplied with the smallest powers of ``var`` such
        that they all have the same total degree.

        INPUT:

        - ``var`` -- a variable in the polynomial ring (as a string, an element
          of the ring, or ``0``) or a name for a new variable (default:
          ``'h'``)

        OUTPUT:

        If ``var`` specifies the variable in the polynomial ring, then a
        homogeneous element in that ring is returned. Otherwise, a homogeneous
        element is returned in a polynomial ring with an extra last variable
        ``var``.

        EXAMPLES::

            sage: R.<x> = QQ[]
            sage: f = x^2 + 1
            sage: f.homogenize()
            x^2 + h^2

        The parameter ``var`` can be used to specify the name of the variable::

            sage: g = f.homogenize('z'); g
            x^2 + z^2
            sage: g.parent()
            Multivariate Polynomial Ring in x, z over Rational Field

        However, if the polynomial is homogeneous already, then that parameter
        is ignored and no extra variable is added to the polynomial ring::

            sage: f = x^2
            sage: g = f.homogenize('z'); g
            x^2
            sage: g.parent()
            Univariate Polynomial Ring in x over Rational Field

        For compatibility with the multivariate case, if ``var`` specifies the
        variable of the polynomial ring, then the monomials are multiplied with
        the smallest powers of ``var`` such that the result is homogeneous; in
        other words, we end up with a monomial whose leading coefficient is the
        sum of the coefficients of the polynomial::

            sage: f = x^2 + x + 1
            sage: f.homogenize('x')
            3*x^2

        In positive characterstic, the degree can drop in this case::

            sage: R.<x> = GF(2)[]
            sage: f = x + 1
            sage: f.homogenize(x)
            0

        For compatibility with the multivariate case, the parameter ``var`` can
        also be 0 to specify the variable in the polynomial ring::

            sage: R.<x> = QQ[]
            sage: f = x^2 + x + 1
            sage: f.homogenize(0)
            3*x^2

        """
        if self.is_homogeneous():
            return self

        x, = self.variables()

        if isinstance(var, int) or isinstance(var, Integer):
            if var:
                raise TypeError("Variable index %d must be < 1." % var)
            else:
                return sum(self.coefficients())*x**self.degree()

        x_name = self.variable_name()
        var = str(var)

        if var == x_name:
            return sum(self.coefficients())*x**self.degree()

        P = PolynomialRing(self.base_ring(), [x_name, var])
        return P(self)._homogenize(1)

    def is_homogeneous(self):
        r"""
        Return ``True`` if this polynomial is homogeneous.

        EXAMPLES::

            sage: P.<x> = PolynomialRing(QQ)
            sage: x.is_homogeneous()
            True
            sage: P(0).is_homogeneous()
            True
            sage: (x+1).is_homogeneous()
            False
        """
        return len(self.exponents()) < 2

    def nth_root(self, n):
        r"""
        Return a `n`-th root of this polynomial.

        This is computed using Newton method in the ring of power series. This
        method works only when the base ring is an integral domain. Morever, for
        polynomial whose coefficient of lower degree is different from 1, the
        elements of the base ring should have a method ``nth_root`` implemented.

        EXAMPLES::

            sage: R.<x> = ZZ[]
            sage: a = 27 * (x+3)**6 * (x+5)**3
            sage: a.nth_root(3)
            3*x^3 + 33*x^2 + 117*x + 135

            sage: b = 25 * (x^2 + x + 1)
            sage: b.nth_root(2)
            Traceback (most recent call last):
            ...
            ValueError: not a 2nd power
            sage: R(0).nth_root(3)
            0
            sage: R.<x> = QQ[]
            sage: a = 1/4 * (x/7 + 3/2)^2 * (x/2 + 5/3)^4
            sage: a.nth_root(2)
            1/56*x^3 + 103/336*x^2 + 365/252*x + 25/12

            sage: K.<sqrt2> = QuadraticField(2)
            sage: R.<x> = K[]
            sage: a = (x + sqrt2)^3 * ((1+sqrt2)*x - 1/sqrt2)^6
            sage: b = a.nth_root(3); b
            (2*sqrt2 + 3)*x^3 + (2*sqrt2 + 2)*x^2 + (-2*sqrt2 - 3/2)*x + 1/2*sqrt2
            sage: b^3 == a
            True

            sage: R.<x> = QQbar[]
            sage: p = x**3 + QQbar(2).sqrt() * x - QQbar(3).sqrt()
            sage: r = (p**5).nth_root(5)
            sage: r * p[0] == p * r[0]
            True
            sage: p = (x+1)^20 + x^20
            sage: p.nth_root(20)
            Traceback (most recent call last):
            ...
            ValueError: not a 20th power

            sage: z = GF(4).gen()
            sage: R.<x> = GF(4)[]
            sage: p = z*x**4 + 2*x - 1
            sage: r = (p**15).nth_root(15)
            sage: r * p[0] == p * r[0]
            True
            sage: ((x+1)**2).nth_root(2)
            x + 1
            sage: ((x+1)**4).nth_root(4)
            x + 1
            sage: ((x+1)**12).nth_root(12)
            x + 1
            sage: (x^4 + x^3 + 1).nth_root(2)
            Traceback (most recent call last):
            ...
            ValueError: not a 2nd power
            sage: p = (x+1)^17 + x^17
            sage: r = p.nth_root(17)
            Traceback (most recent call last):
            ...
            ValueError: not a 17th power

            sage: R1.<x> = QQ[]
            sage: R2.<y> = R1[]
            sage: R3.<z> = R2[]
            sage: (((y**2+x)*z^2 + x*y*z + 2*x)**3).nth_root(3)
            (y^2 + x)*z^2 + x*y*z + 2*x
            sage: ((x+y+z)**5).nth_root(5)
            z + y + x

        Here we consider a base ring without ``nth_root`` method. The third
        example with a non-trivial coefficient of lowest degree raises an error::

            sage: R.<x> = QQ[]
            sage: R2 = R.quotient(x**2 + 1)
            sage: x = R2.gen()
            sage: R3.<y> = R2[]
            sage: (y**2 - 2*y + 1).nth_root(2)
            -y + 1
            sage: (y**3).nth_root(3)
            y
            sage: (y**2 + x).nth_root(2)
            Traceback (most recent call last):
            ...
            AttributeError: ... has no attribute 'nth_root'

        TESTS::

            sage: R.<x> = ZZ[]
            sage: (x^12).nth_root(6)
            x^2
            sage: parent(R.one().nth_root(3))
            Univariate Polynomial Ring in x over Integer Ring
            sage: p = (x+1)**20 + x^20
            sage: p.nth_root(20)
            Traceback (most recent call last):
            ...
            ValueError: not a 20th power
            sage: (x^3 - 1).nth_root(2)
            Traceback (most recent call last):
            ...
            ValueError: not a 2nd power
            sage: (x^3 - 1).nth_root(2)
            Traceback (most recent call last):
            ...
            ValueError: not a 2nd power

            sage: Zmod(4)['x'].one().nth_root(4)
            Traceback (most recent call last):
            ...
            ValueError: n-th root of polynomials over rings with zero divisors
            not implemented

        Some random tests::

            sage: for R in [QQ['x'], GF(4)['x']]:
            ....:     for _ in range(30):
            ....:         p = R.random_element(degree=randint(10,20))
            ....:         n = ZZ.random_element(2,20)
            ....:         r = (p**n).nth_root(n)
            ....:         assert r.parent() is R, "R={}\nn={}\np={}".format(R,n,p)
            ....:         pl = p.leading_coefficient()
            ....:         rl = r.leading_coefficient()
            ....:         assert p == r * pl/rl, "R={}\np={}\nr={}".format(R,p,r)
        """
        cdef Integer c, cc, e, m
        cdef Polynomial p, q, qi, r

        R = self.base_ring()
        if R not in sage.categories.integral_domains.IntegralDomains():
            raise ValueError("n-th root of polynomials over rings with zero divisors not implemented")

        m = ZZ.coerce(n)
        if m <= 0:
            raise ValueError("n (={}) must be positive".format(m))
        elif m.is_one() or self.is_zero() or self.is_one():
            return self
        elif self.degree() % m:
            raise ValueError("not a %s power"%m.ordinal_str())
        elif self[0].is_zero():
            # p = x^k q
            # p^(1/n) = x^(k/n) q^(1/n)
            i = self.valuation()
            if i%m:
                raise ValueError("not a %s power"%m.ordinal_str())
            S = self.parent()
            return S.gen()**(i//m) * (self>>i).nth_root(m)
        else:
            c = R.characteristic()
            if c and not n%c:
                # characteristic divides n
                e = m.valuation(c)
                cc = c**e
                ans = {}
                for i in range(self.degree()+1):
                    if self[i]:
                        if i%cc:
                            raise ValueError("not a %s power"%m.ordinal_str())
                        ans[i//cc] = self[i].nth_root(cc)
                p = self.parent()(ans)
                m = m // cc
                if m.is_one():
                    return p
            else:
                p = self

            # beginning of Newton method
            Sorig = p.parent()
            if p[0].is_one():
                q = Sorig.one()
            else:
                q = Sorig(p[0].nth_root(m))

            R = R.fraction_field()
            p = p.change_ring(R)
            q = q.change_ring(R)

            from sage.misc.misc import newton_method_sizes
            x = p.parent().gen()
            for i in newton_method_sizes(p.degree()//m+1):
                qi = q._power_trunc(m-1, i).inverse_series_trunc(i)
                q = ((m-1) * q + qi._mul_trunc_(p,i)) / m

                # NOTE: if we knew that p was a n-th power we could remove the check
                # below and just return q after the whole loop
                r = q**m - p
                if not r:
                    return Sorig(q)
                elif not r.truncate(i).is_zero():
                    raise ValueError("not a %s power"%m.ordinal_str())
            raise ValueError("not a %s power"%m.ordinal_str())

    def specialization(self, D=None, phi=None):
        r"""
        Specialization of this polynomial.

        Given a family of polynomials defined over a polynomial ring. A specialization
        is a particular member of that family. The specialization can be specified either
        by a dictionary or a :class:`SpecializationMorphism`.

        INPUT:

        - ``D`` -- dictionary (optional)

        - ``phi`` -- SpecializationMorphism (optional)

        OUTPUT: a new polynomial

        EXAMPLES::

            sage: R.<c> = PolynomialRing(ZZ)
            sage: S.<z> = PolynomialRing(R)
            sage: F = c*z^2 + c^2
            sage: F.specialization(dict({c:2}))
            2*z^2 + 4
        """
        if D is None:
            if phi is None:
                raise ValueError("either the dictionary or the specialization must be provided")
        else:
            from sage.rings.polynomial.flatten import SpecializationMorphism
            phi = SpecializationMorphism(self.parent(),D)
        return phi(self)

    def _log_series(self, long n):
        r"""
        Return the power series expansion of logarithm of this polynomial,
        truncated to `O(x^n)`.

        EXAMPLES::

            sage: Pol.<x> = CBF[]
            sage: (1 + x)._log_series(3)
            -0.5000000000000000*x^2 + x
        """
        raise NotImplementedError

    def _exp_series(self, long n):
        r"""
        Return the power series expansion of exponential of this polynomial,
        truncated to `O(x^n)`.

        EXAMPLES::

            sage: Pol.<x> = CBF[]
            sage: x._exp_series(3)
            0.5000000000000000*x^2 + x + 1.000000000000000
        """
        raise NotImplementedError

    def _atan_series(self, long n):
        r"""
        Return the power series expansion of arctangent of this polynomial,
        truncated to `O(x^n)`.

        EXAMPLES::

            sage: Pol.<x> = QQ[]
            sage: x._atan_series(4)
            -1/3*x^3 + x
        """
        raise NotImplementedError

    def _atanh_series(self, long n):
        r"""
        Return the power series expansion of hyperbolic arctangent of this
        polynomial, truncated to `O(x^n)`.

        EXAMPLES::

            sage: Pol.<x> = QQ[]
            sage: x._atanh_series(4)
            1/3*x^3 + x
        """
        raise NotImplementedError

    def _asin_series(self, long n):
        r"""
        Return the power series expansion of arcsine of this polynomial,
        truncated to `O(x^n)`.

        EXAMPLES::

            sage: Pol.<x> = QQ[]
            sage: x._asin_series(4)
            1/6*x^3 + x
        """
        raise NotImplementedError

    def _asinh_series(self, long n):
        r"""
        Return the power series expansion of hyperbolic arcsine of this
        polynomial, truncated to `O(x^n)`.

        EXAMPLES::

            sage: Pol.<x> = QQ[]
            sage: x._asinh_series(4)
            -1/6*x^3 + x
        """
        raise NotImplementedError

    def _tan_series(self, long n):
        r"""
        Return the power series expansion of tangent of this polynomial,
        truncated to `O(x^n)`.

        EXAMPLES::

            sage: Pol.<x> = QQ[]
            sage: x._tan_series(4)
            1/3*x^3 + x
        """
        raise NotImplementedError

    def _sin_series(self, long n):
        r"""
        Return the power series expansion of sine of this polynomial, truncated
        to `O(x^n)`.

        EXAMPLES::

            sage: Pol.<x> = QQ[]
            sage: x._sin_series(4)
            -1/6*x^3 + x
        """
        raise NotImplementedError

    def _cos_series(self, long n):
        r"""
        Return the power series expansion of cosine of this polynomial,
        truncated to `O(x^n)`.

        EXAMPLES::

            sage: Pol.<x> = QQ[]
            sage: x._cos_series(4)
            -1/2*x^2 + 1
        """
        raise NotImplementedError

    def _sinh_series(self, long n):
        r"""
        Return the power series expansion of hyperbolic sine of this
        polynomial, truncated to `O(x^n)`.

        EXAMPLES::

            sage: Pol.<x> = QQ[]
            sage: x._sinh_series(4)
            1/6*x^3 + x
        """
        raise NotImplementedError

    def _cosh_series(self, long n):
        r"""
        Return the power series expansion of hyperbolic cosine of this
        polynomial, truncated to `O(x^n)`.

        EXAMPLES::

            sage: Pol.<x> = QQ[]
            sage: x._cosh_series(4)
            1/2*x^2 + 1
        """
        raise NotImplementedError

    def _tanh_series(self, long n):
        r"""
        Return the power series expansion of hyperbolic tangent of this
        polynomial, truncated to `O(x^n)`.

        EXAMPLES::

            sage: Pol.<x> = QQ[]
            sage: x._tanh_series(4)
            -1/3*x^3 + x
        """
        raise NotImplementedError


# ----------------- inner functions -------------
# Cython can't handle function definitions inside other function

@cython.boundscheck(False)
@cython.wraparound(False)
@cython.overflowcheck(False)
cdef list do_schoolbook_product(list x, list y, Py_ssize_t deg):
    """
    Compute the truncated multiplication of two polynomials represented by
    lists, using the schoolbook algorithm.

    This is the core of _mul_generic and the code that is used by
    _mul_karatsuba bellow a threshold.

    INPUT:

    - ``x``, ``y``: lists of coefficients
    - ``deg``: degree at which the output should be truncated,
      negative values mean not to truncate at all

    TESTS:

    Doctested indirectly in _mul_generic and _mul_karatsuba. For the doctest we
    use a ring such that default multiplication calls external libraries::

        sage: K = ZZ['x']
        sage: f = K.random_element(8)
        sage: g = K.random_element(8)
        sage: f*g - f._mul_generic(g)
        0
    """
    cdef Py_ssize_t i, k, start, end
    cdef Py_ssize_t d1 = len(x)-1, d2 = len(y)-1
    if deg < 0 or deg > d1 + d2 + 1:
        deg = d1 + d2 + 1
    if d1 == -1:
        return x
    elif d2 == -1:
        return y
    elif d1 == 0:
        c = x[0]
        return [c*a for a in y[:deg]] # beware of noncommutative rings
    elif d2 == 0:
        c = y[0]
        return [a*c for a in x[:deg]] # beware of noncommutative rings
    coeffs = [None]*deg
    for k in range(deg):
        start = 0 if k <= d2 else k-d2  # max(0, k-d2)
        end =   k if k <= d1 else d1    # min(k, d1)
        sum = x[start] * y[k-start]
        for i from start < i <= end:
            sum = sum + x[i] * y[k-i]
        coeffs[k] = sum
    return coeffs

@cython.boundscheck(False)
@cython.wraparound(False)
@cython.overflowcheck(False)
cdef list do_karatsuba_different_size(list left, list right, Py_ssize_t K_threshold):
    """
    Multiply two polynomials of different degrees by splitting the one of
    largest degree in chunks that are multiplied with the other using the
    Karatsuba algorithm, as explained in _mul_karatsuba.

    INPUT:

        - `left`: a list representing a polynomial
        - `right`: a list representing a polynomial
        - `K_threshold`: an Integer, a threshold to pass to the classical
          quadratic algorithm. During Karatsuba recursion, if one of the lists
          has length <= K_threshold the classical product is used instead.

    TESTS:

    This method is indirectly doctested in _mul_karatsuba.

    Here, we use Fibonacci numbers that need deepest recursion in this method.

        sage: K = ZZ['x']
        sage: f = K.random_element(21)
        sage: g = K.random_element(34)
        sage: f*g - f._mul_karatsuba(g,0)
        0
    """
    cdef Py_ssize_t n = len(left), m = len(right)
    cdef Py_ssize_t r, q, i, j, mi
    if n == 0 or m == 0:
        return []
    if n == 1:
        c = left[0]
        return [c*a for a in right]
    if m == 1:
        c = right[0]
        return [a*c for a in left] # beware of noncommutative rings
    if n <= K_threshold or m <= K_threshold:
        return do_schoolbook_product(left, right, -1)
    if n == m:
        return do_karatsuba(left, right, K_threshold, 0, 0, n)
    if n > m:
        # left is the bigger list
        # n is the bigger number
        q = n // m
        r = n % m
        output = do_karatsuba(left, right, K_threshold, 0, 0, m)
        for i from 1 <= i < q:
            mi = m*i
            carry = do_karatsuba(left, right, K_threshold, mi, 0, m)
            for j from 0 <= j < m-1:
                output[mi+j] = output[mi+j] + carry[j]
            output.extend(carry[m-1:])
        if r:
            mi = m*q
            carry = do_karatsuba_different_size(left[mi:], right, K_threshold)
            for j from 0 <= j < m-1:
                output[mi+j] = output[mi+j] + carry[j]
            output.extend(carry[m-1:])
        return output
    else:
        # n < m, I need to repeat the code due to the case
        # of noncommutative rings.
        q = m // n
        r = m % n
        output = do_karatsuba(left, right, K_threshold, 0, 0, n)
        for i from 1 <= i < q:
            mi = n*i
            carry = do_karatsuba(left, right, K_threshold, 0, mi, n)
            for j from 0 <= j < n-1:
                output[mi+j] = output[mi+j] + carry[j]
            output.extend(carry[n-1:])
        if r:
            mi = n*q
            carry = do_karatsuba_different_size(left, right[mi:], K_threshold)
            for j from 0 <= j < n-1:
                output[mi+j] = output[mi+j] + carry[j]
            output.extend(carry[n-1:])
        return output

@cython.boundscheck(False)
@cython.wraparound(False)
@cython.overflowcheck(False)
cdef list do_karatsuba(list left, list right, Py_ssize_t K_threshold,Py_ssize_t start_l, Py_ssize_t start_r,Py_ssize_t num_elts):
    """
    Core routine for Karatsuba multiplication. This function works for two
    polynomials of the same degree.

    Input:

        - left: a list containing a slice representing a polynomial
        - right: a list containing the slice representing a polynomial with the
          same length as left
        - K_threshold: an integer. For lists of length <= K_threshold, the
          quadratic polynomial multiplication is used.
        - start_l: the index of left where the actual polynomial starts
        - start_r: the index of right where the actual polynomial starts
        - num_elts: the length of the polynomials.

    Thus, the actual polynomials we want to multiply are represented by the
    slices: left[ start_l: start_l+num_elts ], right[ right_l: right_l+num_elts ].
    We use this representation in order to avoid creating slices of lists and
    create smaller lists.

    Output:

        - a list representing the product of the polynomials

    Doctested indirectly in _mul_karatsuba

    TESTS::

        sage: K.<x> = ZZ[]
        sage: f = K.random_element(50) + x^51
        sage: g = K.random_element(50) + x^51
        sage: f*g - f._mul_karatsuba(g,0)
        0

    Notes on the local variables:

    - ac will always be a list of length lenac
    - bd will always be a list of length lenbd
    - a_m_b and c_m_d are lists of length ne, we only make necessary additions
    - tt1 has length lenac
    """
    cdef Py_ssize_t e, ne, lenac, lenbd, start_le, start_re, i
    if num_elts == 0:
        return []
    if num_elts == 1:
        return [left[start_l]*right[start_r]]
    if num_elts <= K_threshold:
        # Special case of degree 2, no loop, no function call
        if num_elts == 2:
            b = left[start_l]
            a = left[start_l+1]
            d = right[start_r]
            c = right[start_r+1]
            return [b*d, a*d+b*c, a*c]
        return do_schoolbook_product(left[start_l:start_l+num_elts],
                right[start_r:start_r+num_elts], -1)
    if num_elts == 2:
        # beware of noncommutative rings
        b = left[start_l]
        a = left[start_l+1]
        d = right[start_r]
        c = right[start_r+1]
        ac = a*c
        bd = b*d
        return [bd, (a+b)*(c+d)-ac-bd, ac]
    e = num_elts//2
    ne = num_elts-e
    lenac = 2*ne-1
    lenbd = 2*e-1
    start_le = start_l+e
    start_re = start_r+e
    ac = do_karatsuba(left, right, K_threshold, start_le, start_re, ne)
    bd = do_karatsuba(left, right, K_threshold, start_l,  start_r,  e)
    a_m_b = left[start_le:start_le+ne]
    c_m_d = right[start_re:start_re+ne]
    for i from 0 <= i < e:
        a_m_b[i] = a_m_b[i] + left[start_l+i]
        c_m_d[i] = c_m_d[i] + right[start_r+i]
    tt1 = do_karatsuba(a_m_b, c_m_d, K_threshold, 0, 0, ne)
    # bd might be shorter than ac, we divide the operations in two loops
    for i from 0 <= i < lenbd:
        tt1[i] = tt1[i] - (ac[i]+bd[i])
    for i from lenbd <= i < lenac:
        tt1[i] = tt1[i] - ac[i]
    # Reconstruct the product from the lists bd, tt1, ac.
    for i from 0 <= i < e-1:
        bd[e+i] = bd[e+i] + tt1[i]
    bd.append(tt1[e-1])
    for i from 0 <= i < lenac -e:
        ac[i] = ac[i] + tt1[e+i]
    return bd + ac


cdef class Polynomial_generic_dense(Polynomial):
    """
    A generic dense polynomial.

    EXAMPLES::

        sage: f = QQ['x']['y'].random_element()
        sage: loads(f.dumps()) == f
        True

    TESTS::

        sage: from sage.rings.polynomial.polynomial_element_generic import Polynomial_generic_dense
        sage: isinstance(f, Polynomial_generic_dense)
        True
        sage: f = CC['x'].random_element()
        sage: isinstance(f, Polynomial_generic_dense)
        True

    """
    def __init__(self, parent, x=None, int check=1, is_gen=False, int construct=0, **kwds):
        Polynomial.__init__(self, parent, is_gen=is_gen)
        if x is None:
            self.__coeffs = []
            return

        R = parent.base_ring()
        if isinstance(x, list):
            if check:
                self.__coeffs = [R(t) for t in x]
                self.__normalize()
            else:
                self.__coeffs = x
            return

        if sage.rings.fraction_field_element.is_FractionFieldElement(x):
            if x.denominator() != 1:
                raise TypeError("denominator must be 1")
            else:
                x = x.numerator()

        if isinstance(x, Polynomial):
            if (<Element>x)._parent is self._parent:
                x = x.list(copy=True)
            elif R.has_coerce_map_from((<Element>x)._parent):# is R or (<Element>x)._parent == R:
                try:
                    if x.is_zero():
                        self.__coeffs = []
                        return
                except (AttributeError, TypeError):
                    pass
                x = [x]
            else:
                self.__coeffs = [R(a, **kwds) for a in x.list(copy=False)]
                if check:
                    self.__normalize()
                return

        elif isinstance(x, int) and x == 0:
            self.__coeffs = []
            return

        elif isinstance(x, dict):
            x = _dict_to_list(x, R.zero())

        elif isinstance(x, pari_gen):
            x = [R(w, **kwds) for w in x.list()]
            check = 0
        elif not isinstance(x, list):
            # We trust that the element constructors do not send x=0
#            if x:
            x = [x]   # constant polynomials
#            else:
#                x = []    # zero polynomial
        if check:
            self.__coeffs = [R(z, **kwds) for z in x]
            self.__normalize()
        else:
            self.__coeffs = x

    cdef Polynomial_generic_dense _new_c(self, list coeffs, Parent P):
        cdef type t = type(self)
        cdef Polynomial_generic_dense f = <Polynomial_generic_dense>t.__new__(t)
        f._parent = P
        f.__coeffs = coeffs
        return f

    cpdef Polynomial _new_constant_poly(self, a, Parent P):
        """
        Create a new constant polynomial in P with value a.

        ASSUMPTION:

        The given value **must** be an element of the base ring. That
        assumption is not verified.

        EXAMPLES::

            sage: S.<y> = QQ[]
            sage: R.<x> = S[]
            sage: x._new_constant_poly(y+1, R)
            y + 1
            sage: parent(x._new_constant_poly(y+1, R))
            Univariate Polynomial Ring in x over Univariate Polynomial Ring in y over Rational Field
        """
        if a:
            return self._new_c([a],P)
        else:
            return self._new_c([],P)

    def __reduce__(self):
        """
        For pickling.

        TESTS::

            sage: R.<x> = QQ['a,b']['x']
            sage: f = x^3-x
            sage: loads(dumps(f)) == f
            True

        Make sure we're testing the right method::

            sage: type(f)
            <type 'sage.rings.polynomial.polynomial_element.Polynomial_generic_dense'>
        """
        return make_generic_polynomial, (self._parent, self.__coeffs)

    def __nonzero__(self):
        return bool(self.__coeffs)

    cdef int __normalize(self) except -1:
        """
        TESTS:

        Check that exceptions are propagated correctly (:trac:`18274`)::

            sage: class BrokenRational(Rational):
            ....:     def __bool__(self):
            ....:         raise NotImplementedError("cannot check whether number is non-zero")
            ....:     __nonzero__ = __bool__
            sage: z = BrokenRational()
            sage: R.<x> = QQ[]
            sage: from sage.rings.polynomial.polynomial_element import Polynomial_generic_dense
            sage: Polynomial_generic_dense(R, [z])
            Traceback (most recent call last):
            ...
            NotImplementedError: cannot check whether number is non-zero
        """
        cdef list x = self.__coeffs
        cdef Py_ssize_t n = len(x) - 1
        while n >= 0 and not x[n]:
            del x[n]
            n -= 1

    def __hash__(self):
        return self._hash_c()

    @cython.boundscheck(False)
    @cython.wraparound(False)
    cdef get_unsafe(self, Py_ssize_t n):
        """
        Return the `n`-th coefficient of ``self``.

        EXAMPLES::

            sage: R.<x> = RDF[]
            sage: f = (1+2*x)^5; f
            32.0*x^5 + 80.0*x^4 + 80.0*x^3 + 40.0*x^2 + 10.0*x + 1.0
            sage: f[-1]
            0.0
            sage: f[2]
            40.0
            sage: f[6]
            0.0
            sage: f[:3]
            40.0*x^2 + 10.0*x + 1.0
        """
        return self.__coeffs[n]

    def _unsafe_mutate(self, n, value):
        """
        Never use this unless you really know what you are doing.

        .. warning::

           This could easily introduce subtle bugs, since Sage assumes
           everywhere that polynomials are immutable. It's OK to use
           this if you really know what you're doing.

        EXAMPLES::

            sage: R.<x> = ZZ[]
            sage: f = (1+2*x)^2; f
            4*x^2 + 4*x + 1
            sage: f._unsafe_mutate(1, -5)
            sage: f
            4*x^2 - 5*x + 1
        """
        n = int(n)
        value = self.base_ring()(value)
        if n >= 0 and n < len(self.__coeffs):
            self.__coeffs[n] = value
            if n == len(self.__coeffs) and value == 0:
                self.__normalize()
        elif n < 0:
            raise IndexError("polynomial coefficient index must be nonnegative")
        elif value != 0:
            zero = self.base_ring().zero()
            for _ in xrange(len(self.__coeffs), n):
                self.__coeffs.append(zero)
            self.__coeffs.append(value)

    def __floordiv__(self, right):
        """
        Return the quotient upon division (no remainder).

        EXAMPLES::

            sage: R.<x> = QQbar[]
            sage: f = (1+2*x)^3 + 3*x; f
            8*x^3 + 12*x^2 + 9*x + 1
            sage: g = f // (1+2*x); g
            4*x^2 + 4*x + 5/2
            sage: f - g * (1+2*x)
            -3/2
            sage: f.quo_rem(1+2*x)
            (4*x^2 + 4*x + 5/2, -3/2)

        TESTS:

        Check that :trac:`13048` and :trac:`2034` are fixed::

            sage: R.<x> = QQbar[]
            sage: x // x
            1
            sage: x // 1
            x
            sage: x // int(1)
            x
            sage: x //= int(1); x
            x
            sage: int(1) // x  # check that this doesn't segfault
            Traceback (most recent call last):
            ...
            AttributeError: type object 'int' has no attribute 'base_ring'
        """
        if have_same_parent(self, right):
            return (<Polynomial_generic_dense>self)._floordiv_(<Polynomial_generic_dense>right)
        P = parent(self)
        d = P.base_ring()(right)
        cdef Polynomial_generic_dense res = (<Polynomial_generic_dense>self)._new_c([c // d for c in (<Polynomial_generic_dense>self).__coeffs], P)
        res.__normalize()
        return res

    cpdef _add_(self, right):
        r"""
        Add two polynomials.

        EXAMPLES::

            sage: R.<y> = QQ[]
            sage: S.<x> = R[]
            sage: S([0,1,y,2*y]) + S([1,-2*y,3])   # indirect doctest
            2*y*x^3 + (y + 3)*x^2 + (-2*y + 1)*x + 1
        """
        cdef Polynomial_generic_dense res
        cdef Py_ssize_t check=0, i, min
        x = (<Polynomial_generic_dense>self).__coeffs
        y = (<Polynomial_generic_dense>right).__coeffs
        if len(x) > len(y):
            min = len(y)
            high = x[min:]
        elif len(x) < len(y):
            min = len(x)
            high = y[min:]
        else:
            min = len(x)
        cdef list low = [x[i] + y[i] for i from 0 <= i < min]
        if len(x) == len(y):
            res = self._new_c(low, self._parent)
            res.__normalize()
            return res
        else:
            return self._new_c(low + high, self._parent)

    cpdef _sub_(self, right):
        cdef Polynomial_generic_dense res
        cdef Py_ssize_t check=0, i, min
        x = (<Polynomial_generic_dense>self).__coeffs
        y = (<Polynomial_generic_dense>right).__coeffs
        if len(x) > len(y):
            min = len(y)
            high = x[min:]
        elif len(x) < len(y):
            min = len(x)
            high = [-y[i] for i from min <= i < len(y)]
        else:
            min = len(x)
        low = [x[i] - y[i] for i from 0 <= i < min]
        if len(x) == len(y):
            res = self._new_c(low, self._parent)
            res.__normalize()
            return res
        else:
            return self._new_c(low + high, self._parent)

    cpdef _rmul_(self, RingElement c):
        if not self.__coeffs:
            return self
        if c._parent is not (<Element>self.__coeffs[0])._parent:
            c = (<Element>self.__coeffs[0])._parent._coerce_c(c)
        v = [c * a for a in self.__coeffs]
        cdef Polynomial_generic_dense res = self._new_c(v, self._parent)
        #if not v[len(v)-1]:
        # "normalize" checks this anyway...
        res.__normalize()
        return res

    cpdef _lmul_(self, RingElement c):
        if not self.__coeffs:
            return self
        if c._parent is not (<Element>self.__coeffs[0])._parent:
            c = (<Element>self.__coeffs[0])._parent._coerce_c(c)
        v = [a * c for a in self.__coeffs]
        cdef Polynomial_generic_dense res = self._new_c(v, self._parent)
        #if not v[len(v)-1]:
        # "normalize" checks this anyway...
        res.__normalize()
        return res

    cpdef constant_coefficient(self):
        """
        Return the constant coefficient of this polynomial.

        OUTPUT:
            element of base ring

        EXAMPLES:
            sage: R.<t> = QQ[]
            sage: S.<x> = R[]
            sage: f = x*t + x + t
            sage: f.constant_coefficient()
            t
        """
        if not self.__coeffs:
            return self.base_ring().zero()
        else:
            return self.__coeffs[0]

    cpdef list list(self, bint copy=True):
        """
        Return a new copy of the list of the underlying elements of ``self``.

        EXAMPLES::

            sage: R.<x> = GF(17)[]
            sage: f = (1+2*x)^3 + 3*x; f
            8*x^3 + 12*x^2 + 9*x + 1
            sage: f.list()
            [1, 9, 12, 8]
        """
        if copy:
            return list(self.__coeffs)
        else:
            return self.__coeffs

    def degree(self, gen=None):
        """
        EXAMPLES::

            sage: R.<x> = RDF[]
            sage: f = (1+2*x^7)^5
            sage: f.degree()
            35

        TESTS:

        Check that :trac:`12552` is fixed::

            sage: type(f.degree())
            <type 'sage.rings.integer.Integer'>

        """
        return smallInteger(len(self.__coeffs) - 1)

    def shift(self, Py_ssize_t n):
        r"""
        Returns this polynomial multiplied by the power `x^n`. If
        `n` is negative, terms below `x^n` will be
        discarded. Does not change this polynomial.

        EXAMPLES::

            sage: R.<x> = PolynomialRing(PolynomialRing(QQ,'y'), 'x')
            sage: p = x^2 + 2*x + 4
            sage: type(p)
            <type 'sage.rings.polynomial.polynomial_element.Polynomial_generic_dense'>
            sage: p.shift(0)
             x^2 + 2*x + 4
            sage: p.shift(-1)
             x + 2
            sage: p.shift(2)
             x^4 + 2*x^3 + 4*x^2

        TESTS::

            sage: p = R(0)
            sage: p.shift(3).is_zero()
            True
            sage: p.shift(-3).is_zero()
            True

        AUTHORS:

        - David Harvey (2006-08-06)
        """
        if n == 0 or self.degree() < 0:
            return self
        if n > 0:
            output = [self.base_ring().zero()] * n
            output.extend(self.__coeffs)
            return self._new_c(output, self._parent)
        if n < 0:
            if n > len(self.__coeffs) - 1:
                return self._parent([])
            else:
                return self._new_c(self.__coeffs[-int(n):], self._parent)

    @coerce_binop
    def quo_rem(self, other):
        """
        Returns the quotient and remainder of the Euclidean division of
        ``self`` and ``other``.

        Raises ZerodivisionError if ``other`` is zero. Raises ArithmeticError if the division is not exact.

        AUTHORS:

        - Kwankyu Lee (2013-06-02)

        - Bruno Grenet (2014-07-13)

        EXAMPLES::

            sage: P.<x> = QQ[]
            sage: R.<y> = P[]
            sage: f = R.random_element(10)
            sage: g = y^5+R.random_element(4)
            sage: q,r = f.quo_rem(g)
            sage: f == q*g + r
            True
            sage: g = x*y^5
            sage: f.quo_rem(g)
            Traceback (most recent call last):
            ...
            ArithmeticError: Division non exact (consider coercing to polynomials over the fraction field)
            sage: g = 0
            sage: f.quo_rem(g)
            Traceback (most recent call last):
            ...
            ZeroDivisionError: Division by zero polynomial

        TESTS:

        The following shows that :trac:`16649` is indeed fixed. ::

            sage: P.<x> = QQ[]
            sage: R.<y> = P[]
            sage: f = (2*x^3+1)*y^2 + (x^2-x+3)*y + (3*x+2)
            sage: g = (-1/13*x^2 - x)*y^2 + (-x^2 + 3*x - 155/4)*y - x - 1
            sage: h = f * g
            sage: h.quo_rem(f)
            ((-1/13*x^2 - x)*y^2 + (-x^2 + 3*x - 155/4)*y - x - 1, 0)
            sage: h += (2/3*x^2-3*x+1)*y + 7/17*x+6/5
            sage: q,r = h.quo_rem(f)
            sage: h == q*f + r and r.degree() < f.degree()
            True
        """
        if other.is_zero():
            raise ZeroDivisionError("Division by zero polynomial")
        if self.is_zero():
            return self, self

        R = self.parent().base_ring()
        x = (<Polynomial_generic_dense>self).__coeffs[:] # make a copy
        y = (<Polynomial_generic_dense>other).__coeffs
        m = len(x)  # deg(self)=m-1
        n = len(y)  # deg(other)=n-1
        if m < n:
            return self.parent().zero(), self

        quo = list()
        for k from m-n >= k >= 0:
            try:
                q = R(x[n+k-1]/y[n-1])
            except TypeError:
                raise ArithmeticError("Division non exact (consider coercing to polynomials over the fraction field)")
            x[n+k-1] = R.zero()
            for j from n+k-2 >= j >= k:
                x[j] -= q * y[j-k]
            quo.insert(0,q)

        return self._new_c(quo,self._parent), self._new_c(x,self._parent)._inplace_truncate(n-1)

    cpdef Polynomial truncate(self, long n):
        r"""
        Returns the polynomial of degree ` < n` which is equivalent
        to self modulo `x^n`.

        EXAMPLES::

            sage: S.<q> = QQ['t']['q']
            sage: f = (1+q^10+q^11+q^12).truncate(11); f
            q^10 + 1
            sage: f = (1+q^10+q^100).truncate(50); f
            q^10 + 1
            sage: f.degree()
            10
            sage: f = (1+q^10+q^100).truncate(500); f
            q^100 + q^10 + 1

        TESTS:

        Make sure we're not actually testing a specialized
        implementation.

        ::

            sage: type(f)
            <type 'sage.rings.polynomial.polynomial_element.Polynomial_generic_dense'>
        """
        l = len(self.__coeffs)
        if n > l:
            n = l
        while n > 0 and not self.__coeffs[n-1]:
            n -= 1
        return self._new_c(self.__coeffs[:n], self._parent)

    cdef _inplace_truncate(self, long n):
        if n < len(self.__coeffs):
            while n > 0 and not self.__coeffs[n-1]:
                n -= 1
        self.__coeffs = self.__coeffs[:n]
        return self

def make_generic_polynomial(parent, coeffs):
    return parent(coeffs)


@cached_function
def universal_discriminant(n):
    r"""
    Return the discriminant of the 'universal' univariate polynomial
    `a_n x^n + \cdots + a_1 x + a_0` in `\ZZ[a_0, \ldots, a_n][x]`.

    INPUT:

    - ``n`` - degree of the polynomial

    OUTPUT:

    The discriminant as a polynomial in `n + 1` variables over `\ZZ`.
    The result will be cached, so subsequent computations of
    discriminants of the same degree will be faster.

    EXAMPLES::

        sage: from sage.rings.polynomial.polynomial_element import universal_discriminant
        sage: universal_discriminant(1)
        1
        sage: universal_discriminant(2)
        a1^2 - 4*a0*a2
        sage: universal_discriminant(3)
        a1^2*a2^2 - 4*a0*a2^3 - 4*a1^3*a3 + 18*a0*a1*a2*a3 - 27*a0^2*a3^2
        sage: universal_discriminant(4).degrees()
        (3, 4, 4, 4, 3)

    .. SEEALSO::
        :meth:`Polynomial.discriminant`
    """
    pr1 = PolynomialRing(ZZ, n + 1, 'a')
    pr2 = PolynomialRing(pr1, 'x')
    p = pr2(list(pr1.gens()))
    return (1 - (n&2))*p.resultant(p.derivative())//pr1.gen(n)

cpdef Polynomial generic_power_trunc(Polynomial p, Integer n, long prec):
    r"""
    Generic truncated power algorithm

    INPUT:

    - ``p`` - a polynomial

    - ``n`` - an integer (of type :class:`sage.rings.integer.Integer`)

    - ``prec`` - a precision (should fit into a C long)

    TESTS:

    Comparison with flint for polynomials over integers and finite field::

        sage: from sage.rings.polynomial.polynomial_element import generic_power_trunc

        sage: for S in [ZZ, GF(3)]:
        ....:     R = PolynomialRing(S, 'x')
        ....:     for _ in range(100):
        ....:         p = R.random_element()
        ....:         n = ZZ.random_element(0, 100)
        ....:         prec = ZZ.random_element(0, 100)
        ....:         assert p.power_trunc(n, prec) == generic_power_trunc(p, n, prec), "p = {} n = {} prec = {}".format(p, n, prec)
    """
    if mpz_sgn(n.value) < 0:
        raise ValueError("n must be a non-negative integer")
    elif prec <= 0:
        return p._parent.zero()

    if mpz_cmp_ui(n.value, 4) < 0:
        # These cases will probably be called often
        # and don't benefit from the code below
        if mpz_cmp_ui(n.value, 0) == 0:
            return p.parent().one()
        elif mpz_cmp_ui(n.value, 1) == 0:
            return p.truncate(prec)
        elif mpz_cmp_ui(n.value, 2) == 0:
            return p._mul_trunc_(p, prec)
        elif mpz_cmp_ui(n.value, 3) == 0:
            return p._mul_trunc_(p, prec)._mul_trunc_(p, prec)

    # check for idempotence, and store the result otherwise
    cdef Polynomial a = p.truncate(prec)
    cdef Polynomial aa = a._mul_trunc_(a, prec)
    if aa == a:
        return a

    # since we've computed a^2, let's start squaring there
    # so, let's keep the least-significant bit around, just
    # in case.
    cdef int mul_to_do = mpz_tstbit(n.value, 0)
    cdef mp_bitcnt_t i = 1
    cdef mp_bitcnt_t size = mpz_sizeinbase(n.value, 2)

    # One multiplication can be saved by starting with
    # the second-smallest power needed rather than with 1
    # we've already squared a, so let's start there.
    cdef Polynomial apow = aa
    while not mpz_tstbit(n.value, i):
        apow = apow._mul_trunc_(apow, prec)
        i += 1
    cdef Polynomial power = apow
    i += 1

    # now multiply that least-significant bit in...
    if mul_to_do:
        power = power._mul_trunc_(a, prec)

    # and this is straight from the book.
    while i < size:
        apow = apow._mul_trunc_(apow, prec)
        if mpz_tstbit(n.value, i):
            power = power._mul_trunc_(apow, prec)
        i += 1

    return power

cpdef list _dict_to_list(dict x, zero):
    """
    Convert a dict to a list.

    EXAMPLES::

        sage: from sage.rings.polynomial.polynomial_element import _dict_to_list
        sage: _dict_to_list({3:-1, 0:5}, 0)
        [5, 0, 0, -1]
    """
    if not x:
        return []
    n = max(x.keys())
    cdef list v
    if isinstance(n, tuple): # a mpoly dict
        n = n[0]
        v = [zero] * (n+1)
        for i, z in x.iteritems():
            v[i[0]] = z
    else:
        v = [zero] * (n+1)
        for i, z in x.iteritems():
            v[i] = z
    return v

cdef class Polynomial_generic_dense_inexact(Polynomial_generic_dense):
    """
    A dense polynomial over an inexact ring.

    AUTHOR:

    - Xavier Caruso (2013-03)
    """
    cdef int __normalize(self) except -1:
        r"""
        TESTS::

        Coefficients indistinguishable from 0 are not removed.

            sage: R = Zp(5)
            sage: S.<x> = R[]
            sage: S([1,R(0,20)])
            (O(5^20))*x + (1 + O(5^20))
        """
        cdef list x = self.__coeffs
        cdef Py_ssize_t n = len(x) - 1
        cdef RingElement c
        while n >= 0:
            c = x[n]
            if c.is_zero() and c.precision_absolute() is infinity.Infinity:
                del x[n]
                n -= 1
            else:
                break

    def degree(self, secure=False):
        r"""
        INPUT:

        - secure  -- a boolean (default: False)

        OUTPUT:

        The degree of self.

        If ``secure`` is True and the degree of this polynomial
        is not determined (because the leading coefficient is
        indistinguishable from 0), an error is raised

        If ``secure`` is False, the returned value is the largest
        `n` so that the coefficient of `x^n` does not compare equal
        to `0`.

        EXAMPLES::

            sage: K = Qp(3,10)
            sage: R.<T> = K[]
            sage: f = T + 2; f
            (1 + O(3^10))*T + (2 + O(3^10))
            sage: f.degree()
            1
            sage: (f-T).degree()
            0
            sage: (f-T).degree(secure=True)
            Traceback (most recent call last):
            ...
            PrecisionError: the leading coefficient is indistinguishable from 0

            sage: x = O(3^5)
            sage: li = [3^i * x for i in range(0,5)]; li
            [O(3^5), O(3^6), O(3^7), O(3^8), O(3^9)]
            sage: f = R(li); f
            (O(3^9))*T^4 + (O(3^8))*T^3 + (O(3^7))*T^2 + (O(3^6))*T + (O(3^5))
            sage: f.degree()
            -1
            sage: f.degree(secure=True)
            Traceback (most recent call last):
            ...
            PrecisionError: the leading coefficient is indistinguishable from 0

        AUTHOR:

        - Xavier Caruso (2013-03)
        """
        coeffs = self.__coeffs
        d = len(coeffs) - 1
        while d >= 0:
            c = coeffs[d]
            if c.is_zero():
                if secure:
                    from sage.rings.padics.precision_error import PrecisionError
                    raise PrecisionError("the leading coefficient is indistinguishable from 0")
                else:
                    d -= 1
            else:
                break
        return d

    def prec_degree(self):
        r"""
        Returns the largest `n` so that precision information is
        stored about the coefficient of `x^n`.

        Always greater than or equal to degree.

        EXAMPLES::

            sage: K = Qp(3,10)
            sage: R.<T> = K[]
            sage: f = T + 2; f
            (1 + O(3^10))*T + (2 + O(3^10))
            sage: f.degree()
            1
            sage: f.prec_degree()
            1

            sage: g = f - T; g
            (O(3^10))*T + (2 + O(3^10))
            sage: g.degree()
            0
            sage: g.prec_degree()
            1

        AUTHOR:

        - Xavier Caruso (2013-03)
        """
        return len(self.__coeffs) - 1


cdef class ConstantPolynomialSection(Map):
    """
    This class is used for conversion from a polynomial ring to its base ring.

    Since :trac:`9944`, it calls the constant_coefficient method,
    which can be optimized for a particular polynomial type.

    EXAMPLES::

        sage: P0.<y_1> = GF(3)[]
        sage: P1.<y_2,y_1,y_0> = GF(3)[]
        sage: P0(-y_1)    # indirect doctest
        2*y_1

        sage: phi = GF(3).convert_map_from(P0); phi
        Generic map:
          From: Univariate Polynomial Ring in y_1 over Finite Field of size 3
          To:   Finite Field of size 3
        sage: type(phi)
        <type 'sage.rings.polynomial.polynomial_element.ConstantPolynomialSection'>
        sage: phi(P0.one())
        1
        sage: phi(y_1)
        Traceback (most recent call last):
        ...
        TypeError: not a constant polynomial
    """
    cpdef Element _call_(self, x):
        """
        TESTS::

            sage: from sage.rings.polynomial.polynomial_element import ConstantPolynomialSection
            sage: R.<x> = QQ[]
            sage: m = ConstantPolynomialSection(R, QQ); m
            Generic map:
              From: Univariate Polynomial Ring in x over Rational Field
              To:   Rational Field
            sage: m(x-x+1/2) # implicit
            1/2
            sage: m(x-x)
            0
            sage: m(x)
            Traceback (most recent call last):
            ...
            TypeError: not a constant polynomial
        """
        if x.degree() <= 0:
            try:
                return <Element>(x.constant_coefficient())
            except AttributeError:
                return <Element>((<Polynomial>x).constant_coefficient())
        else:
            raise TypeError("not a constant polynomial")

cdef class PolynomialBaseringInjection(Morphism):
    """
    This class is used for conversion from a ring to a polynomial
    over that ring.

    It calls the _new_constant_poly method on the generator,
    which should be optimized for a particular polynomial type.

    Technically, it should be a method of the polynomial ring, but
    few polynomial rings are cython classes, and so, as a method
    of a cython polynomial class, it is faster.

    EXAMPLES:

    We demonstrate that most polynomial ring classes use
    polynomial base injection maps for coercion. They are
    supposed to be the fastest maps for that purpose. See
    :trac:`9944`. ::

        sage: R.<x> = Qp(3)[]
        sage: R.coerce_map_from(R.base_ring())
        Polynomial base injection morphism:
          From: 3-adic Field with capped relative precision 20
          To:   Univariate Polynomial Ring in x over 3-adic Field with capped relative precision 20
        sage: R.<x,y> = Qp(3)[]
        sage: R.coerce_map_from(R.base_ring())
        Polynomial base injection morphism:
          From: 3-adic Field with capped relative precision 20
          To:   Multivariate Polynomial Ring in x, y over 3-adic Field with capped relative precision 20
        sage: R.<x,y> = QQ[]
        sage: R.coerce_map_from(R.base_ring())
        Polynomial base injection morphism:
          From: Rational Field
          To:   Multivariate Polynomial Ring in x, y over Rational Field
        sage: R.<x> = QQ[]
        sage: R.coerce_map_from(R.base_ring())
        Polynomial base injection morphism:
          From: Rational Field
          To:   Univariate Polynomial Ring in x over Rational Field

    By :trac:`9944`, there are now only very few exceptions::

        sage: PolynomialRing(QQ,names=[]).coerce_map_from(QQ)
        Generic morphism:
          From: Rational Field
          To:   Multivariate Polynomial Ring in no variables over Rational Field
    """

    cdef RingElement _an_element
    cdef object _new_constant_poly_

    def __init__(self, domain, codomain):
        """
        TESTS::

            sage: from sage.rings.polynomial.polynomial_element import PolynomialBaseringInjection
            sage: PolynomialBaseringInjection(QQ, QQ['x'])
            Polynomial base injection morphism:
              From: Rational Field
              To:   Univariate Polynomial Ring in x over Rational Field
            sage: PolynomialBaseringInjection(ZZ, QQ['x'])
            Traceback (most recent call last):
            ...
            AssertionError: domain must be basering

        ::

            sage: R.<t> = Qp(2)[]
            sage: f = R.convert_map_from(R.base_ring())    # indirect doctest
            sage: f(Qp(2).one()*3)
            (1 + 2 + O(2^20))
            sage: (Qp(2).one()*3)*t
            (1 + 2 + O(2^20))*t
        """
        assert codomain.base_ring() is domain, "domain must be basering"
        Morphism.__init__(self, domain, codomain)
        self._an_element = codomain.gen()
        self._repr_type_str = "Polynomial base injection"
        self._new_constant_poly_ = self._an_element._new_constant_poly

    cdef dict _extra_slots(self, dict _slots):
        """
        EXAMPLES::

            sage: phi = QQ['x'].coerce_map_from(QQ)   # indirect doctest
            sage: phi
            Polynomial base injection morphism:
              From: Rational Field
              To:   Univariate Polynomial Ring in x over Rational Field
            sage: phi(3/1)
            3
        """
        _slots['_an_element'] = self._an_element
        _slots['_new_constant_poly_'] = self._new_constant_poly_
        return Morphism._extra_slots(self, _slots)

    cdef _update_slots(self, dict _slots):
        """
        EXAMPLES::

            sage: phi = QQ['x'].coerce_map_from(QQ)  # indirect doctest
            sage: phi
            Polynomial base injection morphism:
              From: Rational Field
              To:   Univariate Polynomial Ring in x over Rational Field
            sage: phi(3/1)
            3
        """
        Morphism._update_slots(self, _slots)
        self._an_element = _slots['_an_element']
        self._new_constant_poly_ = _slots['_new_constant_poly_']

    cpdef Element _call_(self, x):
        """
        TESTS::

            sage: from sage.rings.polynomial.polynomial_element import PolynomialBaseringInjection
            sage: m = PolynomialBaseringInjection(ZZ, ZZ['x']); m
            Polynomial base injection morphism:
              From: Integer Ring
              To:   Univariate Polynomial Ring in x over Integer Ring
            sage: m(2) # indirect doctest
            2
            sage: parent(m(2))
            Univariate Polynomial Ring in x over Integer Ring
        """
        return self._new_constant_poly_(x, self._codomain)

    cpdef Element _call_with_args(self, x, args=(), kwds={}):
        """
        TESTS::

            sage: from sage.rings.polynomial.polynomial_element import PolynomialBaseringInjection
            sage: m = PolynomialBaseringInjection(Qp(5), Qp(5)['x'])
            sage: m(1 + O(5^11), absprec = 5)   # indirect doctest
            (1 + O(5^11))
        """
        try:
            return self._codomain._element_constructor_(x, *args, **kwds)
        except AttributeError:
            # if there is no element constructor,
            # there is a custom call method.
            return self._codomain(x, *args, **kwds)

    def section(self):
        """
        TESTS::

            sage: from sage.rings.polynomial.polynomial_element import PolynomialBaseringInjection
            sage: m = PolynomialBaseringInjection(RDF, RDF['x'])
            sage: m.section()
            Generic map:
              From: Univariate Polynomial Ring in x over Real Double Field
              To:   Real Double Field
            sage: type(m.section())
            <type 'sage.rings.polynomial.polynomial_element.ConstantPolynomialSection'>
        """
        return ConstantPolynomialSection(self._codomain, self.domain())<|MERGE_RESOLUTION|>--- conflicted
+++ resolved
@@ -8014,7 +8014,6 @@
             sage: f.is_irreducible()
             True
 
-<<<<<<< HEAD
         If the base ring implements `_is_irreducible_univariate_polynomial`,
         then this method gets used instead of the generic algorithm which just
         factors the input::
@@ -8024,7 +8023,7 @@
             True
             sage: (x^2 + 1).is_irreducible()
             False
-=======
+
         Constants can be irreducible if they are not units::
 
             sage: R.<x> = ZZ[]
@@ -8043,7 +8042,6 @@
             sage: x.is_irreducible.cache
             True
 
->>>>>>> 61fa91ff
 
         """
         if self.is_zero():
