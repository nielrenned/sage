--- conflicted
+++ resolved
@@ -5125,20 +5125,6 @@
     
     EXAMPLES::
 
-<<<<<<< HEAD
-    sage: from sage.combinat.cluster_algebra_quiver.cluster_seed import _multi_concatenate
-
-    sage: _multi_concatenate([[0,1,2]],[3,4,5])
-    [[0, 1, 2, 3], [0, 1, 2, 4], [0, 1, 2, 5]]
-
-    sage: _multi_concatenate([[0,1,2],[3,4,5]],[6,7,8])
-    [[0, 1, 2, 6],
-    [0, 1, 2, 7],
-    [0, 1, 2, 8],
-    [3, 4, 5, 6],
-    [3, 4, 5, 7],
-    [3, 4, 5, 8]]   
-=======
         sage: from sage.combinat.cluster_algebra_quiver.cluster_seed import _multi_concatenate
 
         sage: _multi_concatenate([[0,1,2]],[3,4,5])
@@ -5151,7 +5137,6 @@
         [3, 4, 5, 6],
         [3, 4, 5, 7],
         [3, 4, 5, 8]]   
->>>>>>> a2e82e15
     """
     plist = []
     for i in l1:
