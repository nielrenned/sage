--- conflicted
+++ resolved
@@ -6409,6 +6409,7 @@
     else:
         return x >= 0
 
+
 def _variables_recursive(R, include=None, exclude=None):
     r"""
     Return all variables appearing in the ring ``R``.
@@ -6465,6 +6466,7 @@
 
     return [g for g in degree_one if g != R.one()]
 
+
 def _raise_variables(c, n, variables):
     r"""
     Replace the given variables in the ring element ``c`` with their
@@ -6484,8 +6486,10 @@
         sage: _raise_variables(2*a + 3*b*t, 2, [a, t])
         3*b*t^2 + 2*a^2
     """
-<<<<<<< HEAD
-    return c.subs(**{str(g): g ** n for g in variables})
+    try:
+        return c.subs(**{str(g): g ** n for g in variables})
+    except AttributeError:
+        return c
 
 
 def _to_polynomials(lf, R):
@@ -6525,6 +6529,7 @@
     return [P({tuple(part.to_exp(n)): c for part, c in f})
             for f in lf]
 
+
 def _from_polynomial(p, f):
     """
     Return the polynomial as a symmetric function in the given
@@ -6556,10 +6561,4 @@
     else:
         d = {_Partitions.from_exp(e): c
              for e, c in p.iterator_exp_coeff(False)}
-    return f.element_class(f, d)
-=======
-    try:
-        return c.subs(**{str(g): g ** n for g in variables})
-    except AttributeError:
-        return c
->>>>>>> 0dcc0aa5
+    return f.element_class(f, d)