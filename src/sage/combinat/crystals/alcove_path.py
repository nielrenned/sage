r"""
Alcove paths

AUTHORS:

- Brant Jones (2008): initial version
- Arthur Lubovsky (2013-03-07): rewritten to implement affine type
- Travis Scrimshaw (2016-06-23): implemented `\mathcal{B}(\infty)`

Special thanks to: Nicolas Borie, Anne Schilling, Travis Scrimshaw, and
Nicolas Thiery.
"""

#*****************************************************************************
#       Copyright (C) 2008 Brant Jones <brant at math.ucdavis.edu>
#       Copyright (C) 2013 Arthur Lubovsky <alubovsky at albany.edu>
#
# This program is free software: you can redistribute it and/or modify
# it under the terms of the GNU General Public License as published by
# the Free Software Foundation, either version 2 of the License, or
# (at your option) any later version.
#                  http://www.gnu.org/licenses/
#*****************************************************************************
from __future__ import print_function

from sage.structure.parent import Parent
from sage.structure.element import Element
from sage.structure.element_wrapper import ElementWrapper
from sage.structure.unique_representation import UniqueRepresentation
from sage.structure.sage_object import richcmp
from sage.categories.finite_crystals import FiniteCrystals
from sage.categories.classical_crystals import ClassicalCrystals
from sage.graphs.all import DiGraph
from sage.combinat.root_system.cartan_type import CartanType
from sage.combinat.root_system.root_system import RootSystem
from sage.all import vector
from sage.rings.integer import Integer
from sage.combinat.root_system.weyl_group import WeylGroup
from sage.misc.misc_c import prod
from sage.categories.sets_cat import Sets
from sage.misc.cachefunc import cached_method, cached_in_parent_method
from sage.categories.highest_weight_crystals import HighestWeightCrystals
from copy import copy
from sage.misc.latex import latex


class CrystalOfAlcovePaths(UniqueRepresentation, Parent):
    r"""
    Crystal of alcove paths generated from a "straight-line" path to the
    negative of a given dominant weight.

    INPUT:

    - ``cartan_type`` -- Cartan type of a finite or affine untwisted root
      system.

    - ``weight`` -- Dominant weight as a list of (integral) coefficients of
      the fundamental weights.

    - ``highest_weight_crystal`` -- (Default: ``True``) If ``True``
      returns the highest weight crystal.  If ``False`` returns an
      object which is close to being isomorphic to the tensor product
      of Kirillov-Reshetikhin crystals of column shape in the
      following sense: We get all the vertices, but only some of the
      edges.  We'll call the included edges pseudo-Demazure.  They are
      all non-zero edges and the 0-edges not at the end of a 0-string
      of edges, i.e.  not those with `f_{0}(b) = b'` with
      `\varphi_0(b) =1`.  (Whereas Demazure 0-edges are those that
      are not at the beginning of a zero string.) In this case the
      weight `[c_1, c_2, \ldots, c_k]` represents
      `\sum_{i=1}^k c_i \omega_i`.

      .. NOTE::

          If ``highest_weight_crystal`` = ``False``, since we do not
          get the full crystal, ``TestSuite`` will fail on the
          Stembridge axioms.

    .. SEEALSO::

        - :class:`Crystals`

    EXAMPLES:

    The following example appears in Figure 2 of [LP2008]_::

        sage: C = crystals.AlcovePaths(['G',2],[0,1])
        sage: G = C.digraph()
        sage: GG = DiGraph({
        ....:     ()        : {(0)         : 2 },
        ....:     (0)       : {(0,8)       : 1 },
        ....:     (0,1)     : {(0,1,7)     : 2 },
        ....:     (0,1,2)   : {(0,1,2,9)   : 1 },
        ....:     (0,1,2,3) : {(0,1,2,3,4) : 2 },
        ....:     (0,1,2,6) : {(0,1,2,3)   : 1 },
        ....:     (0,1,2,9) : {(0,1,2,6)   : 1 },
        ....:     (0,1,7)   : {(0,1,2)     : 2 },
        ....:     (0,1,7,9) : {(0,1,2,9)   : 2 },
        ....:     (0,5)     : {(0,1)       : 1, (0,5,7) : 2 },
        ....:     (0,5,7)   : {(0,5,7,9)   : 1 },
        ....:     (0,5,7,9) : {(0,1,7,9)   : 1 },
        ....:     (0,8)     : {(0,5)       : 1 },
        ....:     })
        sage: G.is_isomorphic(GG)
        True
        sage: for (u,v,i) in G.edges():
        ....:     print((u.integer_sequence() , v.integer_sequence(), i))
        ([], [0], 2)
        ([0], [0, 8], 1)
        ([0, 1], [0, 1, 7], 2)
        ([0, 1, 2], [0, 1, 2, 9], 1)
        ([0, 1, 2, 3], [0, 1, 2, 3, 4], 2)
        ([0, 1, 2, 6], [0, 1, 2, 3], 1)
        ([0, 1, 2, 9], [0, 1, 2, 6], 1)
        ([0, 1, 7], [0, 1, 2], 2)
        ([0, 1, 7, 9], [0, 1, 2, 9], 2)
        ([0, 5], [0, 1], 1)
        ([0, 5], [0, 5, 7], 2)
        ([0, 5, 7], [0, 5, 7, 9], 1)
        ([0, 5, 7, 9], [0, 1, 7, 9], 1)
        ([0, 8], [0, 5], 1)

    Alcove path crystals are a discrete version of Littelmann paths.
    We verify that the alcove path crystal is isomorphic to the LS
    path crystal::

        sage: C1 = crystals.AlcovePaths(['C',3],[2,1,0])
        sage: g1 = C1.digraph() #long time
        sage: C2 = crystals.LSPaths(['C',3],[2,1,0])
        sage: g2 = C2.digraph() #long time
        sage: g1.is_isomorphic(g2, edge_labels=True) #long time
        True

    The preferred initialization method is via explicit weights rather than a Cartan type
    and the coefficients of the fundamental weights::

        sage: R = RootSystem(['C',3])
        sage: P = R.weight_lattice()
        sage: La = P.fundamental_weights()
        sage: C = crystals.AlcovePaths(2*La[1]+La[2]); C
        Highest weight crystal of alcove paths of type ['C', 3] and weight 2*Lambda[1] + Lambda[2]
        sage: C1==C
        True

    We now explain the data structure::

        sage: C = crystals.AlcovePaths(['A',2],[2,0]) ; C
        Highest weight crystal of alcove paths of type ['A', 2] and weight 2*Lambda[1]
        sage: C._R.lambda_chain()
        [(alpha[1], 0), (alpha[1] + alpha[2], 0), (alpha[1], 1), (alpha[1] + alpha[2], 1)]

    The previous list gives the initial "straight line" path from the
    fundamental alcove `A_o` to its translation  `A_o - \lambda` where
    `\lambda = 2\omega_1` in this example. The initial path for weight
    `\lambda` is called the `\lambda`-chain. This path is constructed from
    the ordered pairs `(\beta, k)`, by crossing the hyperplane orthogonal to
    `\beta` at height `-k`. We can view a plot of this path as follows::

        sage: x=C( () )
        sage: x.plot() # not tested - outputs a pdf

    An element of the crystal is given by a subset of the `\lambda`-chain.
    This subset indicates the hyperplanes where the initial path should be
    folded. The highest weight element is given by the empty subset. ::

        sage: x
        ()
        sage: x.f(1).f(2)
        ((alpha[1], 1), (alpha[1] + alpha[2], 1))
        sage: x.f(1).f(2).integer_sequence()
        [2, 3]
        sage: C([2,3])
        ((alpha[1], 1), (alpha[1] + alpha[2], 1))
        sage: C([2,3]).is_admissible() #check if a valid vertex
        True
        sage: C([1,3]).is_admissible() #check if a valid vertex
        False

    Alcove path crystals now works in affine type (:trac:`14143`)::

        sage: C = crystals.AlcovePaths(['A',2,1],[1,0,0]) ; C
        Highest weight crystal of alcove paths of type ['A', 2, 1] and weight Lambda[0]
        sage: x=C(  () )
        sage: x.f(0)
        ((alpha[0], 0),)
        sage: C.R
        Root system of type ['A', 2, 1]
        sage: C.weight
        Lambda[0]

    Test that the tensor products of Kirillov-Reshetikhin crystals
    minus non-pseudo-Demazure arrows is in bijection with alcove path
    construction::

        sage: K = crystals.KirillovReshetikhin(['B',3,1],2,1)
        sage: T = crystals.TensorProduct(K,K)
        sage: g = T.digraph() #long time
        sage: for e in g.edges(): #long time
        ....:     if e[0].phi(0) == 1 and e[2] == 0: #long time
        ....:         g.delete_edge(e)  #long time

        sage: C = crystals.AlcovePaths(['B',3,1],[0,2,0], highest_weight_crystal=False)
        sage: g2 = C.digraph_fast() #long time
        sage: g.is_isomorphic(g2, edge_labels = True) #long time
        True

    .. NOTE::

        In type `C_n^{(1)}`, the Kirillov-Reshetikhin crystal is not connected
        when restricted to pseudo-Demazure arrows, hence the previous example will
        fail for type `C_n^{(1)}` crystals.

    ::

        sage: R = RootSystem(['B',3])
        sage: P = R.weight_lattice()
        sage: La = P.fundamental_weights()
        sage: D = crystals.AlcovePaths(2*La[2], highest_weight_crystal=False)
        sage: C == D
        True

    .. WARNING:: Weights from finite root systems index non-highest weight crystals.

    REFERENCES:

    .. [LP2008] \C. Lenart and A. Postnikov. *A combinatorial model for
       crystals of Kac-Moody algebras*. Trans. Amer. Math. Soc. 360 (2008),
       4349-4381.
    """

    @staticmethod
    def __classcall_private__(cls, starting_weight, cartan_type=None,
                              highest_weight_crystal=None):
        """
        Classcall to mend the input.

        Internally, the
        :class:`~sage.combinat.crystals.alcove_path.CrystalOfAlcovePaths`
        code works with a ``starting_weight`` that is in the weight space
        associated to the crystal. The user can, however, also input a
        ``cartan_type`` and the coefficients of the fundamental weights as
        ``starting_weight``. This code transforms the input into the right
        format (also necessary for :class:`UniqueRepresentation`).

        TESTS::

            sage: C = crystals.AlcovePaths(['A',2,1], [1,0,0])
            sage: C2 = crystals.AlcovePaths(CartanType(['A',2,1]), (1,0,0))
            sage: C is C2
            True
            sage: R = RootSystem(['B',2,1])
            sage: La = R.weight_space().basis()
            sage: B1 = crystals.AlcovePaths(['B',2,1],[0,0,1])
            sage: B2 = crystals.AlcovePaths(La[2])
            sage: B1 is B2
            True
        """
        if isinstance(cartan_type, bool): # new style signature, optional arguments leak over
            highest_weight_crystal = cartan_type

        elif isinstance(cartan_type, list) or isinstance(cartan_type, tuple): #old style signature
            #switch positional arguments
            cartan_type, starting_weight = CartanType(starting_weight), cartan_type

            if highest_weight_crystal is False:
                if not cartan_type.is_affine():
                    raise ValueError("non-highest weight crystals only valid for affine types")
                cartan_type = cartan_type.classical()

            if cartan_type.is_affine():
                extended = True
            else:
                extended = False

            R = RootSystem(cartan_type)
            P = R.weight_space(extended=extended)
            Lambda = P.basis()
            offset = R.index_set()[Integer(0)]
            starting_weight = P.sum(starting_weight[j-offset]*Lambda[j] for j in R.index_set())

        #set defaults
        if highest_weight_crystal is None:
            highest_weight_crystal = True

        if not starting_weight.is_dominant():
            raise ValueError("{0} is not a dominant weight".format(starting_weight))


        return super(CrystalOfAlcovePaths, cls).__classcall__(cls,
                starting_weight, highest_weight_crystal)


    def __init__(self, starting_weight, highest_weight_crystal):
        r"""
        Initialize ``self``.

        TESTS::

            sage: C = crystals.AlcovePaths(['G',2],[0,1])
            sage: TestSuite(C).run()

            sage: C = crystals.AlcovePaths(['A',2,1],[1,0,0])
            sage: TestSuite(C).run() #long time

            sage: C = crystals.AlcovePaths(['A',2,1],[1,0],False)
            sage: TestSuite(C).run(skip="_test_stembridge_local_axioms") #long time

        Check that :trac:`20292` is fixed::

            sage: A = crystals.AlcovePaths(['A',2], [1,0])
            sage: A.category()
            Category of classical crystals
        """
        ##########################################################################
        # NOTE:
        # If cartan_type.is_affine() == True and highest weight crystal == False,
        # since we only use the positive roots of the *finite* root system
        # to get the crystal we set self._finite_cartan_type is true
        #
        # We want the indexing set to include 0 so use the affine type notation
        # for the Cartan type.
        ##########################################################################
        cartan_type = starting_weight.parent().cartan_type()

        self.weight = starting_weight
        self.R = RootSystem(cartan_type)
        self._highest_weight_crystal = highest_weight_crystal
        self._cartan_type = cartan_type


<<<<<<< HEAD
        if cartan_type.is_finite() and highest_weight_crystal:
            Parent.__init__(self, category=ClassicalCrystals() )
=======
        if cartan_type.is_finite() and highest_weight_crystal == True:
            Parent.__init__(self, category=HighestWeightCrystals().Finite())
>>>>>>> 654bef3d
            self._R = RootsWithHeight(starting_weight)
            self._finite_cartan_type = True
        elif cartan_type.is_finite() and not highest_weight_crystal:
            Parent.__init__(self, category=FiniteCrystals() )
            self._R = RootsWithHeight(starting_weight)
            self._finite_cartan_type = True
            self._cartan_type = cartan_type.affine()
        else:
            assert highest_weight_crystal
            Parent.__init__(self, category=HighestWeightCrystals())
            self._R = RootsWithHeight(starting_weight)
            self._finite_cartan_type = False


        self.module_generators = ( self.element_class(self, ()), )

    def _repr_(self):
        """
        Return a string representation of ``self``.

        EXAMPLES::

            sage: C = crystals.AlcovePaths(['A',2,1], [1,0,0])
            sage: C
            Highest weight crystal of alcove paths of type ['A', 2, 1] and weight Lambda[0]
            sage: C = crystals.AlcovePaths(['A',2,1], [1,0], False)
            sage: C
            Crystal of alcove paths of type ['A', 2, 1] and weight Lambda[1]
        """
        if self._highest_weight_crystal:
            return "Highest weight crystal of alcove paths of type %s and weight %s"%(self._cartan_type, self.weight)
        return "Crystal of alcove paths of type %s and weight %s"%(self._cartan_type, self.weight)

    def _element_constructor_(self, data):
        """
        Construct an element of ``self`` from ``data``.

        EXAMPLES::

            sage: C = crystals.AlcovePaths(['A',2],[3,2])
            sage: C([8,9])
            ((alpha[1], 2), (alpha[1] + alpha[2], 4))
        """
        if isinstance(data, tuple):
            return self.element_class(self, data)
        elif isinstance(data, list):
            lambda_chain = self._R.lambda_chain()
            #data starts indexing at 0
            return self.element_class(self, tuple(sorted([lambda_chain[i] for i in data])))

    def vertices(self):
        """
        Return a list of all the vertices of the crystal.

        The vertices are represented as lists of integers recording the folding
        positions.

        One can compute all vertices of the crystal by finding all the
        admissible subsets of the `\lambda`-chain  (see method
        is_admissible, for definition).  We use the breath first
        search algorithm.

        .. WARNING::

            This method is (currently) only useful for the case when
            ``highest_weight_crystal = False``, where you cannot always
            reach all vertices of the crystal using crystal operators,
            starting from the highest weight vertex.  This method is
            typically slower than generating the crystal graph using
            crystal operators.

        EXAMPLES::

            sage: C = crystals.AlcovePaths(['C',2],[1,0])
            sage: C.vertices()
            [[], [0], [0, 1], [0, 1, 2]]
            sage: C = crystals.AlcovePaths(['C',2,1],[2,1],False)
            sage: len(C.vertices())
            80

        The number of elements reachable using the crystal operators from the
        module generator::

            sage: len(list(C))
            55
        """
        lambda_chain = self._R.lambda_chain()
        len_lambda_chain = len(lambda_chain)
        W = WeylGroup(self._R._cartan_type, prefix='s')
        s = W.simple_reflections()
        highest_weight_crystal = self._highest_weight_crystal

        if highest_weight_crystal:
            successors = 'bruhat_upper_covers'
        else:
            successors = 'quantum_bruhat_successors'

        # lst contains ordered pairs (w,l) l= list of positions that get
        # you to the word, it needs to be refreshed

        #initialization
        lst=[]
        for i in range(len_lambda_chain):
            associated_reflection = lambda_chain[i].root.associated_reflection()
            if len(associated_reflection) == 1:
                lst.append( (prod([ s[j] for j in associated_reflection ]), [i]) )

        l=copy(lst)

        while True:
            lst2 = []
            for x in lst:
                suc = getattr(x[0], successors)()
                for j in range(x[1][-1]+1, len_lambda_chain):
                    temp = x[0] * prod(
                            [ s[k] for k in lambda_chain[j].root.associated_reflection() ])
                    if temp in suc:
                        lst2.append((temp,x[1]+[j]))
                        l.append((temp,x[1]+[j]))
            if lst2 == []:
                break
            else :
                lst = lst2

        return [ [] ] + [i[1] for i in l]

    def digraph_fast(self, depth=None):
        r"""
        Return the crystal :class:`graph <DiGraph>` with maximum depth
        ``depth`` deep starting at the module generator.

        Deprecated in :trac:`19625`.

        EXAMPLES::

            sage: crystals.AlcovePaths(['A',2], [1,1]).digraph_fast(depth=3)
            doctest:...: DeprecationWarning: digraph_fast is deprecated. Use digraph instead.
            See http://trac.sagemath.org/19625 for details.
            Digraph on 7 vertices
        """
        from sage.misc.superseded import deprecation
        deprecation(19625, 'digraph_fast is deprecated. Use digraph instead.')
        if not self._highest_weight_crystal:
            return super(CrystalOfAlcovePaths, self).digraph()
        return super(CrystalOfAlcovePaths, self).digraph(depth=depth)

    def weight_lattice_realization(self):
        r"""
        Return the weight lattice realization of ``self``.

        EXAMPLES::

            sage: B = crystals.AlcovePaths(['A',2,1],[1,0,0])
            sage: B.weight_lattice_realization()
            Extended weight lattice of the Root system of type ['A', 2, 1]

            sage: C = crystals.AlcovePaths("B3",[1,0,0])
            sage: C.weight_lattice_realization()
            Ambient space of the Root system of type ['B', 3]

            sage: A = crystals.AlcovePaths(['A',2,1], [1,0], highest_weight_crystal=False)
            sage: A.weight_lattice_realization()
            Weight lattice of the Root system of type ['A', 2, 1]
        """
        F = self.cartan_type().root_system()
        if self.cartan_type().is_affine():
            return F.weight_lattice(extended=self._highest_weight_crystal)
        if self.cartan_type().is_finite() and F.ambient_space() is not None:
            return F.ambient_space()
        return F.weight_lattice()

class CrystalOfAlcovePathsElement(ElementWrapper):
    """
    Crystal of alcove paths element.

    INPUT:

    - ``data`` -- a list of folding positions in the lambda chain (indexing
      starts at 0) or a tuple of :class:`RootsWithHeight` giving folding
      positions in the lambda chain.

    EXAMPLES::

        sage: C = crystals.AlcovePaths(['A',2],[3,2])
        sage: x = C ( () )
        sage: x.f(1).f(2)
        ((alpha[1], 2), (alpha[1] + alpha[2], 4))
        sage: x.f(1).f(2).integer_sequence()
        [8, 9]
        sage: C([8,9])
        ((alpha[1], 2), (alpha[1] + alpha[2], 4))
    """
    def __iter__(self):
        r"""
        Initialize ``self``.

        EXAMPLES::

            sage: C = crystals.AlcovePaths(['A',2],[1,0])
            sage: lst = list(C)
            sage: for i in lst[2]: i
            (alpha[1], 0)
            (alpha[1] + alpha[2], 0)
        """
        return iter(self.value)

    def is_admissible(self):
        r"""
        Diagnostic test to check if ``self`` is a valid element of the crystal.

        If ``self.value`` is given by

        .. MATH::

            (\beta_1, i_1), (\beta_2, i_2), \ldots, (\beta_k, i_k),

        for highest weight crystals this checks if the sequence

        .. MATH::

            1 \rightarrow s_{\beta_1} \rightarrow
            s_{\beta_1}s_{\beta_2} \rightarrow \cdots \rightarrow
            s_{\beta_1}s_{\beta_2} \ldots s_{\beta_k}

        is a path in the Bruhat graph. If ``highest_weight_crystal=False``,
        then the method checks if the above sequence is a path in the quantum
        Bruhat graph.

        EXAMPLES::

            sage: C = crystals.AlcovePaths(['A',2],[1,1]); C
            Highest weight crystal of alcove paths of type ['A', 2] and weight Lambda[1] + Lambda[2]
            sage: roots = sorted(list(C._R._root_lattice.positive_roots())); roots
            [alpha[1], alpha[1] + alpha[2], alpha[2]]
            sage: r1 = C._R(roots[0],0); r1
            (alpha[1], 0)
            sage: r2 = C._R(roots[2],0); r2
            (alpha[2], 0)
            sage: r3 = C._R(roots[1],1); r3
            (alpha[1] + alpha[2], 1)
            sage: x = C( ( r1,r2) )
            sage: x.is_admissible()
            True
            sage: x = C( (r3,) ); x
            ((alpha[1] + alpha[2], 1),)
            sage: x.is_admissible()
            False
            sage: C = crystals.AlcovePaths(['C',2,1],[2,1],False)
            sage: C([7,8]).is_admissible()
            True
            sage: C = crystals.AlcovePaths(['A',2],[3,2])
            sage: C([2,3]).is_admissible()
            True

        .. TODO:: Better doctest
        """
        W = WeylGroup(self.parent()._R._cartan_type, prefix='s')
        s = W.simple_reflections()
        highest_weight_crystal = self.parent()._highest_weight_crystal

        if highest_weight_crystal:
            successors = 'bruhat_upper_covers'
        else:
            successors = 'quantum_bruhat_successors'

        #start at the identity
        w = W.one()
        for i in self:
            t = prod( [ s[j] for j in  i.root.associated_reflection() ] )
            successor = w * t
            if successor not in getattr(w, successors)():
               return False
            w = successor
        return True

    def _latex_(self):
        r"""
        Return a `\LaTeX` representation of ``self``.

        EXAMPLES::

            sage: C = crystals.AlcovePaths(['A',2],[1,1])
            sage: C([1,2])._latex_()
            [(\alpha_{1} + \alpha_{2}, 0), (\alpha_{1}, 0)]
        """
        return [ (latex(i.root),i.height) for i in self.value ]

    @cached_in_parent_method
    def integer_sequence(self):
        r"""
        Return a list of integers corresponding to positions in
        the `\lambda`-chain where it is folded.

        .. TODO::

            Incorporate this method into the ``_repr_`` for finite Cartan type.

        .. NOTE::

            Only works for finite Cartan types and indexing starts at 0.

        EXAMPLES::

            sage: C = crystals.AlcovePaths(['A',2],[3,2])
            sage: x = C( () )
            sage: x.f(1).f(2).integer_sequence()
            [8, 9]
        """
        lambda_chain = self.parent()._R.lambda_chain()
        return [lambda_chain.index(j) for j in self.value]

    def phi(self, i):
        r"""
        Return the distance to the end of the `i`-string.

        This method overrides the generic implementation in the category of
        crystals since this computation is more efficient.

        EXAMPLES::

            sage: C = crystals.AlcovePaths(['A',2],[1,1])
            sage: [c.phi(1) for c in C]
            [1, 0, 0, 1, 0, 2, 1, 0]
            sage: [c.phi(2) for c in C]
            [1, 2, 1, 0, 0, 0, 0, 1]
        """
        highest_weight_crystal = self.parent()._highest_weight_crystal
        positions, gi = self._gi(i)

        m=max(gi)

        if not highest_weight_crystal and i == 0:
            raise NotImplementedError
            # I think the M below should still work in this case

        M = Integer(m)/2 - Integer(1)/2
        return M

    def epsilon(self, i):
        r"""
        Return the distance to the start of the `i`-string.

        EXAMPLES::

            sage: C = crystals.AlcovePaths(['A',2],[1,1])
            sage: [c.epsilon(1) for c in C]
            [0, 1, 0, 0, 1, 0, 1, 2]
            sage: [c.epsilon(2) for c in C]
            [0, 0, 1, 2, 1, 1, 0, 0]
        """
        #crude but functional
        j = 0
        temp = self
        temp = temp.e(i)
        while temp is not None:
            j+=1
            temp = temp.e(i)

        return j

    def weight(self):
        """
        Return the weight of ``self``.

        EXAMPLES::

            sage: C = crystals.AlcovePaths(['A',2],[2,0])
            sage: for i in C: i.weight()
            (2, 0, 0)
            (1, 1, 0)
            (0, 2, 0)
            (0, -1, 0)
            (-1, 0, 0)
            (-2, -2, 0)
            sage: B = crystals.AlcovePaths(['A',2,1],[1,0,0])
            sage: p = B.module_generators[0].f_string([0,1,2])
            sage: p.weight()
            Lambda[0] - delta

        TESTS:

        Check that crystal morphisms work (:trac:`19481`)::

            sage: C1 = crystals.AlcovePaths(['A',2],[1,0])
            sage: C2 = crystals.AlcovePaths(['A',2],[2,0])
            sage: phi = C1.crystal_morphism(C2.module_generators, scaling_factors={1:2, 2:2})
            sage: [phi(x) for x in C1]
            [(), ((alpha[1], 0),), ((alpha[1], 0), (alpha[1] + alpha[2], 0))]

        Check that all weights are of level 0 in the KR crystal setting
        (:trac:`20292`)::

            sage: A = crystals.AlcovePaths(['A',2,1], [1,0], highest_weight_crystal=False)
            sage: all(x.weight().level() == 0 for x in A)
            True
        """
        root_space = self.parent().R.root_space()
        weight = -self.parent().weight
        for i in self.value[::-1]:
            root = root_space(i.root)
            weight = -i.height*root + weight.reflection(root)

        WLR = self.parent().weight_lattice_realization()
        if self.cartan_type().is_affine() and self.parent()._highest_weight_crystal:
            # We assume that WLR is the (extended) weight lattice
            wt = WLR._from_dict({i: Integer(c) for i,c in -weight},
                                remove_zeros=False)
            return wt
        La = WLR.fundamental_weights()
        wt = WLR.sum(Integer(c) * La[i] for i,c in -weight)
        if self.cartan_type().is_affine():
            assert not self.parent()._highest_weight_crystal
            wt -= La[0] * wt.level()
        return wt

    #def __repr__(self):
        #return str(self.integer_sequence())

    def plot(self):
        r"""
        Return a plot ``self``.

        .. NOTE::

            Currently only implemented for types `A_2`, `B_2`, and `C_2`.

        EXAMPLES::

            sage: C = crystals.AlcovePaths(['A',2],[2,0])
            sage: x = C( () ).f(1).f(2)
            sage: x.plot() # Not tested - creates a pdf
        """
        ct = self.parent()._R._cartan_type.dual()
        word = self.parent()._R.word()
        integer_sequence = self.integer_sequence()
        foldings = [False for i in word]
        for i in integer_sequence:
            foldings[i] = True
        affine_ambient_space = RootSystem(ct.affine()).ambient_space()
        return affine_ambient_space.plot() + affine_ambient_space.plot_alcove_walk( word, foldings=foldings, labels=False)

    def __eq__(self, other):
        r"""
        Test equality of ``self.value`` and ``other.value``.

        EXAMPLES::

            sage: C=crystals.AlcovePaths(['B',2],[1,0])
            sage: lst=list(C)
            sage: lst[2] == lst[2]
            True
            sage: lst[2] == lst[1]
            False
        """
        #note: may want to use _eq_ for coercion
        try:
            return self.value == other.value
        except (NameError, AttributeError):
            return False

    def __lt__(self, other):
        r"""
        Test if ``self.value`` is less than ``other.value`` in dictionary order.

        EXAMPLES::

            sage: C = crystals.AlcovePaths(['A',2],[2,0])
            sage: x = C( () )
            sage: x.__lt__(x.f(1))
            True
            sage: a=x.f(1) ; b = x.f(1).f(1).f(2)
            sage: a.__lt__(b)
            False
        """
        return self.value < other.value

    def __gt__(self, other):
        r"""
        Test if ``self.value`` is greater than ``other.value`` in dictionary
        order.

        EXAMPLES::

            sage: C = crystals.AlcovePaths(['A',2],[2,0])
            sage: x = C( () )
            sage: x.__gt__(x.f(1))
            False
            sage: a=x.f(1) ; b = x.f(1).f(1).f(2)
            sage: a.__gt__(b)
            True
        """
        return self.value > other.value

    def _folding_data(self, i):
        r"""
        Compute information needed to build the graph `g_{\alpha_i}`.
        Results of this method are sent to _gi for further processing.

        INPUT:

        - ``i`` -- element of the index_set of the underlying root_system.

        OUTPUT:

        A dictionary where the keys are of type RootsWithHeight which record
        positions where `\pm \alpha_i` shows up in the folded `\lambda` chain.
        The values are `1` if `\alpha_i` is in the corresponding position in
        the folded `\lambda`-chain, `-1` if `-\alpha_i` is in the corresponding
        position in the folded `\lambda`-chain.

        .. NOTE::

            *infinity* is a special key that records the "sign at infinity".

        ::

            sage: C = crystals.AlcovePaths(['A',2],[1,1])
            sage: x = C( () ).f(1)
            sage: fd = x._folding_data(2);   fd    # # random output
            {(alpha[2], 0): 1, (alpha[1] + alpha[2], 1): 1, 'infinity': 1}
            sage: fd['infinity']
            1
            sage: fd.values()
            [1, 1, 1]
        """
        Parent = self.parent()

        #self.value contains the admissible sequence as a tuple of Element

        finite_cartan_type = Parent._finite_cartan_type  # bool
        J = list(self.value)

        #NOTE: R is a RootsWithHeight object and NOT a RootSystem object
        R = Parent._R
        weight = Parent.weight

        signs = {}

        # 0 arrows in the case of finite Cartan type
        # always allow 0 arrows
        if finite_cartan_type and i == 0:
            Beta = R._root_lattice.highest_root()
        elif i in self.index_set():
            Beta = R._root_lattice.simple_root(i)

        max_height_Beta = weight.scalar(Beta.associated_coroot())

        if len(J) == 0:
            for k in range( max_height_Beta ) :
                x = R(Beta, k)
                signs[x]=self._sign(Beta)
            signs['infinity'] = self._sign(Beta)

        elif len(J) > 0 :
            #NOTE: we assume J is sorted by order on Element of RootsWithHeight

            for k in  range( max_height_Beta ):
                x = R(Beta, k)
                if x <= J[0]:
                    signs[x] = self._sign(Beta)

            for j in range( len(J)  ):

                Beta = Beta.reflection(J[j].root)
                sign_Beta = self._sign(Beta)
                max_height_Beta = weight.scalar(
                    (sign_Beta * Beta).associated_coroot())


                # some optimization so we don't initialize too many objects
                # range(c1,c2) can be replaced by range(max_height_Beta) but it
                # checks unnecessary extra things

                c1 = J[j]._cmp_v[0] * max_height_Beta
                if j == len(J) - 1:
                    c2 = max_height_Beta
                else:
                    c2 = min (max_height_Beta, J[j+1]._cmp_v[0]*max_height_Beta + 1)

                for k in range(c1,c2):

                    x=R( sign_Beta * Beta , k)

                    if (
                        ( j < len(J) - 1 and J[j] < x <= J[j+1] ) or
                        ( j == len(J) - 1 and J[j] < x)
                    ):
                        signs[x] = sign_Beta

            signs['infinity'] = sign_Beta # tail sign tells something about last step
                                          # in g_alpha

        if finite_cartan_type and i == 0:
            signs = {x: -signs[x] for x in signs}

        return signs

    def e(self, i):
        r"""
        Return the `i`-th crystal raising operator on ``self``.

        INPUT:

        - ``i`` -- element of the index set of the underlying root system.

        EXAMPLES::

            sage: C = crystals.AlcovePaths(['A',2],[2,0]); C
            Highest weight crystal of alcove paths of type ['A', 2] and weight 2*Lambda[1]
            sage: x = C( () )
            sage: x.e(1)
            sage: x.f(1) == x.f(1).f(2).e(2)
            True
        """
        Parent = self.parent()
        finite_cartan_type = Parent._finite_cartan_type

        J = list(self.value)
        positions, gi = self._gi(i)

        m=max(gi)
        m_index = len(gi)-1-list(reversed(gi)).index(m) # last max in gi


        if finite_cartan_type and i==0 :
            M = Integer(m)/2 + Integer(1)/2
        else:
            M = Integer(m)/2 - Integer(1)/2


        KR_test = finite_cartan_type and i==0 and m_index < len(gi) - 1
        KR_test = KR_test and M >= 1

        ######################################################################
        # NOTE:
        # In the KR_case we want to insure that positions[m_index] is in J
        # If m_index > 0 then it's always true
        # If m_index == 0 then M >=1 guarantees this
        ######################################################################

        if ( (not finite_cartan_type or i!=0) and m_index < len(gi)-1  # alpha_i is a simple root
            ) or KR_test:


            J.remove(positions[m_index])
            if m_index+1 < len(positions): # if m_index+1 != 'infinity'
                                           # i.e. positions[m_index+1] makes sense
                J.append(positions[m_index+1])
            return_value = Parent ( tuple( sorted(J) ) )

            # we attach to each admissible sequence a list
            # which encodes a path (via root operators) from the () generator
            # to the admissible sequence
            # this is useful for investing the crystal

            try:
                return_value.i_string = self.i_string + [['e',i]]
            except AttributeError:
                return_value.i_string = [['e',i]]

            return return_value
        else:
            return None

    @cached_method
    def _gi(self, i):
        r"""
        Compute information needed to build the graph `g_{\alpha_i}`.
        This graph is used to apply the `i`-th crystal operator.

        INPUT:

        - ``i`` - element of the index_set of the underlying root_system.

        OUTPUT:

        A tuple ``(positions, gi)``:

        - ``positions`` -- is a list of RootsWithHeight. These appear sorted in
          their natural order, and record where  `\pm \alpha_i` shows up in
          the folded `\lambda`-chain.

        - ``gi`` -- is a list of integers recording the height
          (up to affine transformation)  of `\pm \alpha_i`
          in the folded `\lambda`-chain whose location is recorded by
          ``positions``.

        .. NOTE::

            - ``positions`` has length one less than ``gi`` since it does not
              contain the position 'infinity'.

            - To get the real `g_{\alpha_i}` one has to divide by 2 and add 1/2
              or divide by 2 and subtract 1/2 depending on if
              ``self._finite_cartan_type==True and i == 0``
              or not. This is done in crystal operator methods.

        EXAMPLES::

            sage: C=crystals.AlcovePaths(['A',2],[1,1])
            sage: x=C( () ).f(1)
            sage: x._gi(2)
            ([(alpha[2], 0), (alpha[1] + alpha[2], 1)], [1, 3, 5])
        """
        signs = self._folding_data(i)
        positions = sorted(x for x in signs if x != 'infinity')

        if not positions:
            return (positions, [signs['infinity']])

        gi = [ signs[ positions[0] ] ]
        for j in range(1,len(positions)):
            gi.append(
                    gi[j-1] +
                    signs[positions[j-1]]*self._eps(positions[j-1]) + signs[positions[j]] )
        gi.append(  gi[-1] +
            signs[positions[-1]]*self._eps(positions[-1]) + signs['infinity'] )

        return (positions, gi)

    def f(self, i):
        r"""
        Returns the `i`-th crystal lowering operator on ``self``.

        INPUT:

        - ``i`` -- element of the index_set of the underlying root_system.

        EXAMPLES::

            sage: C=crystals.AlcovePaths(['B',2],[1,1])
            sage: x=C(  () )
            sage: x.f(1)
            ((alpha[1], 0),)
            sage: x.f(1).f(2)
            ((alpha[1], 0), (alpha[1] + alpha[2], 2))

        """
        Parent = self.parent()
        finite_cartan_type = Parent._finite_cartan_type

        # get a copy in a form of a list of self.value
        J = list(self.value)
        positions, gi = self._gi(i)

        m=max(gi)
        m_index=gi.index(m)


        if finite_cartan_type and i==0 :

            # python doesn't handle fractions natively
            M = Integer(m)/2 + Integer(1)/2
        else:
            M = Integer(m)/2 - Integer(1)/2


        # boolean determining when to move a folding in KR case
        KR_test = finite_cartan_type and i == 0
        KR_test = KR_test and M > 1

        # In the KR case, we return a value other than None when
        # `\alpha_i` is in position m_index - 1
        # (The following relies on a technical condition (C2) )
        # note insert reference
        #
        # if m_index - 1 == 0 then M > 1 and (C2) forces
        # `\alhpa_i` in positions[m_index - 1]
        #
        # otherwise if m_index - 1 > 0 then (C2) is enough

        if ( (not finite_cartan_type or i!=0) and M > 0  # alpha_i is a simple root
           ) or KR_test :# KR case

            J.append(positions[m_index-1])
            if m_index < len(positions): # if m_index != 'infinity'
                                         # thus positions[m_index] makes sense
                J.remove(positions[m_index])
            return_value = Parent ( tuple( sorted(J) ) )

            # we attach to each admissible sequence a list
            # which encodes a path (via root operators) from the generator ()

            try:
                return_value.i_string = self.i_string + [['f',i]]
            except AttributeError:
                return_value.i_string = [['f',i]]

            return return_value
        else:
            return None

    @staticmethod
    def _sign(root):
        r"""
        Return `1` if root is a positive root, and `-1` if root is a negative
        root.

        EXAMPLES::

            sage: from sage.combinat.crystals.alcove_path import CrystalOfAlcovePathsElement
            sage: rl = RootSystem(['A',2]).root_lattice()
            sage: x = rl.from_vector(vector([0,1]))
            sage: CrystalOfAlcovePathsElement._sign(x)
            1
        """
        if root.is_positive_root():
            return 1
        else:
            return -1

    def _eps(self, root):
        r"""
        Return `-1` if root is in ``self.value``, otherwise return `1`.

        EXAMPLES::

            sage: C = crystals.AlcovePaths(['C',2],[3,2])
            sage: x = C( () ).f(1).f(2); x
            ((alpha[1], 2), (2*alpha[1] + alpha[2], 4))
            sage: x._eps(x.value[0])
            -1
            sage: R = C._R
            sage: y = R ( x.value[0].root, 1 ); y
            (alpha[1], 1)
            sage: x._eps(y)
            1

        """
        if root in self.value:
            return -1
        else:
            return 1

    def path(self):
        """
        Return the path in the (quantum) Bruhat graph corresponding
        to ``self``.

        EXAMPLES::

            sage: C = crystals.AlcovePaths(['B', 3], [3,1,2])
            sage: b = C.highest_weight_vector().f_string([1,3,2,1,3,1])
            sage: b.path()
            [1, s1, s3*s1, s2*s3*s1, s3*s2*s3*s1]
            sage: b = C.highest_weight_vector().f_string([2,3,3,2])
            sage: b.path()
            [1, s2, s3*s2, s2*s3*s2]
            sage: b = C.highest_weight_vector().f_string([2,3,3,2,1])
            sage: b.path()
            [1, s2, s3*s2, s2*s3*s2, s1*s2*s3*s2]
        """
        W = WeylGroup(self.parent()._R._cartan_type, prefix='s')
        s = W.simple_reflections()

        #start at the identity
        w = W.one()
        ret = [w]
        for i in self:
            ret.append(ret[-1] * prod(s[j] for j in i.root.associated_reflection()))
        return ret

CrystalOfAlcovePaths.Element = CrystalOfAlcovePathsElement

class InfinityCrystalOfAlcovePaths(UniqueRepresentation, Parent):
    r"""
    `\mathcal{B}(\infty)` crystal of alcove paths.
    """
    @staticmethod
    def __classcall_private__(cls, cartan_type):
        """
        Normalize input to ensure a unique representation.

        TESTS::

            sage: A1 = crystals.infinity.AlcovePaths(['A',2])
            sage: A2 = crystals.infinity.AlcovePaths(CartanType(['A',2]))
            sage: A3 = crystals.infinity.AlcovePaths('A2')
            sage: A1 is A2 and A2 is A3
            True
        """
        cartan_type = CartanType(cartan_type)
        return super(InfinityCrystalOfAlcovePaths, cls).__classcall__(cls, cartan_type)

    def __init__(self, cartan_type):
        """
        Initialize ``self``.

        TESTS::

            sage: A = crystals.infinity.AlcovePaths(['C',3])
            sage: TestSuite(A).run(max_runs=20)

            sage: A = crystals.infinity.AlcovePaths(['A',2,1])
            sage: TestSuite(A).run() # long time
        """
        self._cartan_type = cartan_type
        Parent.__init__(self, category=HighestWeightCrystals().Infinite())

        self.module_generators = ( self.element_class(self, (), 0), )

    def _repr_(self):
        """
        Return a string representation of ``self``.

        EXAMPLES::

            sage: crystals.infinity.AlcovePaths(['E',6])
            Infinity crystal of alcove paths of type ['E', 6]
        """
        return "Infinity crystal of alcove paths of type {}".format(self._cartan_type)

    class Element(ElementWrapper):
        def __init__(self, parent, elt, shift):
            """
            Initialize ``self``.

            EXAMPLES::

                sage: A = crystals.infinity.AlcovePaths(['F',4])
                sage: mg = A.highest_weight_vector()
                sage: x = mg.f_string([2,3,1,4,4,2,3,1])
                sage: TestSuite(x).run()
            """
            ElementWrapper.__init__(self, parent, elt)
            self._shift = shift

        def e(self, i):
            """
            Return the action of `e_i` on ``self``.

            INPUT:

            - ``i`` -- an element of the index set

            EXAMPLES::

                sage: A = crystals.infinity.AlcovePaths(['D',5,1])
                sage: mg = A.highest_weight_vector()
                sage: x = mg.f_string([1,3,4,2,5,4,5,5])
                sage: x.f(4).e(5) == x.e(5).f(4)
                True
            """
            y = self.projection().e(i)
            if y is None:
                return None
            if not y.value:
                return self.parent().module_generators[0]

            n = self.parent()._cartan_type.rank()
            s = lambda rt: int(sum(rt.associated_coroot().coefficients()))
            shift = self._shift
            while y.is_admissible():
                # The only element with a shift of 0 is the highest weight element.
                # So we do not need to check for the shift being 0.
                prev = y
                shift -= 1
                A = CrystalOfAlcovePaths(self.parent()._cartan_type, [shift]*n)
                try:
                    y = A(tuple([A._R(rt.root, rt.height - s(rt.root)) for rt in y.value]))
                except ValueError: # Invalid height (and not admissible)
                    break
            shift += 1
            return type(self)(self.parent(),
                              tuple([(rt.root, rt.height - shift*s(rt.root))
                                     for rt in prev.value]),
                              shift)

        def f(self, i):
            """
            Return the action of `f_i` on ``self``.

            INPUT:

            - ``i`` -- an element of the index set

            EXAMPLES::

                sage: A = crystals.infinity.AlcovePaths(['E',7,1])
                sage: mg = A.highest_weight_vector()
                sage: mg.f_string([1,3,5,6,4,2,0,2,1,0,2,4,7,4,2])
                ((alpha[2], -3), (alpha[5], -1), (alpha[1], -1),
                 (alpha[0] + alpha[1], -2),
                 (alpha[2] + alpha[4] + alpha[5], -2),
                 (alpha[5] + alpha[6], -1), (alpha[1] + alpha[3], -1),
                 (alpha[5] + alpha[6] + alpha[7], -1),
                 (alpha[0] + alpha[1] + alpha[3], -1),
                 (alpha[1] + alpha[3] + alpha[4] + alpha[5], -1))
            """
            s = lambda rt: int(sum(rt.associated_coroot().coefficients()))
            y = self.projection().f(i)
            if y is not None:
                return type(self)(self.parent(),
                                  tuple([(rt.root, rt.height - self._shift*s(rt.root))
                                         for rt in y.value]),
                                  self._shift)

            shift = self._shift + 1
            n = self.parent()._cartan_type.rank()
            A = CrystalOfAlcovePaths(self.parent()._cartan_type, [shift]*n)
            y = A(tuple([A._R(rt, h + shift*s(rt)) for rt,h in self.value])).f(i)
            return type(self)(self.parent(),
                              tuple([(rt.root, rt.height - shift*s(rt.root))
                                     for rt in y.value]),
                              shift)

        def epsilon(self, i):
            r"""
            Return `\varepsilon_i` of ``self``.

            INPUT:

            - ``i`` -- an element of the index set

            EXAMPLES::

                sage: A = crystals.infinity.AlcovePaths(['A',7,2])
                sage: mg = A.highest_weight_vector()
                sage: x = mg.f_string([1,0,2,3,4,4,4,2,3,3,3])
                sage: [x.epsilon(i) for i in A.index_set()]
                [0, 0, 0, 3, 0]
                sage: x = mg.f_string([2,2,1,1,0,1,0,2,3,3,3,4])
                sage: [x.epsilon(i) for i in A.index_set()]
                [1, 2, 0, 1, 1]
            """
            return self.projection().epsilon(i)

        def phi(self, i):
            r"""
            Return `\varphi_i` of ``self``.

            Let `A \in \mathcal{B}(\infty)` Define `\varphi_i(A) :=
            \varepsilon_i(A) + \langle h_i, \mathrm{wt}(A) \rangle`,
            where `h_i` is the `i`-th simple coroot and `\mathrm{wt}(A)`
            is the :meth:`weight` of `A`.

            INPUT:

            - ``i`` -- an element of the index set

            EXAMPLES::

                sage: A = crystals.infinity.AlcovePaths(['A',8,2])
                sage: mg = A.highest_weight_vector()
                sage: x = mg.f_string([1,0,2,3,4,4,4,2,3,3,3])
                sage: [x.phi(i) for i in A.index_set()]
                [1, 1, 1, 3, -2]
                sage: x = mg.f_string([2,2,1,1,0,1,0,2,3,3,3,4])
                sage: [x.phi(i) for i in A.index_set()]
                [4, -1, 0, 0, 2]
            """
            P = self.parent().weight_lattice_realization()
            h = P.simple_coroots()
            return self.epsilon(i) + P(self.weight()).scalar(h[i])

        def weight(self):
            """
            Return the weight of ``self``.

            EXAMPLES::

                sage: A = crystals.infinity.AlcovePaths(['E',6])
                sage: mg = A.highest_weight_vector()
                sage: fstr = [1,3,4,2,1,2,3,6,5,3,2,6,2]
                sage: x = mg.f_string(fstr)
                sage: al = A.weight_lattice_realization().simple_roots()
                sage: x.weight() == -sum(al[i]*fstr.count(i) for i in A.index_set())
                True
            """
            P = self.parent().weight_lattice_realization()
            y = self.projection()
            return y.weight() - self._shift * P.rho()

        def projection(self, k=None):
            r"""
            Return the projection ``self`` onto `B(k \rho)`.

            INPUT:

            - ``k`` -- (optional) if not given, defaults to the smallest
              value such that ``self`` is not ``None`` under the projection

            EXAMPLES::

                sage: A = crystals.infinity.AlcovePaths(['G',2])
                sage: mg = A.highest_weight_vector()
                sage: x = mg.f_string([2,1,1,2,2,2,1,1]); x
                ((alpha[2], -3), (alpha[1] + alpha[2], -3),
                 (3*alpha[1] + 2*alpha[2], -1), (2*alpha[1] + alpha[2], -1))
                sage: x.projection()
                ((alpha[2], 0), (alpha[1] + alpha[2], 9),
                 (3*alpha[1] + 2*alpha[2], 8), (2*alpha[1] + alpha[2], 14))
                sage: x.projection().parent()
                Highest weight crystal of alcove paths of type ['G', 2]
                 and weight 3*Lambda[1] + 3*Lambda[2]

                sage: mg.projection().parent()
                Highest weight crystal of alcove paths of type ['G', 2]
                 and weight 0
                sage: mg.f(1).projection().parent()
                Highest weight crystal of alcove paths of type ['G', 2]
                 and weight Lambda[1] + Lambda[2]
                sage: mg.f(1).f(2).projection().parent()
                Highest weight crystal of alcove paths of type ['G', 2]
                 and weight Lambda[1] + Lambda[2]
                sage: b = mg.f_string([1,2,2,1,2])
                sage: b.projection().parent()
                Highest weight crystal of alcove paths of type ['G', 2]
                 and weight 2*Lambda[1] + 2*Lambda[2]
                sage: b.projection(3).parent()
                Highest weight crystal of alcove paths of type ['G', 2]
                 and weight 3*Lambda[1] + 3*Lambda[2]
                sage: b.projection(1)
            """
            if k is None:
                k = self._shift
            elif k < self._shift:
                return None
            s = lambda rt: int(sum(rt.associated_coroot().coefficients()))
            n = self.parent()._cartan_type.rank()
            A = CrystalOfAlcovePaths(self.parent()._cartan_type, [k]*n)
            return A(tuple([A._R(rt, h + k*s(rt)) for rt,h in self.value]))

class RootsWithHeight(UniqueRepresentation, Parent):
    r"""
    Data structure of the ordered pairs `(\beta,k)`,
    where `\beta` is a positive root and `k` is a non-negative integer. A total
    order is implemented on this set, and depends on the weight.

    INPUT:

    - ``cartan_type`` -- Cartan type of a finite or affine untwisted root
      system

    - ``weight`` -- dominant weight as a list of (integral) coefficients of
      the fundamental weights

    EXAMPLES::

        sage: from sage.combinat.crystals.alcove_path import RootsWithHeight
        sage: R = RootsWithHeight(['A',2],[1,1]); R
        Roots with height of Cartan type ['A', 2] and dominant weight Lambda[1] + Lambda[2]

        sage: r1 = R._root_lattice.from_vector(vector([1,0])); r1
        alpha[1]
        sage: r2 = R._root_lattice.from_vector(vector([1,1])); r2
        alpha[1] + alpha[2]

        sage: x = R(r1,0); x
        (alpha[1], 0)
        sage: y = R(r2,1); y
        (alpha[1] + alpha[2], 1)
        sage: x < y
        True
    """

    @staticmethod
    def __classcall_private__(cls, starting_weight, cartan_type = None):
        """
        Classcall to mend the input.

        Internally, the RootsWithHeight code works with a ``starting_weight`` that
        is in the ``weight_space`` associated to the crystal. The user can, however,
        also input a ``cartan_type`` and the coefficients of the fundamental weights
        as ``starting_weight``. This code transforms the input into the right
        format (also necessary for UniqueRepresentation).

        TESTS::

            sage: from sage.combinat.crystals.alcove_path import RootsWithHeight
            sage: R = RootsWithHeight(['A',2],[3,2])
            sage: S = RootsWithHeight(CartanType(['A',2]), (3,2))
            sage: R is S
            True

            sage: R = RootSystem(['B',2,1])
            sage: La = R.weight_space().basis()
            sage: C = RootsWithHeight(['B',2,1],[0,0,1])
            sage: B = RootsWithHeight(La[2])
            sage: B is C
            True
        """
        if cartan_type is not None:
            cartan_type, starting_weight = CartanType(starting_weight), cartan_type

            R = RootSystem(cartan_type)
            P = R.weight_space()
            Lambda = P.basis()
            offset = R.index_set()[Integer(0)]
            starting_weight = P.sum(starting_weight[j-offset]*Lambda[j] for j in R.index_set())

        return super(RootsWithHeight, cls).__classcall__(cls, starting_weight)


    def __init__(self, weight):
        r"""
        Initialize ``self``.

        EXAMPLES::

            sage: from sage.combinat.crystals.alcove_path import RootsWithHeight
            sage: R = RootsWithHeight(['A',2],[3,2])
            sage: TestSuite(R).run()
        """
        Parent.__init__(self, category = Sets() )

        cartan_type = weight.parent().cartan_type()
        self._cartan_type = cartan_type
        self._root_system = RootSystem(cartan_type)
        self._root_lattice = self._root_system.root_lattice()
        self._weight_lattice = self._root_system.weight_lattice()
        self.weight = weight

    def _repr_(self):
        """
        Return a string representation of ``self``.

        EXAMPLES::

            sage: from sage.combinat.crystals.alcove_path import RootsWithHeight
            sage: RootsWithHeight(['A',2],[3,2])
            Roots with height of Cartan type ['A', 2] and dominant weight 3*Lambda[1] + 2*Lambda[2]
        """
        return "Roots with height of Cartan type %s and dominant weight %s"%(
            self._root_system.cartan_type(), self.weight)

    def _max_height(self, root):
        r"""
        If root is `\beta`, return `k = \langle \lambda, \beta^{\vee} \rangle`.

        Only ordered pairs of the form `(\beta, l)` for `0 \leq l < k` are
        allowed.

        EXAMPLES::

            sage: from sage.combinat.crystals.alcove_path import RootsWithHeight
            sage: C = RootsWithHeight(['A',3],[3,2,0])
            sage: x = C._root_lattice.from_vector(vector([1,1])); x
            alpha[1] + alpha[2]
            sage: C._max_height(x)
            5
        """
        return self.weight.scalar(root.associated_coroot())

    @cached_method
    def word(self):
        r"""
        Gives the initial alcove path (`\lambda`-chain) in terms of simple
        roots. Used for plotting the path.

        .. NOTE::

            Currently only implemented for finite Cartan types.

        EXAMPLES::

            sage: from sage.combinat.crystals.alcove_path import RootsWithHeight
            sage: R = RootsWithHeight(['A',2],[3,2])
            sage: R.word()
            [2, 1, 2, 0, 1, 2, 1, 0, 1, 2]
        """
        cartan_type = self._root_system.cartan_type()
        if not cartan_type.is_finite():
            raise NotImplementedError
        lambda_chain = [ x.root for x in self.lambda_chain() ]

        coroot_lattice = RootSystem(cartan_type).coroot_lattice()
        cohighest_root = coroot_lattice.highest_root()

        word = []
        for i in range(len(lambda_chain)):
            beta = lambda_chain[i]
            for j in reversed(range(i)):
                beta = beta.reflection(lambda_chain[j])
            #beta is now a simple root or the highest root

            coroot = beta.associated_coroot()
            support = coroot.support() # the path is in dual affine space
            if len(support) == 1: # beta is a simple root
                word.append(support[0])
            elif coroot == -cohighest_root:
                word.append(0)
            else:
                assert False, 'should never get here'

        return word

    @cached_method
    def lambda_chain(self):
        r"""
        Return the unfolded `\lambda`-chain.

        .. NOTE:: Only works in root systems of finite type.

        EXAMPLES::

            sage: from sage.combinat.crystals.alcove_path import RootsWithHeight
            sage: R = RootsWithHeight(['A',2],[1,1]); R
            Roots with height of Cartan type ['A', 2] and dominant weight Lambda[1] + Lambda[2]
            sage: R.lambda_chain()
            [(alpha[2], 0), (alpha[1] + alpha[2], 0), (alpha[1], 0), (alpha[1] + alpha[2], 1)]
        """
        if not self._root_lattice.cartan_type().is_finite():
            raise ValueError("Cartan type {0} is not finite".format(self._root_lattice.cartan_type()))

        l=[]
        for i in self._root_lattice.positive_roots():
            for j in range(self._max_height(i)):
                l.append(self(i,j))

        return sorted(l)

    def _element_constructor_(self, root, height):
        r"""
        Construct a :class:`RootsWithHeightElement` with ``self`` as the parent.

        EXAMPLES::

            sage: from sage.combinat.crystals.alcove_path import RootsWithHeight
            sage: rl = RootSystem(['A',2]).root_lattice()
            sage: x = rl.from_vector(vector([1,1])); x
            alpha[1] + alpha[2]
            sage: R = RootsWithHeight(['A',2],[1,1]); R
            Roots with height of Cartan type ['A', 2] and dominant weight Lambda[1] + Lambda[2]
            sage: y = R(x,1); y
            (alpha[1] + alpha[2], 1)
        """
        root = self._root_lattice.from_vector(vector(root))
        return self.element_class(self, root, height)

    def _an_element_(self):
        r"""

        EXAMPLES::

            sage: from sage.combinat.crystals.alcove_path import RootsWithHeight
            sage: R = RootsWithHeight(['A',2],[3,2])
            sage: R._an_element_()
            (alpha[1], 0)
        """
        return self( self._root_lattice.from_vector(vector([1])), 0 )

class RootsWithHeightElement(Element):
    r"""
    Element of :class:`RootsWithHeight`.

    INPUT:

    - ``root`` -- A positive root `\beta` in our root system
    - ``height`` -- Is an integer, such that
      `0 \leq l \leq \langle \lambda, \beta^{\vee} \rangle`

    EXAMPLES::

        sage: from sage.combinat.crystals.alcove_path import RootsWithHeight
        sage: rl = RootSystem(['A',2]).root_lattice()
        sage: x = rl.from_vector(vector([1,1])); x
        alpha[1] + alpha[2]
        sage: R = RootsWithHeight(['A',2],[1,1]); R
        Roots with height of Cartan type ['A', 2] and dominant weight Lambda[1] + Lambda[2]
        sage: y = R(x, 1); y
        (alpha[1] + alpha[2], 1)
    """
    def __init__(self, parent, root, height):
        r"""
        Initialize ``self``.

        EXAMPLES::

            sage: from sage.combinat.crystals.alcove_path import RootsWithHeight
            sage: rl = RootSystem(['A',2]).root_lattice()
            sage: x = rl.from_vector(vector([1,1]))
            sage: R = RootsWithHeight(['A',2],[3,2])
            sage: y = R(x, 1); y
            (alpha[1] + alpha[2], 1)
            sage: TestSuite(x).run()
        """
        Element.__init__(self, parent)
        max_height = parent._max_height(root)

        # make sure the height is in the right range, this also catches negative
        # roots

        if not 0 <= height < max_height:
            raise ValueError("%d out of allowed range [%d,%d)"%(height, 0, max_height))

        v = [height/max_height]
        v.extend( [ x/max_height for x in root.associated_coroot().to_vector() ] )
        #v.insert(0, height/max_height)

        # the map from (root, height) --> _cmp_v is injective

        self._cmp_v = tuple(v)
        self.root = root
        self.height = height

    def _repr_(self):
        r"""
        Return a string representation of ``self``.

        EXAMPLES::

            sage: from sage.combinat.crystals.alcove_path import RootsWithHeight
            sage: R = RootsWithHeight(['A',2],[3,2])
            sage: rl = RootSystem(['A',2]).root_lattice()
            sage: vec = rl.from_vector(vector([1,1])); vec
            alpha[1] + alpha[2]
            sage: R(vec,1)
            (alpha[1] + alpha[2], 1)
        """
        return "(%s, %s)" % (self.root, self.height)

    def __hash__(self):
        r"""

        EXAMPLES::

            sage: from sage.combinat.crystals.alcove_path import RootsWithHeight
            sage: R = RootsWithHeight(['A',2],[3,2])
            sage: rl = RootSystem(['A',2]).root_lattice()
            sage: root = rl.from_vector(vector([1,1]))
            sage: vec = R(root,0)
            sage: hash(vec) == hash(vec)
            True
        """
        return hash(self._cmp_v)

    def __eq__(self, other):
        r"""

        EXAMPLES::

            sage: from sage.combinat.crystals.alcove_path import RootsWithHeight
            sage: R = RootsWithHeight(['A',2],[3,2])
            sage: rl = RootSystem(['A',2]).root_lattice()
            sage: v1 = rl.from_vector(vector([1,1]))
            sage: v2 = rl.from_vector(vector([1]))
            sage: x1 = R(v1,1) ; x2 = R(v1,0) ; x3 = R(v2,1)
            sage: x1.__eq__(x1)
            True
            sage: x1.__eq__(x2)
            False
            sage: x1.__eq__(x3)
            False
        """
        try:
            return self._cmp_v == other._cmp_v
        except (NameError, AttributeError):
            return False

    def _richcmp_(self, other, op):
        r"""
        Define a total order on :class:`RootsWithHeightElement`. This defines
        the initial `\lambda`-chain.

        EXAMPLES::

            sage: from sage.combinat.crystals.alcove_path import RootsWithHeight
            sage: R = RootsWithHeight(['A',2],[3,2])
            sage: rl = RootSystem(['A',2]).root_lattice()
            sage: v1 = rl.from_vector(vector([1,1]))
            sage: v2 = rl.from_vector(vector([1]))
            sage: x1 = R(v1,1) ; x2 = R(v1,0) ; x3 = R(v2,1)
            sage: x1.__cmp__(x2)
            1
            sage: x1.__cmp__(x3)
            -1

        """
        # I suspect that if you redefine this method to produce a
        # different (valid)  `\lambda`-chain the rest of the
        # code should still work.
        #todo: check if self and other have the same parent ?
        #assert self.parent() is other.parent(), "elements have different parents"
        return richcmp(self._cmp_v, other._cmp_v, op)

RootsWithHeight.Element = RootsWithHeightElement

#####################################################################
# Test code, by comparing with existing crystal implementations.
#####################################################################

def _test_some_specific_examples(clss=CrystalOfAlcovePaths):
    r"""
    Test against some specific (finite type) examples.

    EXAMPLES::

        sage: from sage.combinat.crystals.alcove_path import _test_some_specific_examples
        sage: _test_some_specific_examples(crystals.AlcovePaths)
        G2 example passed.
        C3 example passed.
        B3 example 1 passed.
        B3 example 2 passed.
        True
    """
    # This appears in Lenart.
    C = clss(['G',2],[0,1])
    G = C.digraph()

    GT = DiGraph({
        ()        : {(0)         : 2 },
        (0)       : {(0,8)       : 1 },
        (0,1)     : {(0,1,7)     : 2 },
        (0,1,2)   : {(0,1,2,9)   : 1 },
        (0,1,2,3) : {(0,1,2,3,4) : 2 },
        (0,1,2,6) : {(0,1,2,3)   : 1 },
        (0,1,2,9) : {(0,1,2,6)   : 1 },
        (0,1,7)   : {(0,1,2)     : 2 },
        (0,1,7,9) : {(0,1,2,9)   : 2 },
        (0,5)     : {(0,1)       : 1, (0,5,7) : 2 },
        (0,5,7)   : {(0,5,7,9)   : 1 },
        (0,5,7,9) : {(0,1,7,9)   : 1 },
        (0,8)     : {(0,5)       : 1 }
        })

    if (G.is_isomorphic(GT) != True):
        return False
    else:
        print("G2 example passed.")

    # Some examples from Hong--Kang:

    # type C, ex. 8.3.5, pg. 189
    C = clss(['C',3],[0,0,1])
    G = C.digraph()
    GT = DiGraph({
        ():{ (0): 3},
        (0):{ (0, 6): 2},
        (0, 1):{ (0, 1, 3): 3, (0, 1, 7): 1},
        (0, 1, 2):{ (0, 1, 2, 3): 3},
        (0, 1, 2, 3):{ (0, 1, 2, 3, 8): 2},
        (0, 1, 2, 3, 4):{ (0, 1, 2, 3, 4, 5): 3},
        (0, 1, 2, 3, 8):{ (0, 1, 2, 3, 4): 2},
        (0, 1, 3):{ (0, 1, 3, 7): 1},
        (0, 1, 3, 7):{ (0, 1, 2, 3): 1, (0, 1, 3, 7, 8): 2},
        (0, 1, 3, 7, 8):{ (0, 1, 2, 3, 8): 1},
        (0, 1, 7):{ (0, 1, 2): 1, (0, 1, 3, 7): 3},
        (0, 6):{ (0, 1): 2, (0, 6, 7): 1},
        (0, 6, 7):{ (0, 1, 7): 2}
        })

    if (G.is_isomorphic(GT) != True):
        return False
    else:
        print("C3 example passed.")

    # type B, fig. 8.1 pg. 172
    C = clss(['B',3],[2,0,0])
    G = C.digraph()

    GT = DiGraph({
        ():{ (6): 1},
        (0):{ (0, 7): 2},
        (0, 1):{ (0, 1, 11): 3},
        (0, 1, 2):{ (0, 1, 2, 9): 2},
        (0, 1, 2, 3):{ (0, 1, 2, 3, 10): 1},
        (0, 1, 2, 3, 10):{ (0, 1, 2, 3, 4): 1},
        (0, 1, 2, 9):{ (0, 1, 2, 3): 2, (0, 1, 2, 9, 10): 1},
        (0, 1, 2, 9, 10):{ (0, 1, 2, 3, 10): 2},
        (0, 1, 5):{ (0, 1, 2): 3, (0, 1, 5, 9): 2},
        (0, 1, 5, 9):{ (0, 1, 2, 9): 3, (0, 1, 5, 9, 10): 1},
        (0, 1, 5, 9, 10):{ (0, 1, 2, 9, 10): 3},
        (0, 1, 8):{ (0, 1, 5): 3},
        (0, 1, 8, 9):{ (0, 1, 5, 9): 3, (0, 1, 8, 9, 10): 1},
        (0, 1, 8, 9, 10):{ (0, 1, 5, 9, 10): 3},
        (0, 1, 11):{ (0, 1, 8): 3},
        (0, 7):{ (0, 1): 2, (0, 7, 11): 3},
        (0, 7, 8):{ (0, 7, 8, 9): 2},
        (0, 7, 8, 9):{ (0, 1, 8, 9): 2},
        (0, 7, 8, 9, 10):{ (0, 1, 8, 9, 10): 2},
        (0, 7, 11):{ (0, 1, 11): 2, (0, 7, 8): 3},
        (6):{ (0): 1, (6, 7): 2},
        (6, 7):{ (0, 7): 1, (6, 7, 11): 3},
        (6, 7, 8):{ (0, 7, 8): 1, (6, 7, 8, 9): 2},
        (6, 7, 8, 9):{ (6, 7, 8, 9, 10): 1},
        (6, 7, 8, 9, 10):{ (0, 7, 8, 9, 10): 1},
        (6, 7, 11):{ (0, 7, 11): 1, (6, 7, 8): 3}
        })

    if (G.is_isomorphic(GT) != True):
        return False
    else:
        print("B3 example 1 passed.")

    C = clss(['B',3],[0,1,0])
    G = C.digraph()

    GT = DiGraph({
        ():{ (0): 2},
        (0):{ (0, 1): 1, (0, 7): 3},
        (0, 1):{ (0, 1, 7): 3},
        (0, 1, 2):{ (0, 1, 2, 8): 2},
        (0, 1, 2, 3):{ (0, 1, 2, 3, 5): 1, (0, 1, 2, 3, 9): 3},
        (0, 1, 2, 3, 4):{ (0, 1, 2, 3, 4, 5): 1},
        (0, 1, 2, 3, 4, 5):{ (0, 1, 2, 3, 4, 5, 6): 2},
        (0, 1, 2, 3, 5):{ (0, 1, 2, 3, 5, 9): 3},
        (0, 1, 2, 3, 5, 9):{ (0, 1, 2, 3, 4, 5): 3},
        (0, 1, 2, 3, 9):{ (0, 1, 2, 3, 4): 3, (0, 1, 2, 3, 5, 9): 1},
        (0, 1, 2, 5):{ (0, 1, 2, 3, 5): 2},
        (0, 1, 2, 8):{ (0, 1, 2, 3): 2},
        (0, 1, 2, 8, 9):{ (0, 1, 2, 3, 9): 2},
        (0, 1, 7):{ (0, 1, 2): 3, (0, 1, 7, 8): 2},
        (0, 1, 7, 8):{ (0, 1, 7, 8, 9): 3},
        (0, 1, 7, 8, 9):{ (0, 1, 2, 8, 9): 3},
        (0, 2):{ (0, 1, 2): 1, (0, 2, 5): 2},
        (0, 2, 5):{ (0, 2, 5, 8): 1},
        (0, 2, 5, 8):{ (0, 1, 2, 5): 1},
        (0, 7):{ (0, 1, 7): 1, (0, 2): 3}
        })

    if (G.is_isomorphic(GT) != True):
        return False
    else:
        print("B3 example 2 passed.")

    # type B, fig. 8.3 pg. 174

    return True

def compare_graphs(g1, g2, node1, node2):
    r"""
    Compare two edge-labeled :class:`graphs <DiGraph>` obtained from
    ``Crystal.digraph()``, starting from the root nodes of each graph.

    - ``g1`` -- :class:`graphs <DiGraph>`, first digraph
    - ``g2`` -- :class:`graphs <DiGraph>`, second digraph
    - ``node1`` -- element of ``g1``
    - ``node2`` -- element of ``g2``

    Traverse ``g1`` starting at ``node1`` and compare this graph with
    the one obtained by traversing ``g2`` starting with ``node2``.
    If the graphs match (including labels) then return ``True``.
    Return ``False`` otherwise.

    EXAMPLES::

        sage: from sage.combinat.crystals.alcove_path import compare_graphs
        sage: G1 = crystals.Tableaux(['A',3], shape=[1,1]).digraph()
        sage: C = crystals.AlcovePaths(['A',3],[0,1,0])
        sage: G2 = C.digraph()
        sage: compare_graphs(G1, G2, C( () ), G2.vertices()[0])
        True
    """
    for out_edge in g1.outgoing_edges( node1 ):
        matched = False
        for o2 in g2.outgoing_edges( node2 ):
            if o2[2] == out_edge[2]:
                if matched:
                    print("ERROR:  Two edges with the same label for ", out_edge, " exist.")
                    return False
                matched = True
                result = compare_graphs(g1, g2, out_edge[1], o2[1])
                if not result:
                    return False
        if not matched:
            print("ERROR:  No matching edge for ", out_edge, ".")
            return False
    return True

def _test_against_tableaux(R, N, k, clss=CrystalOfAlcovePaths):
    r"""
    Test :class:`~sage.combinat.crystals.alcove_path.CrystalOfAlcovePaths`
    against all of the tableaux crystals of type `R` in rank `N` with
    highest weight given by a partition of `k`.

    EXAMPLES::

        sage: from sage.combinat.crystals.alcove_path import _test_against_tableaux
        sage: _test_against_tableaux(['A',3], 3, 2)
        ** Shape  [2]
          T has  10  nodes.
          C weight  [2, 0, 0]
          C has  10  nodes.
          Compare graphs:  True
        ** Shape  [1, 1]
          T has  6  nodes.
          C weight  [0, 1, 0]
          C has  6  nodes.
          Compare graphs:  True
    """
    from sage.combinat.partition import Partitions
    from sage.combinat.crystals.tensor_product import CrystalOfTableaux
    shapes = Partitions(k).list()
    for shape in shapes:
        print("** Shape ", shape)
        T = CrystalOfTableaux(R, shape = shape)
        ct = len(T.list())
        print("  T has ", ct, " nodes.")
        #T.digraph().show(edge_labels=True)
        H = T.digraph()
        weight = T.module_generators[0].weight()
        w = [ weight.scalar(RootSystem(R).ambient_space().simple_coroot(i)) for i in range(1,N+1) ]
        print("  C weight ", w)

        C = clss(R , w)

        cc = len(C.list())
        #C.digraph().show(edge_labels=True)
        G = C.digraph()
        print("  C has ", cc, " nodes.")
        if cc != ct:
            print("FAIL: number of nodes differ.", cc, ct)
            return
        print("  Compare graphs: ", compare_graphs(G, H, C(()), H.vertices()[0]))

def _test_with_lspaths_crystal(cartan_type, weight, depth=10):
    r"""
    Test if the digraphs generated are isomorphic to the ones generated by
    LS-path model.

    INPUT:

    - ``cartan_type`` -- Cartan type of a finite or affine untwisted root
      system
    - ``weight`` -- dominant weight as a list of (integral) coefficients of the
      fundamental weights
    - ``depth`` -- starting at the module generator how deep do you want to
      generate the crystal, useful for affine types

    EXAMPLES::

        sage: from sage.combinat.crystals.alcove_path import _test_with_lspaths_crystal
        sage: _test_with_lspaths_crystal(['A',3,1],[1,0,0,0],10) #long time
        True
        sage: _test_with_lspaths_crystal(['G',2,1],[1,0,0,0,0],10) #long time
        True
    """
    from sage.combinat.crystals.littelmann_path import CrystalOfLSPaths
    G1 = CrystalOfAlcovePaths(cartan_type, weight).digraph_fast(depth)
    C = CrystalOfLSPaths(cartan_type, weight)
    G2 = C.digraph(subset=C.subcrystal(max_depth=depth, direction='lower'))

    return G1.is_isomorphic(G2, edge_labels=True)
<|MERGE_RESOLUTION|>--- conflicted
+++ resolved
@@ -328,13 +328,8 @@
         self._cartan_type = cartan_type
 
 
-<<<<<<< HEAD
         if cartan_type.is_finite() and highest_weight_crystal:
             Parent.__init__(self, category=ClassicalCrystals() )
-=======
-        if cartan_type.is_finite() and highest_weight_crystal == True:
-            Parent.__init__(self, category=HighestWeightCrystals().Finite())
->>>>>>> 654bef3d
             self._R = RootsWithHeight(starting_weight)
             self._finite_cartan_type = True
         elif cartan_type.is_finite() and not highest_weight_crystal:
