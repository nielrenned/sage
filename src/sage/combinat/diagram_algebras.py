r"""
Diagram and Partition Algebras

AUTHORS:

- Mike Hansen (2007): Initial version
- Stephen Doty, Aaron Lauve, George H. Seelinger (2012): Implementation of
  partition, Brauer, Temperley--Lieb, and ideal partition algebras
- Stephen Doty, Aaron Lauve, George H. Seelinger (2015): Implementation of
  *Diagram classes and other methods to improve diagram algebras.
"""

#*****************************************************************************
#  Copyright (C) 2007 Mike Hansen <mhansen@gmail.com>,
#                2012 Stephen Doty <doty@math.luc.edu>,
#                     Aaron Lauve <lauve@math.luc.edu>,
#                     George H. Seelinger <ghseeli@gmail.com>
#
#  Distributed under the terms of the GNU General Public License (GPL)
#                  http://www.gnu.org/licenses/
#*****************************************************************************

from sage.categories.algebras import Algebras
from sage.categories.finite_enumerated_sets import FiniteEnumeratedSets
from sage.structure.element import generic_power
from sage.combinat.free_module import (CombinatorialFreeModule,
    CombinatorialFreeModuleElement)
from sage.structure.parent import Parent
from sage.structure.unique_representation import UniqueRepresentation
<<<<<<< HEAD
from sage.structure.list_clone import ClonableArray
from sage.combinat.combinat import (bell_number, catalan_number)
=======
from sage.structure.global_options import GlobalOptions
from sage.combinat.set_partition import SetPartitions, SetPartition
>>>>>>> 489b1894
from sage.combinat.partition import Partitions
from sage.combinat.permutation import Permutation
from sage.combinat.set_partition import SetPartitions, SetPartition
from sage.combinat.symmetric_group_algebra import SymmetricGroupAlgebra
from sage.sets.set import Set
from sage.graphs.graph import Graph
from sage.misc.cachefunc import cached_method
from sage.misc.flatten import flatten
from sage.rings.all import ZZ
<<<<<<< HEAD
from sage.rings.rational_field import RationalField
import math
=======
>>>>>>> 489b1894
import operator

BrauerDiagramOptions = GlobalOptions(name='Brauer diagram',
    doc=r"""
    Set and display the global options for Brauer diagram (algebras). If no
    parameters are set, then the function returns a copy of the options
    dictionary.

    The ``options`` to diagram algebras can be accessed as the method
    :obj:`BrauerAlgebra.global_options` of :class:`BrauerAlgebra` and
    related classes.
    """,
    end_doc=r"""
    EXAMPLES::

        sage: R.<q> = QQ[]
        sage: BA = BrauerAlgebra(2, q)
        sage: E = BA([[1,2],[-1,-2]])
        sage: E
        B{{-2, -1}, {1, 2}}
        sage: BrauerAlgebra.global_options(display="compact")
        sage: E
        B[12/12;]
        sage: BrauerAlgebra.global_options.reset()
    """,
    display=dict(default="normal",
                   description='Specifies how the Brauer diagrams should be printed',
                   values=dict(normal="Using the normal representation",
                               compact="Using the compact representation"),
                   case_sensitive=False),
)

def partition_diagrams(k):
    r"""
    Return a generator of all partition diagrams of order ``k``.

    A partition diagram of order `k \in \ZZ` to is a set partition of
    `\{1, \ldots, k, -1, \ldots, -k\}`. If we have `k - 1/2 \in ZZ`, then
    a partition diagram of order `k \in 1/2 \ZZ` is a set partition of
    `\{1, \ldots, k+1/2, -1, \ldots, -(k+1/2)\}` with `k+1/2` and `-(k+1/2)`
    in the same block. See [HR2005]_.

    INPUT:

    - ``k`` -- the order of the partition diagrams

    EXAMPLES::

        sage: import sage.combinat.diagram_algebras as da
        sage: [SetPartition(p) for p in da.partition_diagrams(2)]
        [{{-2, -1, 1, 2}}, {{-2, -1, 2}, {1}}, {{-2, -1, 1}, {2}},
         {{-2}, {-1, 1, 2}}, {{-2, 1, 2}, {-1}}, {{-2, 1}, {-1, 2}},
         {{-2, 2}, {-1, 1}}, {{-2, -1}, {1, 2}}, {{-2, -1}, {1}, {2}},
         {{-2}, {-1, 2}, {1}}, {{-2, 2}, {-1}, {1}}, {{-2}, {-1, 1}, {2}},
         {{-2, 1}, {-1}, {2}}, {{-2}, {-1}, {1, 2}}, {{-2}, {-1}, {1}, {2}}]
        sage: [SetPartition(p) for p in da.partition_diagrams(3/2)]
        [{{-2, -1, 1, 2}}, {{-2, -1, 2}, {1}}, {{-2, 2}, {-1, 1}},
         {{-2, 1, 2}, {-1}}, {{-2, 2}, {-1}, {1}}]
    """
    if k in ZZ:
        S = SetPartitions( range(1, k+1) + [-j for j in range(1, k+1)] )
        for p in Partitions(2*k):
            for i in S._iterator_part(p):
                yield i
    elif k + ZZ(1)/ZZ(2) in ZZ: # Else k in 1/2 ZZ
        k = ZZ(k + ZZ(1) / ZZ(2))
        S = SetPartitions( range(1, k+1) + [-j for j in range(1, k)] )
        for p in Partitions(2*k-1):
            for sp in S._iterator_part(p):
                sp = list(sp)
                for i in range(len(sp)):
                    if k in sp[i]:
                        sp[i] += Set([-k])
                        break
                yield sp

def brauer_diagrams(k):
    r"""
    Return a generator of all Brauer diagrams of order ``k``.

    A Brauer diagram of order `k` is a partition diagram of order `k`
    with block size 2.

    INPUT:

     - ``k`` -- the order of the Brauer diagrams

    EXAMPLES::

        sage: import sage.combinat.diagram_algebras as da
        sage: [SetPartition(p) for p in da.brauer_diagrams(2)]
        [{{-2, 1}, {-1, 2}}, {{-2, 2}, {-1, 1}}, {{-2, -1}, {1, 2}}]
        sage: [SetPartition(p) for p in da.brauer_diagrams(5/2)]
        [{{-3, 3}, {-2, 1}, {-1, 2}}, {{-3, 3}, {-2, 2}, {-1, 1}}, {{-3, 3}, {-2, -1}, {1, 2}}]
    """
    if k in ZZ:
        S = SetPartitions( range(1,k+1) + [-j for j in range(1,k+1)],
                           [2 for j in range(1,k+1)] )
        for i in S._iterator_part(S.parts):
            yield list(i)
    elif k + ZZ(1) / ZZ(2) in ZZ: # Else k in 1/2 ZZ
        k = ZZ(k + ZZ(1) / ZZ(2))
        S = SetPartitions( range(1, k) + [-j for j in range(1, k)],
                           [2 for j in range(1, k)] )
        for i in S._iterator_part(S.parts):
            yield list(i) + [[k, -k]]

def temperley_lieb_diagrams(k):
    r"""
    Return a generator of all Temperley--Lieb diagrams of order ``k``.

    A Temperley--Lieb diagram of order `k` is a partition diagram of order `k`
    with block size  2 and is planar.

    INPUT:

    - ``k`` -- the order of the Temperley--Lieb diagrams

    EXAMPLES::

        sage: import sage.combinat.diagram_algebras as da
        sage: [SetPartition(p) for p in da.temperley_lieb_diagrams(2)]
        [{{-2, 2}, {-1, 1}}, {{-2, -1}, {1, 2}}]
        sage: [SetPartition(p) for p in da.temperley_lieb_diagrams(5/2)]
        [{{-3, 3}, {-2, 2}, {-1, 1}}, {{-3, 3}, {-2, -1}, {1, 2}}]
    """
    B = brauer_diagrams(k)
    for i in B:
        if is_planar(i):
            yield i

def planar_diagrams(k):
    r"""
    Return a generator of all planar diagrams of order ``k``.

    A planar diagram of order `k` is a partition diagram of order `k`
    that has no crossings.

    EXAMPLES::

        sage: import sage.combinat.diagram_algebras as da
        sage: [SetPartition(p) for p in da.planar_diagrams(2)]
        [{{-2, -1, 1, 2}}, {{-2, -1, 2}, {1}}, {{-2, -1, 1}, {2}},
         {{-2}, {-1, 1, 2}}, {{-2, 1, 2}, {-1}}, {{-2, 2}, {-1, 1}},
         {{-2, -1}, {1, 2}}, {{-2, -1}, {1}, {2}}, {{-2}, {-1, 2}, {1}},
         {{-2, 2}, {-1}, {1}}, {{-2}, {-1, 1}, {2}}, {{-2, 1}, {-1}, {2}},
         {{-2}, {-1}, {1, 2}}, {{-2}, {-1}, {1}, {2}}]
        sage: [SetPartition(p) for p in da.planar_diagrams(3/2)]
        [{{-2, -1, 1, 2}}, {{-2, -1, 2}, {1}}, {{-2, 2}, {-1, 1}},
         {{-2, 1, 2}, {-1}}, {{-2, 2}, {-1}, {1}}]
    """
    A = partition_diagrams(k)
    for i in A:
        if is_planar(i):
            yield i
            
def ideal_diagrams(k):
    r"""
    Return a generator of all "ideal" diagrams of order ``k``.

    An ideal diagram of order `k` is a partition diagram of order `k` with
    propagating number less than `k`.

    EXAMPLES::

        sage: import sage.combinat.diagram_algebras as da
        sage: [SetPartition(p) for p in da.ideal_diagrams(2)]
        [{{-2, -1, 1, 2}}, {{-2, -1, 2}, {1}}, {{-2, -1, 1}, {2}}, {{-2}, {-1, 1, 2}},
         {{-2, 1, 2}, {-1}}, {{-2, -1}, {1, 2}}, {{-2, -1}, {1}, {2}},
         {{-2}, {-1, 2}, {1}}, {{-2, 2}, {-1}, {1}}, {{-2}, {-1, 1}, {2}}, {{-2, 1},
         {-1}, {2}}, {{-2}, {-1}, {1, 2}}, {{-2}, {-1}, {1}, {2}}]
        sage: [SetPartition(p) for p in da.ideal_diagrams(3/2)]
        [{{-2, -1, 1, 2}}, {{-2, -1, 2}, {1}}, {{-2, 1, 2}, {-1}}, {{-2, 2}, {-1}, {1}}]
    """
    A = partition_diagrams(k)
    for i in A:
        if propagating_number(i) < k:
            yield i

class AbstractPartitionDiagram(SetPartition):
    r"""
    Abstract base class for partition diagrams.

    This class represents a single partition diagram, that is used as a
    basis key for a diagram algebra element. A partition diagram should
    be a partition of the set  `\{1, \ldots, k, -1, \ldots, -k\}. Each
    such set partition is regarded as a graph on nodes
    `\{1, \ldots, k, -1, \ldots, -k\}` arranged in two rows, with nodes
    `1, \ldots, k` in the top row from left to right and with nodes
    `-1, \ldots, -k` in the bottom row from left to right, and an edge
    connecting two nodes if and only if the nodes lie in the same
    subset of the set partition.

    EXAMPLES::

        sage: import sage.combinat.diagram_algebras as da
        sage: pd = da.AbstractPartitionDiagrams(da.partition_diagrams, 2)
        sage: pd1 = da.AbstractPartitionDiagram(pd, [[1,2],[-1,-2]])
        sage: pd2 = da.AbstractPartitionDiagram(pd, [[1,2],[-1,-2]])
        sage: pd1
        {{-2, -1}, {1, 2}}
        sage: pd1 == pd2
        True
        sage: pd1 == [[1,2],[-1,-2]]
        True
        sage: pd1 == ((-2,-1),(2,1))
        True
        sage: pd1 == SetPartition([[1,2],[-1,-2]])
        True
        sage: pd3 = da.AbstractPartitionDiagram(pd, [[1,-2],[-1,2]])
        sage: pd1 == pd3
        False
        sage: pd4 = da.AbstractPartitionDiagram(pd, [[1,2],[3,4]])
        Traceback (most recent call last):
        ...
        ValueError: this does not represent two rows of vertices
    """
    def __init__(self, parent, d):
        r"""
        Initialize ``self``

            sage: import sage.combinat.diagram_algebras as da
            sage: pd = da.AbstractPartitionDiagrams(da.partition_diagrams, 2)
            sage: pd1 = da.AbstractPartitionDiagram(pd, ((-2,-1),(1,2)) )
        """
        self._base_diagram = tuple(sorted(tuple(sorted(i)) for i in d))
        super(AbstractPartitionDiagram, self).__init__(parent, self._base_diagram)
        
    def check(self):
        r"""
        Check the validity of the input for the diagram.

        TESTS::

            sage: import sage.combinat.diagram_algebras as da
            sage: pd = da.AbstractPartitionDiagrams(da.partition_diagrams, 2)
            sage: pd1 = da.AbstractPartitionDiagram(pd, [[1,2],[-1,-2]]) # indirect doctest
            sage: pd2 = da.AbstractPartitionDiagram(pd, [[1,2],[3,4]]) # indirect doctest
            Traceback (most recent call last):
            ...
            ValueError: this does not represent two rows of vertices            
        """
        if len(self._base_diagram) > 0:
            tst = sorted(flatten(self._base_diagram))
            if len(tst) % 2 != 0 or tst != range(-len(tst)/2,0) + range(1,len(tst)/2+1):
                raise ValueError, "this does not represent two rows of vertices"

    def __eq__(self, other):
        r"""
        TESTS::

            sage: import sage.combinat.diagram_algebras as da
            sage: pd = da.AbstractPartitionDiagrams(da.partition_diagrams, 2)
            sage: pd1 = da.AbstractPartitionDiagram(pd, [[1,2],[-1,-2]])
            sage: pd2 = da.AbstractPartitionDiagram(pd, [[1,2],[-1,-2]])
            sage: pd1 == pd2
            True
            sage: pd1 == [[1,2],[-1,-2]]
            True
            sage: pd1 == ((-2,-1),(2,1))
            True
            sage: pd1 == SetPartition([[1,2],[-1,-2]])
            True
            sage: pd3 = da.AbstractPartitionDiagram(pd, [[1,-2],[-1,2]])
            sage: pd1 == pd3
            False
        """
        if hasattr(other, '_base_diagram'):
            return self._base_diagram == other._base_diagram

        try:
            other2 = self.parent(other)
            return self._base_diagram == other2._base_diagram
        except (TypeError, ValueError):
            return False

    def __ne__(self, other):
        """
        Check not equals.

        TESTS::

            sage: import sage.combinat.diagram_algebras as da
            sage: pd = da.AbstractPartitionDiagrams(da.partition_diagrams, 2)
            sage: pd1 = da.AbstractPartitionDiagram(pd, [[1,2],[-1,-2]])
            sage: pd2 = da.AbstractPartitionDiagram(pd, [[1,-2],[-1,2]])
            sage: pd1 != pd2
            True
            sage: pd1 != ((-2,-1),(2,1))
            False
        """
        return not self.__eq__(other)

    def base_diagram(self):
        r"""
        Return the underlying implementation of the diagram

        EXAMPLES::

            sage: import sage.combinat.diagram_algebras as da
            sage: pd = da.AbstractPartitionDiagrams(da.partition_diagrams, 2)
            sage: pd([[1,2],[-1,-2]]).base_diagram() == ((-2,-1),(1,2))
            True
        """
        return self._base_diagram # note, this works because self._base_diagram is immutable
    
    def diagram(self):
        r"""
        Return the underlying implementation of the diagram

        EXAMPLES::

            sage: import sage.combinat.diagram_algebras as da
            sage: pd = da.AbstractPartitionDiagrams(da.partition_diagrams, 2)
            sage: pd([[1,2],[-1,-2]]).base_diagram() == pd([[1,2],[-1,-2]]).diagram()
            True        
        """
        return self.base_diagram()
    
    def compose(self, other):
        r"""
        Compose ``self`` with ``other``.

        The composition of two diagrams `X` and `Y` is given by...

        OUTPUT:

        A tuple where the first entry is the composite diagram and the
        second entry is how many loop were removed.

        .. NOTE::

            This is not really meant to be called directly, but it works
            to call it this way if desired.

        EXAMPLES::

            sage: import sage.combinat.diagram_algebras as da
            sage: pd = da.AbstractPartitionDiagrams(da.partition_diagrams, 2)
            sage: pd([[1,2],[-1,-2]]).compose(pd([[1,2],[-1,-2]]))
            ({{-2, -1}, {1, 2}}, 1)
        """
        (composite_diagram, loops_removed) = set_partition_composition(self._base_diagram, other._base_diagram)
        return (self.__class__(self.parent(), composite_diagram), loops_removed)

    def propagating_number(self):
        r"""
        Return the propagating number of the diagram.

        The propagating number is the number of blocks with both a
        positive and negative number.

        EXAMPLES::

            sage: import sage.combinat.diagram_algebras as da
            sage: pd = da.AbstractPartitionDiagrams(da.partition_diagrams, 2)
            sage: d1 = pd([[1,-2],[2,-1]])
            sage: d1.propagating_number()
            2
            sage: d2 = pd([[1,2],[-2,-1]])
            sage: d2.propagating_number()
            0
        """
        pn = 0
        for part in self._base_diagram:
            if min(part) < 0 and max(part) > 0:
                pn += 1
        return pn

class BrauerDiagram(AbstractPartitionDiagram):
    r"""
    A Brauer diagram.

    A Brauer diagram for an integer `k` is a partition of the set
    `\{1, \ldots, k, -1, \ldots, -k\}` with block size 2.

    EXAMPLES::

        sage: import sage.combinat.diagram_algebras as da
        sage: bd = da.BrauerDiagrams(2)
        sage: bd1 = bd([[1,2],[-1,-2]])
        sage: bd2 = bd([[1,2,-1,-2]])
        Traceback (most recent call last):
        ...
        ValueError: all blocks must be of size 2
    """
    def __init__(self, parent, d):
        r"""
        Initialize ``self``

            sage: import sage.combinat.diagram_algebras as da
            sage: bd = da.BrauerDiagrams(2)
            sage: bd1 = da.BrauerDiagram(bd, ((-2,-1),(1,2)) )
        """
        super(BrauerDiagram, self).__init__(parent,d)

    def check(self):
        r"""
        Check the validity of the init input.

        TESTS::

            sage: import sage.combinat.diagram_algebras as da
            sage: bd = da.BrauerDiagrams(2)
            sage: bd1 = bd([[1,2],[-1,-2]])  # indirect doctest
            sage: bd2 = bd([[1,2,-1,-2]])    # indirect doctest
            Traceback (most recent call last):
            ...
            ValueError: all blocks must be of size 2
        """
        super(BrauerDiagram, self).check()
        if [len(i) for i in self] != [2]*len(self):
            raise ValueError("all blocks must be of size 2")

    def _repr_(self):
        r"""
        Return a string representation of a Brauer diagram.

        TESTS::

            sage: import sage.combinat.diagram_algebras as da
            sage: bd = da.BrauerDiagrams(2)
            sage: bd1 = bd([[1,2],[-1,-2]]); bd1
            {{-2, -1}, {1, 2}}        
        """
        return self.parent().global_options.dispatch(self, '_repr_', 'display')

    def _repr_normal(self):
        """
        Return a string representation of ``self``.

        EXAMPLES::

            sage: import sage.combinat.diagram_algebras as da
            sage: bd = da.BrauerDiagrams(2)
            sage: bd([[1,2],[-1,-2]])._repr_normal()
            '{{-2, -1}, {1, 2}}'
        """
        return super(BrauerDiagram, self)._repr_()

    def _repr_compact(self):
        """
        Return a compact string representation of ``self``.

        EXAMPLES::

            sage: import sage.combinat.diagram_algebras as da
            sage: bd = da.BrauerDiagrams(2)
            sage: bd([[1,2],[-1,-2]])._repr_compact()
            '[12/12;]'
            sage: bd([[1,-2],[2,-1]])._repr_compact()
            '[/;21]'
        """
        (top, bot, thru) = self.involution_permutation_triple()
        bot.reverse()
        s1 = ".".join("".join(str(b) for b in block) for block in top)
        s2 = ".".join("".join(str(abs(k)) for k in sorted(block,reverse=True))
                              for block in bot)
        s3 = "".join(str(x) for x in thru)
        return "[{}/{};{}]".format(s1,s2,s3)

    def involution_permutation_triple(self,curt=True):
        r"""
        From Graham-Lehrer (see `class: BrauerDiagrams`), a Brauer diagram is a triple (D1,D2,pi), where:
        D1 is a partition of the top nodes;
        D2 is a partition of the bottom nodes;
        pi is the induced permutation on the free nodes.

        if 'curt' is True, return bijection on free nodes as a one-line notation (standardized to look like a permutation),
        else, return the honest mapping, a list of pairs `(i,-j)` describing the bijection on free nodes.

        EXAMPLES::

            sage: import sage.combinat.diagram_algebras as da
            sage: bd = da.BrauerDiagrams(3)
            sage: elm = bd([[1,2],[-2,-3],[3,-1]])
            sage: elm.involution_permutation_triple()
            ([(1, 2)], [(-3, -2)], [1])
            sage: elm.involution_permutation_triple(curt=False)
            ([(1, 2)], [(-3, -2)], [[3, -1]])
        """
        diagram = self.diagram()
        top = []
        bottom = []
        for v in diagram:
            if min(v)>0:
                top+=[v]
            if max(v)<0:
                bottom+=[v]
        if curt:
            perm = self.perm()
        else:
            perm = self.bijection_on_free_nodes()
        return (top,bottom,perm)
    
    def bijection_on_free_nodes(self,two_line=False):
        r"""
        Return the induced bijection---as a list of `(x,f(x))` values---from the free nodes on the top at the Brauer diagram to the free nodes at the bottom of the Brauer diagram.

        OUTPUT:

        If ``two_line = True``, then it returns the induced bijection as a
        two-row list ``(inputs, outputs)``.

        EXAMPLES::

            sage: import sage.combinat.diagram_algebras as da
            sage: bd = da.BrauerDiagrams(3)
            sage: elm = bd([[1,2],[-2,-3],[3,-1]])
            sage: elm.bijection_on_free_nodes()
            [[3, -1]]
            sage: elm2 = bd([[1,-2],[2,-3],[3,-1]])
            sage: elm2.bijection_on_free_nodes(two_line=True)
            [[1, 2, 3], [-2, -3, -1]]
        """
        terms = sorted([sorted(list(v),reverse=True) for v in self.diagram()
                        if max(v)>0 and min(v)<0])
        if two_line:
            terms = [[terms[j][i] for j in range(len(terms))] for i in range(2)]
        return terms

    def perm(self):
        r"""
        Similar to self.bijection_on_free_nodes()...
        Return the bijection in one-line notation, re-indexed and treated as a permutation.

        EXAMPLES::

            sage: import sage.combinat.diagram_algebras as da
            sage: bd = da.BrauerDiagrams(3)
            sage: elm = bd([[1,2],[-2,-3],[3,-1]])
            sage: elm.perm()
            [1]
        """
        def standardize(lst):
            # given any list [i1,i2,...,ir] with distinct positive integer entries,
            # return naturally associated permutation of [r].
            # probably already defined somewhere in Permutations/Compositions/list/etc.
            std = range(1,len(lst)+1)
            j = 0
            for i in range(max(lst)+1):
                if i in lst:
                    j +=1
                    std[lst.index(i)]=j
            return std
        long_form = self.bijection_on_free_nodes()
        if not long_form:
            return long_form

        short_form = map(abs,[v[1] for v in long_form])
        short_form = standardize(short_form)
        return short_form

    def is_elementary_symmetric(self):
        r"""
        Let (D1,D2,pi) be the Graham-Lehrer representation of the Brauer diagram.
        Return True if (D1==D2 and pi==Identity)
        Return False otherwise.

        TODO: Come up with a better name?

        EXAMPLES::

            sage: import sage.combinat.diagram_algebras as da
            sage: bd = da.BrauerDiagrams(3)
            sage: elm = bd([[1,2],[-1,-2],[3,-3]])
            sage: elm.is_elementary_symmetric()
            True
            sage: elm2 = bd([[1,2],[-1,-3],[3,-2]])
            sage: elm2.is_elementary_symmetric()
            False
        """
        (D1,D2,pi) = self.involution_permutation_triple()
        D1 = sorted(sorted(abs(y) for y in x) for x in D1)
        D2 = sorted(sorted(abs(y) for y in x) for x in D2)
        return D1 == D2 and pi == list(range(1,len(pi)+1))
    
class AbstractPartitionDiagrams(Parent, UniqueRepresentation):
    r"""
    This is a class that generates partition diagrams.

    Thee primary use of this class is to serve as basis keys for
    diagram algebras, but diagrams also have properties in their
    own right. Furthermore, this class is meant to be extended to
    create more efficient contains methods.

    INPUT:

    - ``diagram_func`` -- generator; a function that can create the type
      of diagram desired
    - ``order`` -- integer or integer `+ 1/2`; the order of the diagrams

    EXAMPLES::

        sage: import sage.combinat.diagram_algebras as da
        sage: pd = da.AbstractPartitionDiagrams(da.partition_diagrams, 2)
        sage: pd
        Partition diagrams of order 2
        sage: [i for i in pd]
        [{{-2, -1, 1, 2}},
         {{-2, -1, 2}, {1}},
         {{-2, -1, 1}, {2}},
         {{-2}, {-1, 1, 2}},
         {{-2, 1, 2}, {-1}},
         {{-2, 1}, {-1, 2}},
         {{-2, 2}, {-1, 1}},
         {{-2, -1}, {1, 2}},
         {{-2, -1}, {1}, {2}},
         {{-2}, {-1, 2}, {1}},
         {{-2, 2}, {-1}, {1}},
         {{-2}, {-1, 1}, {2}},
         {{-2, 1}, {-1}, {2}},
         {{-2}, {-1}, {1, 2}},
         {{-2}, {-1}, {1}, {2}}]
        sage: pd.an_element() in pd
        True
        sage: elm = pd([[1,2],[-1,-2]])
        sage: elm in pd
        True
    """
    Element = AbstractPartitionDiagram

    def __init__(self, diagram_func, order, category=None):
        r"""
        See :class:`AbstractPartitionDiagrams` for full documentation.

        TESTS::

            sage: import sage.combinat.diagram_algebras as da
            sage: pd = da.AbstractPartitionDiagrams(da.partition_diagrams, 2)
            sage: TestSuite(pd).run() # long time
        """
        if category is None:
            category = FiniteEnumeratedSets()
        Parent.__init__(self, category=category)
        self.diagram_func = diagram_func
        self.order = order

    def __iter__(self):
        r"""
        TESTS::

            sage: import sage.combinat.diagram_algebras as da
            sage: pd = da.AbstractPartitionDiagrams(da.partition_diagrams, 2)
            sage: for i in pd: print i # indirect doctest
            {{-2, -1, 1, 2}}
            {{-2, -1, 2}, {1}}
            {{-2, -1, 1}, {2}}
            {{-2}, {-1, 1, 2}}
            {{-2, 1, 2}, {-1}}
            {{-2, 1}, {-1, 2}}
            {{-2, 2}, {-1, 1}}
            {{-2, -1}, {1, 2}}
            {{-2, -1}, {1}, {2}}
            {{-2}, {-1, 2}, {1}}
            {{-2, 2}, {-1}, {1}}
            {{-2}, {-1, 1}, {2}}
            {{-2, 1}, {-1}, {2}}
            {{-2}, {-1}, {1, 2}}
            {{-2}, {-1}, {1}, {2}}
        """
        for i in self.diagram_func(self.order):
            yield self.element_class(self, i)
    
    def _repr_(self):
        r"""
        TESTS::
        
            sage: import sage.combinat.diagram_algebras as da
            sage: pd = da.AbstractPartitionDiagrams(da.partition_diagrams, 2); pd # indirect doctest
            Partition diagrams of order 2        
        """
        name = self.diagram_func.__name__.replace("_diagrams","").replace("_","").title()
        return "{} diagrams of order {}".format(name, self.order)

    def __contains__(self, obj):
        r"""
        TESTS::
        
            sage: import sage.combinat.diagram_algebras as da
            sage: pd = da.AbstractPartitionDiagrams(da.partition_diagrams, 2)
            sage: pd.an_element() in pd # indirect doctest
            True
            sage: elm = pd([[1,2],[-1,-2]])
            sage: elm in pd # indirect doctest
            True
        """
        if not hasattr(obj, '_base_diagram'):
            try:
                obj = self._element_constructor_(obj)
            except (ValueError, TypeError):
                return False
        if len(obj.base_diagram()) > 0:
            tst = sorted(flatten(obj.base_diagram()))
            if len(tst)%2 != 0 or tst != range(-len(tst)/2,0) + range(1,len(tst)/2+1):
                return False
            return True
        return self.order == 0

    def _element_constructor_(self, d):
        r"""
        Construct an element of ``self``.

        EXAMPLES::

            sage: import sage.combinat.diagram_algebras as da
            sage: pd = da.AbstractPartitionDiagrams(da.partition_diagrams, 2)
            sage: elm = pd([[1,2],[-1,-2]]); elm
            {{-2, -1}, {1, 2}}
            sage: pd([{1,2},{-1,-2}]) == elm
            True
            sage: pd( ((1,2),(-1,-2)) ) == elm
            True
            sage: pd( SetPartition([[1,2],[-1,-2]]) ) == elm
            True
        """
        return self.element_class(self, d)

class PartitionDiagrams(AbstractPartitionDiagrams):
    r"""
    This class represents all partition diagrams of integer or integer
    `+ 1/2` order.

    EXAMPLES::

        sage: import sage.combinat.diagram_algebras as da
        sage: pd = da.PartitionDiagrams(3)
        sage: pd.an_element() in pd
        True
        sage: pd.cardinality() == len(pd.list())
        True
    """
    def __init__(self, order, category=None):
        r"""
        See :class:`PartitionDiagrams` for full documentation.

        TESTS::

            sage: import sage.combinat.diagram_algebras as da
            sage: pd = da.PartitionDiagrams(2)
            sage: TestSuite(pd).run() # long time
        """
        super(PartitionDiagrams, self).__init__(partition_diagrams, order, category=category)
    def cardinality(self):
        r"""
        The cardinality of partition diagrams of integer order `n` is
        the `2n`th Bell number.

        EXAMPLES::

            sage: import sage.combinat.diagram_algebras as da
            sage: pd = da.PartitionDiagrams(3)
            sage: pd.cardinality()
            203
        """
        if self.order in ZZ:
            return bell_number(2*self.order)
        return bell_number(2*(self.order-1/2))

class BrauerDiagrams(AbstractPartitionDiagrams):
    r"""
    This class represents all Brauer diagrams of integer or integer
    `+1/2` order. For more information on Brauer diagrams,
    see `class: BrauerAlgebra`.

    EXAMPLES::

        sage: import sage.combinat.diagram_algebras as da
        sage: bd = da.BrauerDiagrams(3)
        sage: bd.an_element() in bd
        True
        sage: bd.cardinality() == len(bd.list())
        True

    These diagrams also come equipped with a compact representation based
    on their bipartition triple representation. See the
    :meth:`from_involution_permutation_triple` method for more information.

    ::

        sage: bd = da.BrauerDiagrams(3)
        sage: bd.global_options(display="compact")
        sage: bd.list()
        [[/;321],
         [/;312],
         [23/12;1],
         [/;231],
         [/;132],
         [13/12;1],
         [/;213],
         [/;123],
         [12/12;1],
         [23/23;1],
         [13/23;1],
         [12/23;1],
         [23/13;1],
         [13/13;1],
         [12/13;1]]
        sage: bd.global_options.reset()
    """
    Element = BrauerDiagram
    global_options = BrauerDiagramOptions

    def __init__(self, order, category=None):
        r"""
        See :class:`BrauerDiagrams` for full documentation.

        TESTS::

            sage: import sage.combinat.diagram_algebras as da
            sage: bd = da.BrauerDiagrams(2)
            sage: TestSuite(bd).run() # long time
        """
        super(BrauerDiagrams, self).__init__(brauer_diagrams, order, category=category)

    def __contains__(self, obj):
        r"""
        TESTS::

            sage: import sage.combinat.diagram_algebras as da
            sage: bd = da.BrauerDiagrams(2)
            sage: bd.an_element() in bd
            True
            sage: bd([[1,2],[-1,-2]]) in bd
            True
            sage: [[1,2,-1,-2]] in bd
            False
        """
        return super(BrauerDiagrams, self).__contains__(obj) and [len(i) for i in obj] == [2]*self.order

    def _element_constructor_(self, d):
        r"""
        Construct an element of ``self``.

        EXAMPLES::

            sage: import sage.combinat.diagram_algebras as da
            sage: bd = da.BrauerDiagrams(2)
            sage: bd([[1,2],[-1,-2]])
            {{-2, -1}, {1, 2}}            
        """
        return self.element_class(self, d)

    def cardinality(self):
        r"""
        Return the cardinality of ``self``.

        The number of Brauer diagrams of integer order `k` is `(2k-1)!!`.

        EXAMPLES::

            sage: import sage.combinat.diagram_algebras as da
            sage: bd = da.BrauerDiagrams(3)
            sage: bd.cardinality()
            15
        """
        if self.order in ZZ:
            return (2*self.order-1).multifactorial(2)
        else:
            return (2*(self.order-1/2)-1).multifactorial(2)

    def symmetric_diagrams(self,l=None,perm=None):
        r"""
        Return the list of brauer diagrams with symmetric placement of `l` arcs,
        and with free nodes permuted according to `perm`.

        EXAMPLES::

            sage: import sage.combinat.diagram_algebras as da
            sage: bd = da.BrauerDiagrams(4)
            sage: bd.symmetric_diagrams(l=1,perm=[2,1])
            [{{-4, -3}, {-2, 1}, {-1, 2}, {3, 4}},
             {{-4, -2}, {-3, 1}, {-1, 3}, {2, 4}},
             {{-4, 1}, {-3, -2}, {-1, 4}, {2, 3}},
             {{-4, -1}, {-3, 2}, {-2, 3}, {1, 4}},
             {{-4, 2}, {-3, -1}, {-2, 4}, {1, 3}},
             {{-4, 3}, {-3, 4}, {-2, -1}, {1, 2}}]
        """
        # perm = permutation on free nodes
        # l = number of arcs
        n = self.order
        if l is None:
            l = 0
        if perm is None:
            perm = Permutation([i for i in range(1,n+1-2*l)])
        out = []
        partition_shape = [2 for i in range(l)]+[1 for i in range(n-2*l)]
        for sp in SetPartitions(n,partition_shape):
            sp0 = [block for block in sp if len(block)==2]
            diag = self.from_involution_permutation_triple((sp0,sp0,perm))
            out.append(diag)
        return out
    
    def from_involution_permutation_triple(self,D1_D2_pi):
        r"""
        INPUT:

        -``D1_D2_pi``-- a list or tuple where the first entry is a list of arcs on the top of the diagram, the second entry is a list of arcs on the bottom of the diagram, and the third entry is a permutation on the free nodes.
        
        A Brauer diagram can be represented as a triple where the first entry is a list of arcs on the top row of the diagram, the second entry is a list of arcs on the bottom row of the diagram, and the third entry is a permutation on the remaining nodes. For more information, see [GL]_.

        REFERENCES:

        .. [GL] J.J. Graham and G.I. Lehrer, Cellular algebras.
                Inventiones mathematicae 123 (1996), 1--34.

        EXAMPLES::

            sage: import sage.combinat.diagram_algebras as da
            sage: bd = da.BrauerDiagrams(4)
            sage: bd.from_involution_permutation_triple([[[1,2]],[[3,4]],[2,1]])
            {{-4, -3}, {-2, 3}, {-1, 4}, {1, 2}}
        """
        try:
            (D1,D2,pi) = tuple(D1_D2_pi)
        except ValueError:
            raise ValueError("Argument %s not in correct form; must be a tuple (D1,D2,pi)." % D1_D2_pi)
        D1 = [map(abs,b) for b in D1 if len(b)==2] # not needed if argument correctly passed at outset.
        D2 = [map(abs,b) for b in D2 if len(b)==2] # ditto.
        nD2 = [map(lambda i: -i,b) for b in D2]
        pi = Permutation(pi)
        nn = Set(range(1,self.order+1))
        dom = sorted(list(nn.difference(Set(flatten(map(list,D1))))))
        rng = sorted(list(nn.difference(Set(flatten(map(list,D2))))))
        SP0 = D1+nD2
        if len(pi) != len(dom):
            raise ValueError("in the tuple (D1,D2,pi)={}, pi must be a permutation of {} (indicating a permutation on the free nodes of the diagram)".format((D1,D2,pi), self.order-2*len(D1)))
        Perm = [[dom[i],-rng[pi[i]-1]] for i in range(len(pi))]
        SP = SP0+Perm
        return self(SP) # could pass 'SetPartition' ?
        
class TemperleyLiebDiagrams(AbstractPartitionDiagrams):
    r"""
    All Temperley-Lieb diagrams of integer or integer `+1/2` order.

    For more information on Temperley-Lieb diagrams, see
    `class: TemperleyLiebAlgebra`.

    EXAMPLES::

        sage: import sage.combinat.diagram_algebras as da
        sage: td = da.TemperleyLiebDiagrams(3)
        sage: td.an_element() in td
        True
        sage: td.cardinality() == len(td.list())
        True
    """
    def __init__(self, order):
        r"""
        See :class:`TemperleyLiebDiagrams` for full documentation.

        TESTS::

            sage: import sage.combinat.diagram_algebras as da
            sage: td = da.TemperleyLiebDiagrams(2)
            sage: TestSuite(td).run() # long time
        """
        super(TemperleyLiebDiagrams, self).__init__(temperley_lieb_diagrams, order)
        
    def cardinality(self):
        r"""
        Return the cardinality of ``self``.

        The number of Temperley--Lieb diagrams of integer order `k` is the
        `k`th Catalan number.

        EXAMPLES::

            sage: import sage.combinat.diagram_algebras as da
            sage: td = da.TemperleyLiebDiagrams(3)
            sage: td.cardinality()
            5
        """
        if self.order in ZZ:
            return catalan_number(self.order)
        else:
            return catalan_number(self.order-1/2)

    def __contains__(self, obj):
        r"""
        TESTS::

            sage: import sage.combinat.diagram_algebras as da
            sage: td = da.TemperleyLiebDiagrams(2)
            sage: td.an_element() in td
            True
            sage: td([[1,2],[-1,-2]]) in td
            True
            sage: [[1,2],[-1,-2]] in td
            True
            sage: [[1,-2],[-1,2]] in td
            False 
        """
        if not hasattr(obj, '_base_diagram'):
            obj = self._element_constructor_(obj)
        if obj not in BrauerDiagrams(self.order):
            return False
        if not is_planar(obj):
            return False
        return True

class PlanarDiagrams(AbstractPartitionDiagrams):
    r"""
    All planar diagrams of integer or integer `+1/2` order.

    EXAMPLES::

        sage: import sage.combinat.diagram_algebras as da
        sage: pld = da.PlanarDiagrams(3)
        sage: pld.an_element() in pld
        True
        sage: pld.cardinality() == len(pld.list())
        True
    """
    def __init__(self, order):
        r"""
        See :class:`PlanarDiagrams` for full documentation.

        TESTS::

            sage: import sage.combinat.diagram_algebras as da
            sage: pld = da.PlanarDiagrams(2)
            sage: TestSuite(pld).run() # long time
        """
        super(PlanarDiagrams, self).__init__(planar_diagrams, order)

    def cardinality(self):
        r"""
        Return the cardinality of ``self``.

        The number of all planar diagrams of order `k` is the
        `2k`th Catalan number.

        EXAMPLES::

            sage: import sage.combinat.diagram_algebras as da
            sage: pld = da.PlanarDiagrams(3)
            sage: pld.cardinality()
            132
        """
        if self.order in ZZ:
            return catalan_number(2*self.order)
        else:
            return catalan_number(2*self.order-1)

    def __contains__(self, obj):
        r"""
        TESTS::

            sage: import sage.combinat.diagram_algebras as da
            sage: pld = da.PlanarDiagrams(2)
            sage: pld.an_element() in pld
            True
            sage: pld([[1,2],[-1,-2]]) in pld
            True
            sage: [[1,2],[-1,-2]] in pld
            True
            sage: [[1,-2],[-1,2]] in pld
            False 
        """
        if not hasattr(obj, '_base_diagram'):
            obj = self._element_constructor_(obj)
        return super(PlanarDiagrams, self).__contains__(obj) and is_planar(obj)

class IdealDiagrams(AbstractPartitionDiagrams):
    r"""
    All "ideal" diagrams of integer or integer `+1/2` order.

    EXAMPLES::

        sage: import sage.combinat.diagram_algebras as da
        sage: id = da.IdealDiagrams(3)
        sage: id.an_element() in id
        True
        sage: id.cardinality() == len(id.list())
        True
    """
    def __init__(self, order):
        r"""
        See :class:`TemperleyLiebDiagrams` for full documentation.

        TESTS::

            sage: import sage.combinat.diagram_algebras as da
            sage: id = da.IdealDiagrams(2)
            sage: TestSuite(id).run() # long time
        """
        super(IdealDiagrams, self).__init__(ideal_diagrams, order)

    def __contains__(self, obj):
        r"""
        TESTS::

            sage: import sage.combinat.diagram_algebras as da
            sage: id = da.IdealDiagrams(2)
            sage: id.an_element() in id
            True
            sage: id([[1,2],[-1,-2]]) in id
            True
            sage: [[1,2],[-1,-2]] in id
            True
            sage: [[1,-2],[-1,2]] in id
            False 
        """
        if not hasattr(obj, '_base_diagram'):
            obj = self._element_constructor_(obj)
        return super(IdealDiagrams, self).__contains__(obj) and obj.propagating_number() < self.order
        
class DiagramAlgebra(CombinatorialFreeModule):
    r"""
    Abstract class for diagram algebras and is not designed to be used
    directly. If used directly, the class could create an "algebra"
    that is not actually an algebra.

    TESTS::

        sage: import sage.combinat.diagram_algebras as da
        sage: R.<x> = QQ[]
        sage: D = da.DiagramAlgebra(2, x, R, 'P', da.PartitionDiagrams(2))
        sage: sorted(D.basis())
        [P{{-2}, {-1}, {1}, {2}},
         P{{-2}, {-1}, {1, 2}},
         P{{-2}, {-1, 1}, {2}},
         P{{-2}, {-1, 1, 2}},
         P{{-2}, {-1, 2}, {1}},
         P{{-2, -1}, {1}, {2}},
         P{{-2, -1}, {1, 2}},
         P{{-2, -1, 1}, {2}},
         P{{-2, -1, 1, 2}},
         P{{-2, -1, 2}, {1}},
         P{{-2, 1}, {-1}, {2}},
         P{{-2, 1}, {-1, 2}},
         P{{-2, 1, 2}, {-1}},
         P{{-2, 2}, {-1}, {1}},
         P{{-2, 2}, {-1, 1}}]

    Due to the nature of diagrams, there is also a built-in coercion to turn
    SymmetricGroupAlgebra elements into DiagramAlgebra elements. However,
    this coercion can cause errors if the SymmetricGroupAlgebra element
    is not actually valid in the algebra. For instance, not all
    SymmetricGroupAlgebra elements are valid in the Temperely--Lieb algebra,
    but the planar ones are.

    ::

        sage: S = SymmetricGroupAlgebra(R, 2)
        sage: S([2,1])*D([[1,-1],[2,-2]])
        P{{-2, 1}, {-1, 2}}
    """
    def __init__(self, k, q, base_ring, prefix, diagrams, category=None):
        r"""
        Initialize ``self``.

        INPUT:

        - ``k`` -- the rank
        - ``q`` -- the deformation parameter
        - ``base_ring`` -- the base ring
        - ``prefix`` -- the prefix of our monomials
        - ``diagrams`` -- the object representing all the diagrams
          (i.e. indices for the basis elements)

        TESTS::

            sage: import sage.combinat.diagram_algebras as da
            sage: R.<x> = QQ[]
            sage: D = da.DiagramAlgebra(2, x, R, 'P', da.PartitionDiagrams(2))
            sage: TestSuite(D).run()
        """
        SymmetricGroupAlgebra(base_ring,k) # Necessary for some odd reason
        self._prefix = prefix
        self._q = base_ring(q)
        self._k = k
        self._base_diagrams = diagrams
<<<<<<< HEAD
        if category is None:
            category = FiniteDimensionalAlgebrasWithBasis(base_ring)
        KSS = SymmetricGroupAlgebra(base_ring, k)
=======
        category = Algebras(base_ring).FiniteDimensional().WithBasis().or_subcategory(category)
>>>>>>> 489b1894
        CombinatorialFreeModule.__init__(self, base_ring, diagrams,
                    category=category, prefix=prefix, bracket=False)

        KSS.module_morphism(lambda i : self(self._perm_to_Blst(i)), codomain=self).register_as_coercion()

    def _element_constructor_(self, set_partition):
        r"""
        Construct an element of ``self``.

        TESTS::

            sage: import sage.combinat.diagram_algebras as da
            sage: R.<x> = QQ[]
            sage: D = da.DiagramAlgebra(2, x, R, 'P', da.PartitionDiagrams(2))
            sage: sp = da.to_set_partition( [[1,2], [-1,-2]] )
            sage: b_elt = D(sp); b_elt
            P{{-2, -1}, {1, 2}}
            sage: b_elt in D
            True
            sage: D([[1,2],[-1,-2]]) == b_elt
            True
            sage: D([{1,2},{-1,-2}]) == b_elt
            True
        """
        if self.basis().keys().is_parent_of(set_partition):
            return self.basis()[set_partition]

        sp = self._base_diagrams(set_partition) # attempt conversion
        if sp in self.basis().keys():
            return self.basis()[sp]

        raise ValueError("invalid input of {0}".format(set_partition))

    def __getitem__(self, i):
        """
        Get the basis item of ``self`` indexed by ``i``.

        EXAMPLES::

            sage: import sage.combinat.diagram_algebras as da
            sage: R.<x> = QQ[]
            sage: D = da.DiagramAlgebra(2, x, R, 'P', da.PartitionDiagrams(2))
            sage: sp = da.PartitionDiagrams(2)( [[1,2], [-1,-2]] )
            sage: D[sp]
            P{{-2, -1}, {1, 2}}
        """
        i = self._base_diagrams(i)
        if i in self.basis().keys():
            return self.basis()[i]
        raise ValueError("{0} is not an index of a basis element".format(i))

    def _perm_to_Blst(self, w):
        ## 'perm' is a permutation in one-line notation
        ## turns w into an expression suitable for the element constructor.
        u = sorted(w)
        return [[u[i],-w[i]] for i in range(len(w))]

    def order(self):
        r"""
        Return the order of ``self``.

        The order of a partition algebra is defined as half of the number
        of nodes in the diagrams.

        EXAMPLES::

            sage: q = var('q')
            sage: PA = PartitionAlgebra(2, q)
            sage: PA.order()
            2
        """
        return self._k

    def set_partitions(self):
        r"""
        Return the collection of underlying set partitions indexing the
        basis elements of a given diagram algebra.

        TODO: Is this really necessary?

        TESTS::

            sage: import sage.combinat.diagram_algebras as da
            sage: R.<x> = QQ[]
            sage: D = da.DiagramAlgebra(2, x, R, 'P', da.PartitionDiagrams(2))
            sage: list(D.set_partitions()) == list(da.PartitionDiagrams(2))
            True
        """
        return self.basis().keys()

    def product_on_basis(self, d1, d2):
        r"""
        Return the product `D_{d_1} D_{d_2}` by two basis diagrams.

        TESTS::

            sage: import sage.combinat.diagram_algebras as da
            sage: R.<x> = QQ[]
            sage: D = da.DiagramAlgebra(2, x, R, 'P', da.PartitionDiagrams(2))
            sage: sp = da.PartitionDiagrams(2)([[1,2],[-1,-2]])
            sage: D.product_on_basis(sp, sp)
            x*P{{-2, -1}, {1, 2}}
        """
        if not self._indices.is_parent_of(d1):
            d1 = self._indices(d1)
        if not self._indices.is_parent_of(d2):
            d2 = self._indices(d2)
        (composite_diagram, loops_removed) = d1.compose(d2)
        return self.term(composite_diagram, self._q**loops_removed)

    @cached_method
    def one_basis(self):
        r"""
        The following constructs the identity element of the diagram algebra.

        It is not called directly; instead one should use ``DA.one()`` if
        ``DA`` is a defined diagram algebra.

        EXAMPLES::

            sage: import sage.combinat.diagram_algebras as da
            sage: R.<x> = QQ[]
            sage: D = da.DiagramAlgebra(2, x, R, 'P', da.PartitionDiagrams(2))
            sage: D.one_basis()
            {{-2, 2}, {-1, 1}}
        """
        return self._base_diagrams(identity_set_partition(self._k))

    def _latex_term(self, diagram):
        r"""
        Return `\LaTeX` representation of ``diagram`` to draw
        diagram algebra element in latex using tikz.

        EXAMPLES::

            sage: R.<x> = ZZ[]
            sage: P = PartitionAlgebra(2, x, R)
            sage: latex(P([[1,2],[-2,-1]])) # indirect doctest               
            \begin{tikzpicture}[scale = 0.5,thick, baseline={(0,-1ex/2)}]
            \tikzstyle{vertex} = [shape = circle, minimum size = 7pt, inner sep = 1pt]
            \node[vertex] (G--2) at (1.5, -1) [shape = circle, draw] {};
            \node[vertex] (G--1) at (0.0, -1) [shape = circle, draw] {};
            \node[vertex] (G-1) at (0.0, 1) [shape = circle, draw] {};
            \node[vertex] (G-2) at (1.5, 1) [shape = circle, draw] {};
            \draw (G--2) .. controls +(-0.5, 0.5) and +(0.5, 0.5) .. (G--1);
            \draw (G-1) .. controls +(0.5, -0.5) and +(-0.5, -0.5) .. (G-2);
            \end{tikzpicture}
        """
        # these allow the view command to work (maybe move them somewhere more appropriate?)
        from sage.misc.latex import latex
        latex.add_to_mathjax_avoid_list('tikzpicture')
        latex.add_package_to_preamble_if_available('tikz')
        # Define the sign function
        def sgn(x):
            if x > 0:
                return 1
            if x < 0:
                return -1
            return 0
        l1 = [] #list of blocks
        l2 = [] #lsit of nodes
        for i in list(diagram):
            l1.append(list(i))
            for j in list(i):
                l2.append(j)
        output = "\\begin{tikzpicture}[scale = 0.5,thick, baseline={(0,-1ex/2)}] \n\\tikzstyle{vertex} = [shape = circle, minimum size = 7pt, inner sep = 1pt] \n" #setup beginning of picture
        for i in l2: #add nodes
            output = output + "\\node[vertex] (G-{}) at ({}, {}) [shape = circle, draw] {{}}; \n".format(i, (abs(i)-1)*1.5, sgn(i))
        for i in l1: #add edges
            if len(i) > 1:
                l4 = list(i)
                posList = []
                negList = []
                for i in l4: #sort list so rows are grouped together
                    if i > 0:
                        posList.append(i)
                    elif i < 0:
                        negList.append(i)
                posList.sort()
                negList.sort()
                l4 = posList + negList
                l5 = l4[:] #deep copy
                for j in range(len(l5)):
                    l5[j-1] = l4[j] #create a permuted list
                if len(l4) == 2:
                    l4.pop()
                    l5.pop() #pops to prevent duplicating edges
                for j in zip(l4, l5):
                    xdiff = abs(j[1])-abs(j[0])
                    y1 = sgn(j[0])
                    y2 = sgn(j[1])
                    if y2-y1 == 0 and abs(xdiff) < 5: #if nodes are close to each other on same row
                        diffCo = (0.5+0.1*(abs(xdiff)-1)) #gets bigger as nodes are farther apart; max value of 1; min value of 0.5.
                        outVec = (sgn(xdiff)*diffCo, -1*diffCo*y1)
                        inVec = (-1*diffCo*sgn(xdiff), -1*diffCo*y2)
                    elif y2-y1 != 0 and abs(xdiff) == 1: #if nodes are close enough curviness looks bad.
                        outVec = (sgn(xdiff)*0.75, -1*y1)
                        inVec = (-1*sgn(xdiff)*0.75, -1*y2)
                    else:
                        outVec = (sgn(xdiff)*1, -1*y1)
                        inVec = (-1*sgn(xdiff), -1*y2)
                    output = output + "\\draw (G-{}) .. controls +{} and +{} .. (G-{}); \n".format(j[0], outVec, inVec, j[1])
        output = output + "\\end{tikzpicture} \n" #end picture
        return output
    
    # The following subclass provides a few additional methods for
    # partition algebra elements.
    class Element(CombinatorialFreeModuleElement):
        r"""
        An element of a diagram algebra.

        This subclass provides a few additional methods for
        partition algebra elements. Most element methods are
        already implemented elsewhere.
        """
        def diagram(self):
            r"""
            Return the underlying diagram of ``self`` if ``self`` is a basis
            element. Raises an error if ``self`` is not a basis element.

            EXAMPLES::

                sage: R.<x> = ZZ[]
                sage: P = PartitionAlgebra(2, x, R)
                sage: elt = 3*P([[1,2],[-2,-1]])
                sage: elt.diagram()
                {{-2, -1}, {1, 2}}
            """
            if len(self) != 1:
                raise ValueError("this is only defined for basis elements")
            PA = self.parent()
            ans = self.support_of_term()
            if ans not in PA.basis().keys():
                raise ValueError("element should be keyed by a diagram")
            return ans

        def diagrams(self):
            r"""
            Return the diagrams in the support of ``self``.

            EXAMPLES::

                sage: R.<x> = ZZ[]
                sage: P = PartitionAlgebra(2, x, R)
                sage: elt = 3*P([[1,2],[-2,-1]]) + P([[1,2],[-2], [-1]])
                sage: elt.diagrams()
                [{{-2}, {-1}, {1, 2}}, {{-2, -1}, {1, 2}}]
            """
            return self.support()

class PartitionAlgebra(DiagramAlgebra):
    r"""
    A partition algebra.

    A partition algebra of rank `k` over a given ground ring `R` is an
    algebra with (`R`-module) basis indexed by the collection of set
    partitions of `\{1, \ldots, k, -1, \ldots, -k\}`. Each such set
    partition can be represented by a graph on nodes `\{1, \ldots, k, -1,
    \ldots, -k\}` arranged in two rows, with nodes `1, \ldots, k` in the
    top row from left to right and with nodes `-1, \ldots, -k` in the
    bottom row from left to right, and edges drawn such that the connected
    components of the graph are precisely the parts of the set partition.
    (This choice of edges is often not unique, and so there are often many
    graphs representing one and the same set partition; the representation
    nevertheless is useful and vivid. We often speak of "diagrams" to mean
    graphs up to such equivalence of choices of edges; of course, we could
    just as well speak of set partitions.)

    There is not just one partition algebra of given rank over a given
    ground ring, but rather a whole family of them, indexed by the
    elements of `R`. More precisely, for every `q \in R`, the partition
    algebra of rank `k` over `R` with parameter `q` is defined to be the
    `R`-algebra with basis the collection of all set partitions of
    `\{1, \ldots, k, -1, \ldots, -k\}`, where the product of two basis
    elements is given by the rule

    .. MATH::

        a \cdot b = q^N (a \circ b),

    where `a \circ b` is the composite set partition obtained by placing
    the diagram (i.e., graph) of `a` above the diagram of `b`, identifying
    the bottom row nodes of `a` with the top row nodes of `b`, and
    omitting any closed "loops" in the middle. The number `N` is the
    number of connected components formed by the omitted loops.

    The parameter `q` is a deformation parameter. Taking `q = 1` produces
    the semigroup algebra (over the base ring) of the partition monoid,
    in which the product of two set partitions is simply given by their
    composition.

    The Iwahori--Hecke algebra of type `A` (with a single parameter) is
    naturally a subalgebra of the partition algebra.

    The partition algebra is regarded as an example of a "diagram algebra"
    due to the fact that its natural basis is given by certain graphs
    often called diagrams.

    An excellent reference for partition algebras and their various
    subalgebras (Brauer algebra, Temperley--Lieb algebra, etc) is the
    paper [HR2005]_.

    INPUT:

    - ``k`` -- rank of the algebra

    - ``q`` -- the deformation parameter `q`

    OPTIONAL ARGUMENTS:

    - ``base_ring`` -- (default ``None``) a ring containing ``q``; if
      ``None``, then Sage automatically chooses the parent of ``q``

    - ``prefix`` -- (default ``"P"``) a label for the basis elements

    EXAMPLES:

    The following shorthand simultaneously defines the univariate polynomial
    ring over the rationals as well as the variable ``x``::

        sage: R.<x> = PolynomialRing(QQ)
        sage: R
        Univariate Polynomial Ring in x over Rational Field
        sage: x
        x
        sage: x.parent() is R
        True

    We now define the partition algebra of rank `2` with parameter ``x``
    over `\ZZ`::

        sage: R.<x> = ZZ[]
        sage: P = PartitionAlgebra(2, x, R)
        sage: P
        Partition Algebra of rank 2 with parameter x
         over Univariate Polynomial Ring in x over Integer Ring
        sage: P.basis().list()
        [P{{-2, -1, 1, 2}}, P{{-2, -1, 2}, {1}},
         P{{-2, -1, 1}, {2}}, P{{-2}, {-1, 1, 2}},
         P{{-2, 1, 2}, {-1}}, P{{-2, 1}, {-1, 2}},
         P{{-2, 2}, {-1, 1}}, P{{-2, -1}, {1, 2}},
         P{{-2, -1}, {1}, {2}}, P{{-2}, {-1, 2}, {1}},
         P{{-2, 2}, {-1}, {1}}, P{{-2}, {-1, 1}, {2}},
         P{{-2, 1}, {-1}, {2}}, P{{-2}, {-1}, {1, 2}},
         P{{-2}, {-1}, {1}, {2}}]
        sage: E = P([[1,2],[-2,-1]]); E
        P{{-2, -1}, {1, 2}}
        sage: E in P.basis().list()
        True
        sage: E^2
        x*P{{-2, -1}, {1, 2}}
        sage: E^5
        x^4*P{{-2, -1}, {1, 2}}
        sage: (P([[2,-2],[-1,1]]) - 2*P([[1,2],[-1,-2]]))^2
        (4*x-4)*P{{-2, -1}, {1, 2}} + P{{-2, 2}, {-1, 1}}

    One can work with partition algebras using a symbol for the parameter,
    leaving the base ring unspecified. This implies that the underlying
    base ring is Sage's symbolic ring.

    ::

        sage: q = var('q')
        sage: PA = PartitionAlgebra(2, q); PA
        Partition Algebra of rank 2 with parameter q over Symbolic Ring
        sage: PA([[1,2],[-2,-1]])^2 == q*PA([[1,2],[-2,-1]])
        True
        sage: (PA([[2, -2], [1, -1]]) - 2*PA([[-2, -1], [1, 2]]))^2 == (4*q-4)*PA([[1, 2], [-2, -1]]) + PA([[2, -2], [1, -1]])
        True

    The identity element of the partition algebra is the set
    partition `\{\{1,-1\}, \{2,-2\}, \ldots, \{k,-k\}\}`::

        sage: P = PA.basis().list()
        sage: PA.one()
        P{{-2, 2}, {-1, 1}}
        sage: PA.one()*P[7] == P[7]
        True
        sage: P[7]*PA.one() == P[7]
        True

    We now give some further examples of the use of the other arguments.
    One may wish to "specialize" the parameter to a chosen element of
    the base ring::

        sage: R.<q> = RR[]
        sage: PA = PartitionAlgebra(2, q, R, prefix='B')
        sage: PA
        Partition Algebra of rank 2 with parameter q over
         Univariate Polynomial Ring in q over Real Field with 53 bits of precision
        sage: PA([[1,2],[-1,-2]])
        1.00000000000000*B{{-2, -1}, {1, 2}}
        sage: PA = PartitionAlgebra(2, 5, base_ring=ZZ, prefix='B')
        sage: PA
        Partition Algebra of rank 2 with parameter 5 over Integer Ring
        sage: (PA([[2, -2], [1, -1]]) - 2*PA([[-2, -1], [1, 2]]))^2 == 16*PA([[-2, -1], [1, 2]]) + PA([[2, -2], [1, -1]])
        True

    TESTS:

    A computation that returned an incorrect result until :trac:`15958`::

        sage: A = PartitionAlgebra(1,17)
        sage: g = SetPartitionsAk(1).list()
        sage: a = A[g[1]]
        sage: a
        P{{-1}, {1}}
        sage: a*a
        17*P{{-1}, {1}}

    REFERENCES:

    .. [HR2005] Tom Halverson and Arun Ram, *Partition algebras*. European
       Journal of Combinatorics **26** (2005), 869--921.
    """
    @staticmethod
    def __classcall_private__(cls, k, q, base_ring=None, prefix="P"):
        r"""
        Standardize the input by getting the base ring from the parent of
        the parameter ``q`` if no ``base_ring`` is given.

        TESTS::

            sage: R.<q> = QQ[]
            sage: PA1 = PartitionAlgebra(2, q)
            sage: PA2 = PartitionAlgebra(2, q, R, 'P')
            sage: PA1 is PA2
            True
        """
        if base_ring is None:
            base_ring = q.parent()
        return super(PartitionAlgebra, cls).__classcall__(cls, k, q, base_ring, prefix)

    # The following is the basic constructor method for the class.
    # The purpose of the "prefix" is to label the basis elements
    def __init__(self, k, q, base_ring, prefix):
        r"""
        Initialize ``self``.

        TESTS::

            sage: R.<q> = QQ[]
            sage: PA = PartitionAlgebra(2, q, R)
            sage: TestSuite(PA).run()
        """
        self._k = k
        self._prefix = prefix
        self._q = base_ring(q)
        DiagramAlgebra.__init__(self, k, q, base_ring, prefix, PartitionDiagrams(k))

    def _repr_(self):
        """
        Return a string representation of ``self``.

        EXAMPLES::

            sage: R.<q> = QQ[]
            sage: PartitionAlgebra(2, q, R)
            Partition Algebra of rank 2 with parameter q
             over Univariate Polynomial Ring in q over Rational Field
        """
        return "Partition Algebra of rank {} with parameter {} over {}".format(
                self._k, self._q, self.base_ring())

class SubPartitionAlgebra(DiagramAlgebra):
    """
    A subalgebra of the partition algebra indexed by a subset of the diagrams.
    """
    def __init__(self, k, q, base_ring, prefix, diagrams, category=None):
        """
        Initialize ``self`` by adding a coercion to the ambient space.

        EXAMPLES::

            sage: R.<x> = QQ[]
            sage: BA = BrauerAlgebra(2, x, R)
            sage: BA.ambient().has_coerce_map_from(BA)
            True
        """
        DiagramAlgebra.__init__(self, k, q, base_ring, prefix, diagrams, category)
        amb = self.ambient()
        self.module_morphism(self.lift, codomain=amb,
                             category=self.category()).register_as_coercion()

    #These methods allow for a sub algebra to be correctly identified in a partition algebra
    def ambient(self):
        r"""
        Return the partition algebra ``self`` is a sub-algebra of.
        Generally, this method is not called directly.

        EXAMPLES::

            sage: x = var('x')
            sage: BA = BrauerAlgebra(2, x)
            sage: BA.ambient()
            Partition Algebra of rank 2 with parameter x over Symbolic Ring
        """
        return PartitionAlgebra(self._k, self._q, self.base_ring(), prefix=self._prefix)

    def lift(self, x):
        r"""
        Lift a diagram subalgebra element to the corresponding element
        in the ambient space. This method is not intended to be called
        directly.

        EXAMPLES::

            sage: R.<x> = QQ[]
            sage: BA = BrauerAlgebra(2, x, R)
            sage: E = BA([[1,2],[-1,-2]])
            sage: lifted = BA.lift(E); lifted
            B{{-2, -1}, {1, 2}}
            sage: lifted.parent() is BA.ambient()
            True
        """
        if x not in self:
            raise ValueError("{0} is not in {1}".format(x, self))
        monomial_indices = x.support()
        monomial_coefficients = x.coefficients()
        result = 0
        for i in xrange(len(monomial_coefficients)):
            result += monomial_coefficients[i]*self.ambient().monomial(monomial_indices[i])
        return result

    def retract(self, x):
        r"""
        Retract an appropriate partition algebra element to the
        corresponding element in the partition subalgebra. This method
        is not intended to be called directly.

        EXAMPLES::

            sage: R.<x> = QQ[]
            sage: BA = BrauerAlgebra(2, x, R)
            sage: PA = BA.ambient()
            sage: E = PA([[1,2], [-1,-2]])
            sage: BA.retract(E) in BA
            True
        """
        if x not in self.ambient() or reduce(operator.mul, [(i in self._indices) for i in x.support()]) == 0:
            raise ValueError("{0} cannot retract to {1}".format(x, self))
        monomial_indices = x.support()
        monomial_coefficients = x.coefficients()
        result = self.zero()
        for i in xrange(len(monomial_coefficients)):
            result += monomial_coefficients[i]*self.monomial(monomial_indices[i])
        return result

class BrauerAlgebra(SubPartitionAlgebra):
    r"""
    A Brauer algebra.

    The Brauer algebra of rank `k` is an algebra with basis indexed by the
    collection of set partitions of `\{1, \ldots, k, -1, \ldots, -k\}`
    with block size 2.

    This algebra is a subalgebra of the partition algebra.
    For more information, see :class:`PartitionAlgebra`.

    INPUT:

    - ``k`` -- rank of the algebra

    - ``q`` -- the deformation parameter `q`

    OPTIONAL ARGUMENTS:

    - ``base_ring`` -- (default ``None``) a ring containing ``q``; if ``None``
      then just takes the parent of ``q``

    - ``prefix`` -- (default ``"B"``) a label for the basis elements

    EXAMPLES:

    We now define the Brauer algebra of rank `2` with parameter ``x`` over
    `\ZZ`::

        sage: R.<x> = ZZ[]
        sage: B = BrauerAlgebra(2, x, R)
        sage: B
        Brauer Algebra of rank 2 with parameter x
         over Univariate Polynomial Ring in x over Integer Ring
        sage: B.basis()
        Lazy family (Term map from Brauer diagrams of order 2 to Brauer Algebra
         of rank 2 with parameter x over Univariate Polynomial Ring in x
         over Integer Ring(i))_{i in Brauer diagrams of order 2}
        sage: b = B.basis().list()
        sage: b
        [B{{-2, 1}, {-1, 2}}, B{{-2, 2}, {-1, 1}}, B{{-2, -1}, {1, 2}}]
        sage: b[2]
        B{{-2, -1}, {1, 2}}
        sage: b[2]^2
        x*B{{-2, -1}, {1, 2}}
        sage: b[2]^5
        x^4*B{{-2, -1}, {1, 2}}
    """
    global_options = BrauerDiagramOptions

    @staticmethod
    def __classcall_private__(cls, k, q, base_ring=None, prefix="B"):
        r"""
        Standardize the input by getting the base ring from the parent of
        the parameter ``q`` if no ``base_ring`` is given.

        TESTS::

            sage: R.<q> = QQ[]
            sage: BA1 = BrauerAlgebra(2, q)
            sage: BA2 = BrauerAlgebra(2, q, R, 'B')
            sage: BA1 is BA2
            True
        """
        if base_ring is None:
            base_ring = q.parent()
        return super(BrauerAlgebra, cls).__classcall__(cls, k, q, base_ring, prefix)

    def __init__(self, k, q, base_ring, prefix):
        r"""
        Initialize ``self``.

        TESTS::

            sage: R.<q> = QQ[]
            sage: BA = BrauerAlgebra(2, q, R)
            sage: TestSuite(BA).run()
        """
        SubPartitionAlgebra.__init__(self, k, q, base_ring, prefix, BrauerDiagrams(k))

    def _repr_(self):
        """
        Return a string representation of ``self``.

        EXAMPLES::

            sage: R.<q> = QQ[]
            sage: BrauerAlgebra(2, q, R)
            Brauer Algebra of rank 2 with parameter q
             over Univariate Polynomial Ring in q over Rational Field
        """
        return "Brauer Algebra of rank {} with parameter {} over {}".format(
                self._k, self._q, self.base_ring())

    def _element_constructor_(self, set_partition):
        r"""
        Construct an element of ``self``.

        EXAMPLES::

            sage: R.<q> = QQ[]
            sage: BA = BrauerAlgebra(2, q, R)
            sage: sp = SetPartition([[1,2], [-1,-2]])
            sage: b_elt = BA(sp); b_elt
            B{{-2, -1}, {1, 2}}
            sage: b_elt in BA
            True
            sage: BA([[1,2],[-1,-2]]) == b_elt
            True
            sage: BA([{1,2},{-1,-2}]) == b_elt
            True
        """
        set_partition = to_Brauer_partition(set_partition, k = self.order())
        return DiagramAlgebra._element_constructor_(self, set_partition)

class TemperleyLiebAlgebra(SubPartitionAlgebra):
    r"""
    A Temperley--Lieb algebra.

    The Temperley--Lieb algebra of rank `k` is an algebra with basis
    indexed by the collection of planar set partitions of
    `\{1, \ldots, k, -1, \ldots, -k\}` with block size 2.

    This algebra is thus a subalgebra of the partition algebra.
    For more information, see :class:`PartitionAlgebra`.

    INPUT:

    - ``k`` -- rank of the algebra

    - ``q`` -- the deformation parameter `q`

    OPTIONAL ARGUMENTS:

    - ``base_ring`` -- (default ``None``) a ring containing ``q``; if ``None``
      then just takes the parent of ``q``

    - ``prefix`` -- (default ``"T"``) a label for the basis elements

    EXAMPLES:

    We define the Temperley--Lieb algebra of rank `2` with parameter
    `x` over `\ZZ`::

        sage: R.<x> = ZZ[]
        sage: T = TemperleyLiebAlgebra(2, x, R); T
        Temperley-Lieb Algebra of rank 2 with parameter x
         over Univariate Polynomial Ring in x over Integer Ring
        sage: T.basis()
        Lazy family (Term map from Temperleylieb diagrams of order 2
         to Temperley-Lieb Algebra of rank 2 with parameter x
         over Univariate Polynomial Ring in x over
         Integer Ring(i))_{i in Temperleylieb diagrams of order 2}
        sage: b = T.basis().list()
        sage: b
        [T{{-2, 2}, {-1, 1}}, T{{-2, -1}, {1, 2}}]
        sage: b[1]
        T{{-2, -1}, {1, 2}}
        sage: b[1]^2 == x*b[1]
        True
        sage: b[1]^5 == x^4*b[1]
        True
    """
    @staticmethod
    def __classcall_private__(cls, k, q, base_ring=None, prefix="T"):
        r"""
        Standardize the input by getting the base ring from the parent of
        the parameter ``q`` if no ``base_ring`` is given.

        TESTS::

            sage: R.<q> = QQ[]
            sage: T1 = TemperleyLiebAlgebra(2, q)
            sage: T2 = TemperleyLiebAlgebra(2, q, R, 'T')
            sage: T1 is T2
            True
        """
        if base_ring is None:
            base_ring = q.parent()
        return super(TemperleyLiebAlgebra, cls).__classcall__(cls, k, q, base_ring, prefix)

    def __init__(self, k, q, base_ring, prefix):
        r"""
        Initialize ``self``

        TESTS::

            sage: R.<q> = QQ[]
            sage: TL = TemperleyLiebAlgebra(2, q, R)
            sage: TestSuite(TL).run()
        """
        SubPartitionAlgebra.__init__(self, k, q, base_ring, prefix, TemperleyLiebDiagrams(k))

    def _repr_(self):
        """
        Return a string represetation of ``self``.

        EXAMPLES::

            sage: R.<q> = QQ[]
            sage: TemperleyLiebAlgebra(2, q, R)
            Temperley-Lieb Algebra of rank 2 with parameter q
             over Univariate Polynomial Ring in q over Rational Field
        """
        return "Temperley-Lieb Algebra of rank {} with parameter {} over {}".format(
                self._k, self._q, self.base_ring())

    def _element_constructor_(self, set_partition):
        r"""
        Construct an element of ``self``.

        EXAMPLES::

            sage: R.<q> = QQ[]
            sage: TL = TemperleyLiebAlgebra(2, q, R)
            sage: sp = SetPartition([[1,2], [-1,-2]])
            sage: b_elt = TL(sp); b_elt
            T{{-2, -1}, {1, 2}}
            sage: b_elt in TL
            True
            sage: TL([[1,2],[-1,-2]]) == b_elt
            True
            sage: TL([{1,2},{-1,-2}]) == b_elt
            True
        """
        set_partition = to_Brauer_partition(set_partition, k = self.order())
        return SubPartitionAlgebra._element_constructor_(self, set_partition)

class PlanarAlgebra(SubPartitionAlgebra):
    """
    A planar algebra.

    The planar algebra of rank `k` is an algebra with basis indexed by the
    collection of all planar set partitions of
    `\{1, \ldots, k, -1, \ldots, -k\}`.

    This algebra is thus a subalgebra of the partition algebra. For more
    information, see :class:`PartitionAlgebra`.

    INPUT:

    - ``k`` -- rank of the algebra

    - ``q`` -- the deformation parameter `q`

    OPTIONAL ARGUMENTS:

    - ``base_ring`` -- (default ``None``) a ring containing ``q``; if ``None``
      then just takes the parent of ``q``

    - ``prefix`` -- (default ``"Pl"``) a label for the basis elements

    EXAMPLES:

    We define the planar algebra of rank `2` with parameter
    `x` over `\ZZ`::

        sage: R.<x> = ZZ[]
        sage: Pl = PlanarAlgebra(2, x, R); Pl
        Planar Algebra of rank 2 with parameter x over Univariate Polynomial Ring in x over Integer Ring
        sage: Pl.basis().list()
        [Pl{{-2, -1, 1, 2}}, Pl{{-2, -1, 2}, {1}},
         Pl{{-2, -1, 1}, {2}}, Pl{{-2}, {-1, 1, 2}},
         Pl{{-2, 1, 2}, {-1}}, Pl{{-2, 2}, {-1, 1}},
         Pl{{-2, -1}, {1, 2}}, Pl{{-2, -1}, {1}, {2}},
         Pl{{-2}, {-1, 2}, {1}}, Pl{{-2, 2}, {-1}, {1}},
         Pl{{-2}, {-1, 1}, {2}}, Pl{{-2, 1}, {-1}, {2}},
         Pl{{-2}, {-1}, {1, 2}}, Pl{{-2}, {-1}, {1}, {2}}]
        sage: E = Pl([[1,2],[-1,-2]])
        sage: E^2 == x*E
        True
        sage: E^5 == x^4*E
        True
    """
    @staticmethod
    def __classcall_private__(cls, k, q, base_ring=None, prefix="Pl"):
        r"""
        Standardize the input by getting the base ring from the parent of
        the parameter ``q`` if no ``base_ring`` is given.

        TESTS::

            sage: R.<q> = QQ[]
            sage: Pl1 = PlanarAlgebra(2, q)
            sage: Pl2 = PlanarAlgebra(2, q, R, 'Pl')
            sage: Pl1 is Pl2
            True
        """
        if base_ring is None:
            base_ring = q.parent()
        return super(PlanarAlgebra, cls).__classcall__(cls, k, q, base_ring, prefix)

    def __init__(self, k, q, base_ring, prefix):
        r"""
        Initialize ``self``.

        TESTS::

            sage: R.<q> = QQ[]
            sage: PlA = PlanarAlgebra(2, q, R)
            sage: TestSuite(PlA).run()
        """
        SubPartitionAlgebra.__init__(self, k, q, base_ring, prefix, PlanarDiagrams(k))

    def _repr_(self):
        """
        Return a string representation of ``self``.

        EXAMPLES::

            sage: R.<x> = ZZ[]
            sage: Pl = PlanarAlgebra(2, x, R); Pl
            Planar Algebra of rank 2 with parameter x
             over Univariate Polynomial Ring in x over Integer Ring
        """
        return "Planar Algebra of rank {} with parameter {} over {}".format(self._k,
                self._q, self.base_ring())

class PropagatingIdeal(SubPartitionAlgebra):
    r"""
    A propagating ideal.

    The propagating ideal of rank `k` is a non-unital algebra with basis
    indexed by the collection of ideal set partitions of `\{1, \ldots, k, -1,
    \ldots, -k\}`. We say a set partition is *ideal* if its propagating
    number is less than `k`.

    This algebra is a non-unital subalgebra and an ideal of the partition
    algebra.
    For more information, see :class:`PartitionAlgebra`.

    EXAMPLES:

    We now define the propagating ideal of rank `2` with parameter
    `x` over `\ZZ`::

        sage: R.<x> = QQ[]
        sage: I = PropagatingIdeal(2, x, R); I
        Propagating Ideal of rank 2 with parameter x
         over Univariate Polynomial Ring in x over Rational Field
        sage: I.basis().list()
        [I{{-2, -1, 1, 2}}, I{{-2, -1, 2}, {1}},
         I{{-2, -1, 1}, {2}}, I{{-2}, {-1, 1, 2}},
         I{{-2, 1, 2}, {-1}}, I{{-2, -1}, {1, 2}},
         I{{-2, -1}, {1}, {2}}, I{{-2}, {-1, 2}, {1}},
         I{{-2, 2}, {-1}, {1}}, I{{-2}, {-1, 1}, {2}},
         I{{-2, 1}, {-1}, {2}}, I{{-2}, {-1}, {1, 2}},
         I{{-2}, {-1}, {1}, {2}}]
        sage: E = I([[1,2],[-1,-2]])
        sage: E^2 == x*E
        True
        sage: E^5 == x^4*E
        True
    """
    @staticmethod
    def __classcall_private__(cls, k, q, base_ring=None, prefix="I"):
        r"""
        Standardize the input by getting the base ring from the parent of
        the parameter ``q`` if no ``base_ring`` is given.

        TESTS::

            sage: R.<q> = QQ[]
            sage: IA1 = PropagatingIdeal(2, q)
            sage: IA2 = PropagatingIdeal(2, q, R, 'I')
            sage: IA1 is IA2
            True
        """
        if base_ring is None:
            base_ring = q.parent()
        return super(PropagatingIdeal, cls).__classcall__(cls, k, q, base_ring, prefix)

    def __init__(self, k, q, base_ring, prefix):
        r"""
        Initialize ``self``.

        TESTS::

            sage: R.<q> = QQ[]
            sage: I = PropagatingIdeal(2, q, R)
            sage: TestSuite(I).run() # Not tested -- needs non-unital algebras category
        """
        # This should be the category of non-unital fin-dim algebras with basis
        category = Algebras(base_ring).FiniteDimensional().WithBasis()
        SubPartitionAlgebra.__init__(self, k, q, base_ring, prefix,
                                     IdealDiagrams(k), category)

    @cached_method
    def one_basis(self):
        r"""
        The propagating ideal is a non-unital algebra, i.e. it does not have a
        multiplicative identity.

        EXAMPLES::

            sage: R.<q> = QQ[]
            sage: I = PropagatingIdeal(2, q, R)
            sage: I.one_basis()
            Traceback (most recent call last):
            ...
            ValueError: The ideal partition algebra is not unital
            sage: I.one()
            Traceback (most recent call last):
            ...
            ValueError: The ideal partition algebra is not unital
        """
        raise ValueError("The ideal partition algebra is not unital")
        #return identity_set_partition(self._k)

    def _repr_(self):
        """
        Return a string representation of ``self``.

        EXAMPLES::

            sage: R.<x> = QQ[]
            sage: PropagatingIdeal(2, x, R)
            Propagating Ideal of rank 2 with parameter x over Univariate Polynomial Ring in x over Rational Field
        """
        return "Propagating Ideal of rank {} with parameter {} over {}".format(
                self._k, self._q, self.base_ring())

    class Element(SubPartitionAlgebra.Element):
        """
        An element of a propagating ideal.

        We need to take care of exponents since we are not unital.
        """
        def __pow__(self, n):
            """
            Return ``self`` to the `n`-th power.

            INPUT:

            - ``n`` -- a positive integer

            EXAMPLES::

                sage: R.<x> = QQ[]
                sage: I = PropagatingIdeal(2, x, R)
                sage: E = I([[1,2],[-1,-2]])
                sage: E^2
                x*I{{-2, -1}, {1, 2}}
                sage: E^0
                Traceback (most recent call last):
                ...
                ValueError: can only take positive integer powers
            """
            if n <= 0:
                raise ValueError("can only take positive integer powers")
            return generic_power(self, n)

#########################################################################
# START BORROWED CODE
#########################################################################
# Borrowed from Mike Hansen's original code -- global methods for dealing
# with partition diagrams, compositions of partition diagrams, and so on.
# --> CHANGED 'identity' to 'identity_set_partition' for enhanced clarity.
#########################################################################

def is_planar(sp):
    r"""
    Return ``True`` if the diagram corresponding to the set partition ``sp``
    is planar; otherwise, return ``False``.

    EXAMPLES::

        sage: import sage.combinat.diagram_algebras as da
        sage: da.is_planar( da.to_set_partition([[1,-2],[2,-1]]))
        False
        sage: da.is_planar( da.to_set_partition([[1,-1],[2,-2]]))
        True
    """
    #Singletons don't affect planarity
    to_consider = [x for x in (list(_) for _ in sp) if len(x) > 1]
    n = len(to_consider)

    for i in range(n):
        #Get the positive and negative entries of this part
        ap = [x for x in to_consider[i] if x>0]
        an = [abs(x) for x in to_consider[i] if x<0]

        #Check if a includes numbers in both the top and bottom rows
        if len(ap) > 0 and len(an) > 0:
            for j in range(n):
                if i == j:
                    continue
                #Get the positive and negative entries of this part
                bp = [x for x in to_consider[j] if x>0]
                bn = [abs(x) for x in to_consider[j] if x<0]

                #Skip the ones that don't involve numbers in both
                #the bottom and top rows
                if not bn or not bp:
                    continue

                #Make sure that if min(bp) > max(ap)
                #then min(bn) >  max(an)
                if max(bp) > max(ap):
                    if min(bn) < min(an):
                        return False

        #Go through the bottom and top rows
        for row in [ap, an]:
            if len(row) > 1:
                row.sort()
                for s in range(len(row)-1):
                    if row[s] + 1 == row[s+1]:
                        #No gap, continue on
                        continue

                    rng = range(row[s] + 1, row[s+1])

                    #Go through and make sure any parts that
                    #contain numbers in this range are completely
                    #contained in this range
                    for j in range(n):
                        if i == j:
                            continue

                        #Make sure we make the numbers negative again
                        #if we are in the bottom row
                        if row is ap:
                            sr = set(rng)
                        else:
                            sr = set((-1*x for x in rng))

                        sj = set(to_consider[j])
                        intersection = sr.intersection(sj)
                        if intersection:
                            if sj != intersection:
                                return False

    return True


def to_graph(sp):
    r"""
    Return a graph representing the set partition ``sp``.

    EXAMPLES::

        sage: import sage.combinat.diagram_algebras as da
        sage: g = da.to_graph( da.to_set_partition([[1,-2],[2,-1]])); g
        Graph on 4 vertices

        sage: g.vertices()
        [-2, -1, 1, 2]
        sage: g.edges()
        [(-2, 1, None), (-1, 2, None)]
    """
    g = Graph()
    for part in sp:
        part_list = list(part)
        if len(part_list) > 0:
            g.add_vertex(part_list[0])
        for i in range(1, len(part_list)):
            g.add_vertex(part_list[i])
            g.add_edge(part_list[i-1], part_list[i])
    return g

def pair_to_graph(sp1, sp2):
    r"""
    Return a graph consisting of the disjoint union of the graphs of set
    partitions ``sp1`` and ``sp2`` along with edges joining the bottom
    row (negative numbers) of ``sp1`` to the top row (positive numbers)
    of ``sp2``.

    The vertices of the graph ``sp1`` appear in the result as pairs
    ``(k, 1)``, whereas the vertices of the graph ``sp2`` appear as
    pairs ``(k, 2)``.

    EXAMPLES::

        sage: import sage.combinat.diagram_algebras as da
        sage: sp1 = da.to_set_partition([[1,-2],[2,-1]])
        sage: sp2 = da.to_set_partition([[1,-2],[2,-1]])
        sage: g = da.pair_to_graph( sp1, sp2 ); g
        Graph on 8 vertices

        sage: g.vertices()
        [(-2, 1), (-2, 2), (-1, 1), (-1, 2), (1, 1), (1, 2), (2, 1), (2, 2)]
        sage: g.edges()
        [((-2, 1), (1, 1), None), ((-2, 1), (2, 2), None),
         ((-2, 2), (1, 2), None), ((-1, 1), (1, 2), None),
         ((-1, 1), (2, 1), None), ((-1, 2), (2, 2), None)]

    Another example which used to be wrong until :trac:`15958`::

        sage: sp3 = da.to_set_partition([[1, -1], [2], [-2]])
        sage: sp4 = da.to_set_partition([[1], [-1], [2], [-2]])
        sage: g = da.pair_to_graph( sp3, sp4 ); g
        Graph on 8 vertices

        sage: g.vertices()
        [(-2, 1), (-2, 2), (-1, 1), (-1, 2), (1, 1), (1, 2), (2, 1), (2, 2)]
        sage: g.edges()
        [((-2, 1), (2, 2), None), ((-1, 1), (1, 1), None),
         ((-1, 1), (1, 2), None)]
    """
    g = Graph()

    #Add the first set partition to the graph
    for part in sp1:
        part_list = list(part)
        if len(part_list) > 0:
            g.add_vertex( (part_list[0],1) )

            #Add the edge to the second part of the graph
            if part_list[0] < 0:
                g.add_edge( (part_list[0], 1), (abs(part_list[0]), 2)  )

        for i in range(1, len(part_list)):
            g.add_vertex( (part_list[i], 1) )

            #Add the edge to the second part of the graph
            if part_list[i] < 0:
                g.add_edge( (part_list[i], 1), (abs(part_list[i]), 2) )

            #Add the edge between adjacent elements of a part
            g.add_edge( (part_list[i-1], 1), (part_list[i], 1) )

    #Add the second set partition to the graph
    for part in sp2:
        part_list = list(part)
        if len(part_list) > 0:
            g.add_vertex( (part_list[0], 2) )
        for i in range(1, len(part_list)):
            g.add_vertex( (part_list[i], 2) )
            g.add_edge( (part_list[i-1], 2), (part_list[i], 2) )

    return g

def propagating_number(sp):
    r"""
    Return the propagating number of the set partition ``sp``.

    The propagating number is the number of blocks with both a positive and
    negative number.

    EXAMPLES::

        sage: import sage.combinat.diagram_algebras as da
        sage: sp1 = da.to_set_partition([[1,-2],[2,-1]])
        sage: sp2 = da.to_set_partition([[1,2],[-2,-1]])
        sage: da.propagating_number(sp1)
        2
        sage: da.propagating_number(sp2)
        0
    """
    pn = 0
    for part in sp:
        if min(part) < 0  and max(part) > 0:
            pn += 1
    return pn

def to_set_partition(l, k=None):
    r"""
    Convert a list of a list of numbers to a set partitions. Each list
    of numbers in the outer list specifies the numbers contained in one
    of the blocks in the set partition.

    If `k` is specified, then the set partition will be a set partition
    of `\{1, \ldots, k, -1, \ldots, -k\}`. Otherwise, `k` will default to
    the minimum number needed to contain all of the specified numbers.

    EXAMPLES::

        sage: import sage.combinat.diagram_algebras as da
        sage: f = lambda sp: SetPartition(da.to_set_partition(sp))
        sage: f([[1,-1],[2,-2]]) == SetPartition(da.identity_set_partition(2))
        True
    """
    if k is None:
        if l == []:
            return []
        else:
            k = max( (max( map(abs, x) ) for x in l) )

    to_be_added = set( list(range(1, k+1)) + [-1*x for x in range(1, k+1)] )

    sp = []
    for part in l:
        spart = set(part)
        to_be_added -= spart
        sp.append(spart)

    for singleton in to_be_added:
        sp.append(set([singleton]))

    return sp

def to_Brauer_partition(l, k=None):
    r"""
    Same as :func:`to_set_partition` but assumes omitted elements are
    connected straight through.

    EXAMPLES::

        sage: import sage.combinat.diagram_algebras as da
        sage: f = lambda sp: SetPartition(da.to_Brauer_partition(sp))
        sage: f([[1,2],[-1,-2]]) == SetPartition([[1,2],[-1,-2]])
        True
        sage: f([[1,3],[-1,-3]]) == SetPartition([[1,3],[-3,-1],[2,-2]])
        True
        sage: f([[1,-4],[-3,-1],[3,4]]) == SetPartition([[-3,-1],[2,-2],[1,-4],[3,4]])
        True
        sage: p = SetPartition([[1,2],[-1,-2],[3,-3],[4,-4]])
        sage: SetPartition(da.to_Brauer_partition([[1,2],[-1,-2]], k=4)) == p
        True
    """
    L = to_set_partition(l, k=k)
    L2 = []
    paired = []
    not_paired = []
    for i in L:
        L2.append(list(i))
    for i in L2:
        if len(i) >= 3:
            raise ValueError("blocks must have size at most 2, but {0} has {1}".format(i, len(i)))
        if len(i) == 2:
            paired.append(i)
        if len(i) == 1:
            not_paired.append(i)
    if any(i[0] in j or -1*i[0] in j for i in not_paired for j in paired):
        raise ValueError("unable to convert {0} to a Brauer partition due to the invalid block {1}".format(l, i))
    for i in not_paired:
        if [-1*i[0]] in not_paired:
            not_paired.remove([-1*i[0]])
        paired.append([i[0], -1*i[0]])
    return to_set_partition(paired)

def identity_set_partition(k):
    """
    Return the identity set partition `\{\{1, -1\}, \ldots, \{k, -k\}\}`

    EXAMPLES::

        sage: import sage.combinat.diagram_algebras as da
        sage: SetPartition(da.identity_set_partition(2))
        {{-2, 2}, {-1, 1}}
    """
    if k in ZZ:
        return [[i,-i] for i in range(1, k + 1)]
    # Else k in 1/2 ZZ
    return [[i, -i] for i in range(1, k + ZZ(3)/ZZ(2))]

def set_partition_composition(sp1, sp2):
    r"""
    Return a tuple consisting of the composition of the set partitions
    ``sp1`` and ``sp2`` and the number of components removed from the middle
    rows of the graph.

    EXAMPLES::

        sage: import sage.combinat.diagram_algebras as da
        sage: sp1 = da.to_set_partition([[1,-2],[2,-1]])
        sage: sp2 = da.to_set_partition([[1,-2],[2,-1]])
        sage: p, c = da.set_partition_composition(sp1, sp2)
        sage: (SetPartition(p), c) == (SetPartition(da.identity_set_partition(2)), 0)
        True
    """
    g = pair_to_graph(sp1, sp2)
    connected_components = g.connected_components()

    res = []
    total_removed = 0
    for cc in connected_components:
        #Remove the vertices that live in the middle two rows
        new_cc = [x for x in cc if not ( (x[0]<0 and x[1] == 1) or (x[0]>0 and x[1]==2))]

        if new_cc == []:
            if len(cc) > 1:
                total_removed += 1
        else:
            res.append( set((x[0] for x in new_cc)) )

    return (res, total_removed)

##########################################################################
# END BORROWED CODE
##########################################################################
<|MERGE_RESOLUTION|>--- conflicted
+++ resolved
@@ -27,27 +27,17 @@
     CombinatorialFreeModuleElement)
 from sage.structure.parent import Parent
 from sage.structure.unique_representation import UniqueRepresentation
-<<<<<<< HEAD
-from sage.structure.list_clone import ClonableArray
 from sage.combinat.combinat import (bell_number, catalan_number)
-=======
 from sage.structure.global_options import GlobalOptions
 from sage.combinat.set_partition import SetPartitions, SetPartition
->>>>>>> 489b1894
 from sage.combinat.partition import Partitions
 from sage.combinat.permutation import Permutation
-from sage.combinat.set_partition import SetPartitions, SetPartition
 from sage.combinat.symmetric_group_algebra import SymmetricGroupAlgebra
 from sage.sets.set import Set
 from sage.graphs.graph import Graph
 from sage.misc.cachefunc import cached_method
 from sage.misc.flatten import flatten
 from sage.rings.all import ZZ
-<<<<<<< HEAD
-from sage.rings.rational_field import RationalField
-import math
-=======
->>>>>>> 489b1894
 import operator
 
 BrauerDiagramOptions = GlobalOptions(name='Brauer diagram',
@@ -1222,13 +1212,7 @@
         self._q = base_ring(q)
         self._k = k
         self._base_diagrams = diagrams
-<<<<<<< HEAD
-        if category is None:
-            category = FiniteDimensionalAlgebrasWithBasis(base_ring)
-        KSS = SymmetricGroupAlgebra(base_ring, k)
-=======
         category = Algebras(base_ring).FiniteDimensional().WithBasis().or_subcategory(category)
->>>>>>> 489b1894
         CombinatorialFreeModule.__init__(self, base_ring, diagrams,
                     category=category, prefix=prefix, bracket=False)
 
