r"""
Differentiable manifolds

Given a non-discrete topological field `K` (in most applications, `K = \RR` or
`K = \CC`; see however [4]_ for `K = \QQ_p` and [5]_ for other fields),
a *differentiable manifold over* `K` is a topological manifold `M` over `K`
equipped with an atlas whose transitions maps are of class `C^k` (i.e.
`k`-times  continuously differentiable) for a fixed positive integer `k`
(possibly `k=\infty`). `M` is then called a `C^k`-*manifold over* `K`.

Note that

- If the mention of `K` is omitted, then `K=\RR` is assumed
- If `K=\CC`, any `C^k`-manifold with `k\geq 1` is actually a
  `C^\infty`-manifold (even an analytic manifold)
- If `K=\RR`, any `C^k`-manifold with `k\geq 1` admits a compatible
  `C^\infty`-structure (Whitney's smoothing theorem)

Differentiable manifolds are implemented via the class :class:`DiffManifold`.
Open subsets of differentiable manifolds are also implemented via
:class:`DiffManifold`, since they are differentiable manifolds by themselves.


.. RUBRIC:: Example 1: the 2-sphere as a differentiable manifold of dimension
  2 over `\RR`

One starts by declaring `S^2` as a 2-dimensional differentiable manifold::

    sage: M = DiffManifold(2, 'S^2')
    sage: M
    2-dimensional differentiable manifold S^2

Since the base topological field has not been specified in the argument list
of ``DiffManifold``, `\RR` is assumed::

    sage: M.base_field()
    'real'
    sage: dim(M)
    2

Let us consider the complement of a point, the "North pole" say; this is an
open subset of `S^2`, which we call `U`::

    sage: U = M.open_subset('U'); U
    Open subset U of the 2-dimensional differentiable manifold S^2

A standard chart on `U` is provided by the stereographic projection from the
North pole to the equatorial plane::

    sage: stereoN.<x,y> = U.chart(); stereoN
    Chart (U, (x, y))

Thanks to the operator ``<x,y>`` on the left-hand side, the coordinates
declared in a chart (here `x` and `y`), are accessible by their names; they are
Sage's symbolic variables::

    sage: y
    y
    sage: type(y)
    <type 'sage.symbolic.expression.Expression'>

The South pole is the point of coordinates `(x,y)=(0,0)` in the above
chart::

    sage: S = U.point((0,0), chart=stereoN, name='S'); S
    Point S on the 2-dimensional differentiable manifold S^2

Let us call `V` the open subset that is the complement of the South pole and
let us introduce on it the chart induced by the stereographic projection from
the South pole to the equatorial plane::

    sage: V = M.open_subset('V'); V
    Open subset V of the 2-dimensional differentiable manifold S^2
    sage: stereoS.<u,v> = V.chart(); stereoS
    Chart (V, (u, v))

The North pole is the point of coordinates `(u,v)=(0,0)` in this chart::

    sage: N = V.point((0,0), chart=stereoS, name='N'); N
    Point N on the 2-dimensional differentiable manifold S^2

To fully construct the manifold, we declare that it is the union of `U`
and `V`::

    sage: M.declare_union(U,V)

and we provide the transition map between the charts ``stereoN`` = `(U, (x, y))`
and ``stereoS`` = `(V, (u, v))`, denoting by `W` the intersection of `U` and
`V` (`W` is the subset of `U` defined by `x^2+y^2\not=0`, as well as the subset
of `V` defined by `u^2+v^2\not=0`)::

    sage: stereoN_to_S = stereoN.transition_map(stereoS,
    ....:                [x/(x^2+y^2), y/(x^2+y^2)], intersection_name='W',
    ....:                restrictions1= x^2+y^2!=0, restrictions2= u^2+v^2!=0)
    sage: stereoN_to_S
    Change of coordinates from Chart (W, (x, y)) to Chart (W, (u, v))
    sage: stereoN_to_S.display()
    u = x/(x^2 + y^2)
    v = y/(x^2 + y^2)

We give the name ``W`` to the Python variable representing `W=U\cap V`::

    sage: W = U.intersection(V)

The inverse of the transition map is computed by the method ``inverse()``::

    sage: stereoN_to_S.inverse()
    Change of coordinates from Chart (W, (u, v)) to Chart (W, (x, y))
    sage: stereoN_to_S.inverse().display()
    x = u/(u^2 + v^2)
    y = v/(u^2 + v^2)

At this stage, we have four open subsets on `S^2`::

    sage: M.list_of_subsets()
    [2-dimensional differentiable manifold S^2,
     Open subset U of the 2-dimensional differentiable manifold S^2,
     Open subset V of the 2-dimensional differentiable manifold S^2,
     Open subset W of the 2-dimensional differentiable manifold S^2]

`W` is the open subset that is the complement of the two poles::

    sage: N in W or S in W
    False

The North pole lies in `V` and the South pole in `U`::

    sage: N in V, N in U
    (True, False)
    sage: S in U, S in V
    (True, False)

The manifold's (user) atlas contains four charts, two of them
being restrictions of charts to a smaller domain::

    sage: M.atlas()
    [Chart (U, (x, y)), Chart (V, (u, v)), Chart (W, (x, y)), Chart (W, (u, v))]

Let us consider the point of coordinates (1,2) in the chart ``stereoN``::

    sage: p = M.point((1,2), chart=stereoN, name='p'); p
    Point p on the 2-dimensional differentiable manifold S^2
    sage: p.parent()
    2-dimensional differentiable manifold S^2
    sage: p in W
    True

The coordinates of `p` in the chart ``stereoS`` are::

    sage: stereoS(p)
    (1/5, 2/5)

Given the definition of `p`, we have of course::

    sage: stereoN(p)
    (1, 2)

Similarly::

    sage: stereoS(N)
    (0, 0)
    sage: stereoN(S)
    (0, 0)

A differentiable scalar field on the sphere::

    sage: f = M.scalar_field({stereoN: atan(x^2+y^2), stereoS: pi/2-atan(u^2+v^2)},
    ....:                    name='f')
    sage: f
    Scalar field f on the 2-dimensional differentiable manifold S^2
    sage: f.display()
    f: S^2 --> R
    on U: (x, y) |--> arctan(x^2 + y^2)
    on V: (u, v) |--> 1/2*pi - arctan(u^2 + v^2)
    sage: f(p)
    arctan(5)
    sage: f(N)
    1/2*pi
    sage: f(S)
    0
    sage: f.parent()
    Algebra of differentiable scalar fields on the 2-dimensional differentiable
     manifold S^2
    sage: f.parent().category()
    Category of commutative algebras over Symbolic Ring

<<<<<<< HEAD
=======
A differentiable manifold has a default vector frame, which, unless otherwise
specified, is the coordinate frame associated with the first defined chart::

    sage: M.default_frame()
    Coordinate frame (U, (d/dx,d/dy))
    sage: latex(M.default_frame())
    \left(U ,\left(\frac{\partial}{\partial x },\frac{\partial}{\partial y }\right)\right)
    sage: M.default_frame() is stereoN.frame()
    True

A vector field on the sphere::

    sage: w = M.vector_field('w')
    sage: w[stereoN.frame(), :] = [x, y]
    sage: w.add_comp_by_continuation(stereoS.frame(), W, stereoS)
    sage: w.display() # display in the default frame (stereoN.frame())
    w = x d/dx + y d/dy
    sage: w.display(stereoS.frame())
    w = -u d/du - v d/dv
    sage: w.parent()
    Module X(S^2) of vector fields on the 2-dimensional differentiable
     manifold S^2
    sage: w.parent().category()
    Category of modules over Algebra of differentiable scalar fields on the
     2-dimensional differentiable manifold S^2

Vector fields act on scalar fields::

    sage: w(f)
    Scalar field w(f) on the 2-dimensional differentiable manifold S^2
    sage: w(f).display()
    w(f): S^2 --> R
    on U: (x, y) |--> 2*(x^2 + y^2)/(x^4 + 2*x^2*y^2 + y^4 + 1)
    on V: (u, v) |--> 2*(u^2 + v^2)/(u^4 + 2*u^2*v^2 + v^4 + 1)
    sage: w(f) == f.differential()(w)
    True

A 1-form on the sphere::

    sage: df = f.differential() ; df
    1-form df on the 2-dimensional differentiable manifold S^2
    sage: df.display()
    df = 2*x/(x^4 + 2*x^2*y^2 + y^4 + 1) dx + 2*y/(x^4 + 2*x^2*y^2 + y^4 + 1) dy
    sage: df.display(stereoS.frame())
    df = -2*u/(u^4 + 2*u^2*v^2 + v^4 + 1) du - 2*v/(u^4 + 2*u^2*v^2 + v^4 + 1) dv
    sage: df.parent()
    Module /\^1(S^2) of 1-forms on the 2-dimensional differentiable manifold S^2
    sage: df.parent().category()
    Category of modules over Algebra of differentiable scalar fields on the
     2-dimensional differentiable manifold S^2

>>>>>>> dc7f7a14

.. RUBRIC:: Example 2: the Riemann sphere as a differentiable manifold of
  dimension 1 over `\CC`

We declare the Riemann sphere `\CC^*` as a 1-dimensional differentiable
manifold over `\CC`::

    sage: M = DiffManifold(1, 'C*', field='complex'); M
    1-dimensional complex manifold C*

We introduce a first open subset, which is actually
`\CC = \CC^*\setminus\{\infty\}` if we interpret `\CC^*` as the Alexandroff
one-point compactification of `\CC`::

    sage: U = M.open_subset('U')

A natural chart on `U` is then nothing but the identity map of `\CC`, hence
we denote the associated coordinate by `z`::

    sage: Z.<z> = U.chart()

The origin of the complex plane is the point of coordinate `z=0`::

    sage: O = U.point((0,), chart=Z, name='O'); O
    Point O on the 1-dimensional complex manifold C*

Another open subset of `\CC^*` is `V = \CC^*\setminus\{O\}`::

    sage: V = M.open_subset('V')

We define a chart on `V` such that the point at infinity is the point of
coordinate 0 in this chart::

    sage: W.<w> = V.chart(); W
    Chart (V, (w,))
    sage: inf = M.point((0,), chart=W, name='inf', latex_name=r'\infty')
    sage: inf
    Point inf on the 1-dimensional complex manifold C*

To fully construct the Riemann sphere, we declare that it is the union of `U`
and `V`::

    sage: M.declare_union(U,V)

and we provide the transition map between the two charts as `w=1/z` on
on `A = U\cap V`::

    sage: Z_to_W = Z.transition_map(W, 1/z, intersection_name='A',
    ....:                           restrictions1= z!=0, restrictions2= w!=0)
    sage: Z_to_W
    Change of coordinates from Chart (A, (z,)) to Chart (A, (w,))
    sage: Z_to_W.display()
    w = 1/z
    sage: Z_to_W.inverse()
    Change of coordinates from Chart (A, (w,)) to Chart (A, (z,))
    sage: Z_to_W.inverse().display()
    z = 1/w

Let consider the complex number `i` as a point of the Riemann sphere::

    sage: i = M((I,), chart=Z, name='i'); i
    Point i on the 1-dimensional complex manifold C*

Its coordinates w.r.t. the charts ``Z`` and ``W`` are::

    sage: Z(i)
    (I,)
    sage: W(i)
    (-I,)

and we have::

    sage: i in U
    True
    sage: i in V
    True

The following subsets and charts have been defined::

    sage: M.list_of_subsets()
    [Open subset A of the 1-dimensional complex manifold C*,
     1-dimensional complex manifold C*,
     Open subset U of the 1-dimensional complex manifold C*,
     Open subset V of the 1-dimensional complex manifold C*]
    sage: M.atlas()
    [Chart (U, (z,)), Chart (V, (w,)), Chart (A, (z,)), Chart (A, (w,))]


AUTHORS:

- Eric Gourgoulhon (2015): initial version

REFERENCES:

.. [1] J.M. Lee : *Introduction to Smooth Manifolds*, 2nd ed., Springer
   (New York) (2012); :doi:`10.1007/978-1-4419-9982-5`
.. [2] S. Kobayashi & K. Nomizu : *Foundations of Differential Geometry*,
   vol. 1, Interscience Publishers (New York) (1963)
.. [3] D. Huybrechts : *Complex Geometry*, Springer (Berlin) (2005);
   :doi:`10.1007/b137952`
.. [4] J.-P. Serre : *Lie Algebras and Lie Groups*, 2nd ed., Springer
   (Berlin) (1992); :doi:`10.1007/978-3-540-70634-2`
.. [5] W. Bertram : *Differential Geometry, Lie Groups and Symmetric Spaces
   over General Base Fields and Rings*, Memoirs of the American Mathematical
   Society, vol. 192 (2008); :doi:`10.1090/memo/0900`; :arxiv:`math/0502168`
.. [6] M. Berger & B. Gostiaux : *Differential Geometry: Manifolds, Curves and
   Surfaces*, Springer (New York) (1988); :doi:`10.1007/978-1-4612-1033-7`

"""

#*****************************************************************************
#       Copyright (C) 2015 Eric Gourgoulhon <eric.gourgoulhon@obspm.fr>
#       Copyright (C) 2015 Michal Bejger <bejger@camk.edu.pl>
#
#  Distributed under the terms of the GNU General Public License (GPL)
#  as published by the Free Software Foundation; either version 2 of
#  the License, or (at your option) any later version.
#                  http://www.gnu.org/licenses/
#*****************************************************************************

#*# Before #18175:
from sage.categories.sets_cat import Sets
#*# After #18175:
# from sage.categories.manifolds import Manifolds
from sage.categories.homset import Hom
from sage.rings.infinity import infinity, minus_infinity
from sage.misc.latex import latex
from sage.manifolds.manifold import TopManifold
from sage.manifolds.differentiable.scalarfield_algebra import \
                                                         DiffScalarFieldAlgebra

class DiffManifold(TopManifold):
    r"""
    Differentiable manifold over a topological field `K`.

    Given a non-discrete topological field `K` (in most applications,
    `K = \RR` or `K = \CC`; see however [4]_ for `K = \QQ_p` and [5]_ for
    other fields), a *differentiable manifold over* `K` is a topological
    manifold `M` over `K` equipped with an atlas whose transitions maps are of
    class `C^k` (i.e. `k`-times  continuously differentiable) for a fixed
    positive integer `k` (possibly `k=\infty`). `M` is then called a
    `C^k`-*manifold over* `K`.

    Note that

    - If the mention of `K` is omitted, then `K=\RR` is assumed
    - If `K=\CC`, any `C^k`-manifold with `k\geq 1` is actually a
      `C^\infty`-manifold (even an analytic manifold)
    - If `K=\RR`, any `C^k`-manifold with `k\geq 1` admits a compatible
      `C^\infty`-structure (Whitney's smoothing theorem)

    INPUT:

    - ``n`` -- positive integer; dimension of the manifold
    - ``name`` -- string; name (symbol) given to the manifold
    - ``latex_name`` -- (default: ``None``) string; LaTeX symbol to denote the
      manifold; if none is provided, it is set to ``name``
    - ``field`` -- (default: 'real') field `K` on which the manifold is
      defined; allowed values are

        - 'real' for a manifold over `\RR`
        - 'complex' for a manifold over `\CC`
        - an object in the category of fields (see
          :class:`~sage.categories.fields.Fields`) for other types of manifolds

    - ``diff_degree`` -- (default: ``infinity``) degree `k` of
      differentiability
    - ``start_index`` -- (default: 0) integer; lower value of the range of
      indices used for "indexed objects" on the manifold, e.g. coordinates
      in a chart
    - ``category`` -- (default: ``None``) to specify the category; the
      default being ``Sets()`` (``DiffManifolds()`` after :trac:`18175` is
      implemented)
    - ``ambient_manifold`` -- (default: ``None``) ``None`` or a differentiable
      manifold; in the latter case, the created object is considered as an
      open subset of the differentiable manifold ``ambient_manifold``

    EXAMPLES:

    A 4-dimensional differentiable manifold (over `\RR`)::

        sage: M = DiffManifold(4, 'M', latex_name=r'\mathcal{M}')
        sage: M
        4-dimensional differentiable manifold M
        sage: latex(M)
        \mathcal{M}
        sage: M.base_field()
        'real'
        sage: dim(M)
        4

    The input parameter ``start_index`` defines the range of indices on the
    manifold::

        sage: M = DiffManifold(4, 'M')
        sage: list(M.irange())
        [0, 1, 2, 3]
        sage: M = DiffManifold(4, 'M', start_index=1)
        sage: list(M.irange())
        [1, 2, 3, 4]
        sage: list(DiffManifold(4, 'M', start_index=-2).irange())
        [-2, -1, 0, 1]

    A complex manifold::

        sage: N = DiffManifold(3, 'N', field='complex'); N
        3-dimensional complex manifold N

    A differentiable manifold over `\QQ_5`, the field of 5-adic numbers::

        sage: N = DiffManifold(2, 'N', field=Qp(5)); N
        2-dimensional differentiable manifold N over the 5-adic Field with
         capped relative precision 20

    A differentiable manifold is of course a topological manifold::

        sage: isinstance(M, TopManifold)
        True
        sage: isinstance(N, TopManifold)
        True

    A differentiable manifold is a Sage *parent* object, in the category of
    sets::

        sage: isinstance(M, Parent)
        True
        sage: M.category()
        Category of sets
        sage: M in Sets()
        True

    The corresponding Sage *elements* are points::

        sage: X.<t, x, y, z> = M.chart()
        sage: p = M.an_element(); p
        Point on the 4-dimensional differentiable manifold M
        sage: p.parent()
        4-dimensional differentiable manifold M
        sage: M.is_parent_of(p)
        True
        sage: p in M
        True

    The manifold's points are instances of class
    :class:`~sage.manifolds.point.TopManifoldPoint`::

        sage: isinstance(p, sage.manifolds.point.TopManifoldPoint)
        True

    Manifolds are unique, as long as they are created with the same arguments::

        sage: M is DiffManifold(4, 'M', start_index=1)
        True
        sage: M is DiffManifold(4, 'M')
        False
        sage: M is DiffManifold(4, 'M', latex_name='M', start_index=1)
        False

    Since an open subset of a differentiable manifold `M` is itself a
    differentiable manifold, open subsets of `M` are instances of the class
    :class:`DiffManifold`::

        sage: U = M.open_subset('U'); U
        Open subset U of the 4-dimensional differentiable manifold M
        sage: isinstance(U, DiffManifold)
        True
        sage: U.base_field() == M.base_field()
        True
        sage: dim(U) == dim(M)
        True

    The manifold passes all the tests of the test suite relative to the
    category of Sets::

        sage: TestSuite(M).run()

    """
    def __init__(self, n, name, latex_name=None, field='real',
                 diff_degree=infinity, start_index=0, category=None,
                 ambient_manifold=None):
        r"""
        Construct a differentiable manifold.

        TESTS::

            sage: M = DiffManifold(3, 'M', latex_name=r'\mathbb{M}',
            ....:                  start_index=1)
            sage: M
            3-dimensional differentiable manifold M
            sage: latex(M)
            \mathbb{M}
            sage: dim(M)
            3
            sage: X.<x,y,z> = M.chart()
            sage: TestSuite(M).run()

        """
        from sage.rings.integer import Integer
        if category is None:
            category = Sets()
            #*# After #18175, this should become
            # category = Manifolds().Differentiable()
        if ambient_manifold is None:
            ambient_manifold = self
        elif not isinstance(ambient_manifold, DiffManifold):
            raise TypeError("the argument 'ambient_manifold' must be " +
                            "a differentiable manifold")
        TopManifold.__init__(self, n, name, latex_name=latex_name, field=field,
                             start_index=start_index, category=category,
                             ambient_manifold=ambient_manifold)
        # The degree of differentiability:
        if diff_degree is infinity:
            self._diff_degree = infinity
        elif not isinstance(diff_degree, (int, Integer)):
            raise TypeError("the argument 'diff_degree' must be an integer")
        elif diff_degree < 1:
            raise ValueError("the argument 'diff_degree' must be a positive " +
                             "integer")
        else:
            self._diff_degree = diff_degree
        # Vector frames:
        self._frames = []  # list of vector frames defined on subsets of self
        self._top_frames = []  # list of vector frames defined on subsets
                   # of self that are not subframes of frames on larger subsets
        self._def_frame = None  # default frame
        self._coframes = []  # list of coframes defined on subsets of self
        # List of vector frames that individually cover self, i.e. whose
        # domains are self (if non-empty, self is parallelizable):
        self._covering_frames = []
        self._parallelizable_parts = set() # parallelizable subsets contained
                                           # in self
        self._frame_changes = {} # dictionary of changes of frames
        # Dictionary of vector field modules along self
        # (keys = diff. map from self to an open set (possibly the identity
        #  map))
        self._vector_field_modules = {}

    def _repr_(self):
        r"""
        String representation of the manifold.

        TESTS::

            sage: M = DiffManifold(3, 'M')
            sage: M._repr_()
            '3-dimensional differentiable manifold M'
            sage: repr(M)  # indirect doctest
            '3-dimensional differentiable manifold M'
            sage: M  # indirect doctest
            3-dimensional differentiable manifold M
            sage: M = DiffManifold(3, 'M', field='complex')
            sage: M._repr_()
            '3-dimensional complex manifold M'
            sage: M = DiffManifold(3, 'M', field=QQ)
            sage: M._repr_()
            '3-dimensional differentiable manifold M over the Rational Field'

        If the manifold is actually an open subset of a larger manifold, the
        string representation is different::

            sage: U = M.open_subset('U')
            sage: U._repr_()
            'Open subset U of the 3-dimensional differentiable manifold M over the Rational Field'

        """
        if self._manifold is self:
            if self._field == 'real':
                return "{}-dimensional differentiable manifold {}".format(
                                                         self._dim, self._name)
            elif self._field == 'complex':
                return "{}-dimensional complex manifold {}".format(
                                                         self._dim, self._name)
            return "{}-dimensional differentiable ".format(self._dim) + \
                   "manifold {} over the {}".format(self._name, self._field)
        else:
            return "Open subset {} of the {}".format(self._name,
                                                     self._manifold)

    def diff_degree(self):
        r"""
        Return the manifold's degree of differentiability.

        The degree of differentiability is the integer `k` (possibly
        `k=\infty`) such that the manifold is a `C^k`-manifold over its base
        field.

        EXAMPLES::

            sage: M = DiffManifold(2, 'M')
            sage: M.diff_degree()
            +Infinity
            sage: M = DiffManifold(2, 'M', diff_degree=3)
            sage: M.diff_degree()
            3

        """
        return self._diff_degree

    def open_subset(self, name, latex_name=None, coord_def={}):
        r"""
        Create an open subset of the manifold.

        An open subset is a set that is (i) included in the manifold and (ii)
        open with respect to the manifold's topology. It is a differentiable
        manifold by itself. Hence the returned object is an instance of
        :class:`DiffManifold`.

        INPUT:

        - ``name`` -- name given to the open subset
        - ``latex_name`` --  (default: ``None``) LaTeX symbol to denote the
          subset; if none is provided, it is set to ``name``
        - ``coord_def`` -- (default: {}) definition of the subset in
          terms of coordinates; ``coord_def`` must a be dictionary with keys
          charts in the manifold's atlas and values the symbolic expressions
          formed by the coordinates to define the subset.

        OUTPUT:

        - the open subset, as an instance of :class:`DiffManifold`.

        EXAMPLES:

        Creating an open subset of a manifold::

            sage: DiffManifold._clear_cache_()  # for doctests only
            sage: M = DiffManifold(2, 'M')
            sage: A = M.open_subset('A'); A
            Open subset A of the 2-dimensional differentiable manifold M

        As an open subset of a differentiable manifold, A is itself a
        differentiable manifold, on the same topological field and of the same
        dimension as M::

            sage: isinstance(A, DiffManifold)
            True
            sage: A.base_field() == M.base_field()
            True
            sage: dim(A) == dim(M)
            True

        Creating an open subset of A::

            sage: B = A.open_subset('B'); B
            Open subset B of the 2-dimensional differentiable manifold M

        We have then::

            sage: A.subsets()  # random (set output)
            {Open subset B of the 2-dimensional differentiable manifold M,
             Open subset A of the 2-dimensional differentiable manifold M}
            sage: B.is_subset(A)
            True
            sage: B.is_subset(M)
            True

        Defining an open subset by some coordinate restrictions: the open
        unit disk in `\RR^2`::

            sage: M = DiffManifold(2, 'R^2')
            sage: c_cart.<x,y> = M.chart() # Cartesian coordinates on R^2
            sage: U = M.open_subset('U', coord_def={c_cart: x^2+y^2<1}); U
            Open subset U of the 2-dimensional differentiable manifold R^2

        Since the argument ``coord_def`` has been set, U is automatically
        provided with a chart, which is the restriction of the Cartesian one
        to U::

            sage: U.atlas()
            [Chart (U, (x, y))]

        Therefore, one can immediately check whether a point belongs to U::

            sage: M.point((0,0)) in U
            True
            sage: M.point((1/2,1/3)) in U
            True
            sage: M.point((1,2)) in U
            False

        """
        resu = DiffManifold(self._dim, name, latex_name=latex_name,
                            field=self._field, diff_degree=self._diff_degree,
                            start_index=self._sindex, category=self.category(),
                            ambient_manifold=self._manifold)
        #!# NB: the above could have been
        # resu = type(self).__base__(...) instead of resu = DiffManifold(...)
        # to allow for open_subset() of derived classes to call first this
        # version,
        # but, because of the category framework, it could NOT have been
        # resu = self.__class__(...)
        # cf. the discussion in
        # https://groups.google.com/forum/#!topic/sage-devel/jHlFxhMDf3Y
        resu._supersets.update(self._supersets)
        for sd in self._supersets:
            sd._subsets.add(resu)
        self._top_subsets.add(resu)
        # Charts on the result from the coordinate definition:
        for chart, restrictions in coord_def.iteritems():
            if chart not in self._atlas:
                raise ValueError("the {} does not belong to ".format(chart) +
                                 "the atlas of {}".format(self))
            chart.restrict(resu, restrictions)
        # Transition maps on the result inferred from those of self:
        for chart1 in coord_def:
            for chart2 in coord_def:
                if chart2 != chart1:
                    if (chart1, chart2) in self._coord_changes:
                        self._coord_changes[(chart1, chart2)].restrict(resu)
        #!# update vector frames and change of frames
        return resu

    def chart(self, coordinates='', names=None):
        r"""
        Define a chart, the domain of which is the manifold, in the
        differentiable atlas of the manifold.

        A *chart* is a member `(U,\varphi)` of the manifold's differentiable
        atlas, where `U` stands for the manifold and
        `\varphi: U \rightarrow V \subset K^n`
        is a homeomorphism from `U` to an open subset `V` of `K^n`, `K` being
        the field on which the manifold is defined.

        The components `(x^1,\ldots,x^n)` of `\varphi`, defined by
        `\varphi(p) = (x^1(p),\ldots,x^n(p))\in K^n` for any point `p\in U`,
        are called the *coordinates* of the chart `(U,\varphi)`.

        See :class:`~sage.manifolds.differentiable.chart.DiffChart` for a
        complete documentation.

        INPUT:

        - ``coordinates`` -- (default: '' (empty string)) single string
          defining the coordinate symbols and ranges: the coordinates are
          separated by ' ' (space) and each coordinate has at most three
          fields, separated by ':':

          1. The coordinate symbol (a letter or a few letters)
          2. (optional, only for manifolds over `\RR`) The interval `I`
             defining the coordinate range: if not
             provided, the coordinate is assumed to span all `\RR`; otherwise
             `I` must be provided in the form (a,b) (or equivalently ]a,b[)
             The bounds a and b can be +/-Infinity, Inf, infinity, inf or oo.
             For *singular* coordinates, non-open intervals such as [a,b] and
             (a,b] (or equivalently ]a,b]) are allowed.
             Note that the interval declaration must not contain any space
             character.
          3. (optional) The LaTeX spelling of the coordinate; if not provided,
             the coordinate symbol given in the first field will be used.

          The order of the fields 2 and 3 does not matter and each of them can
          be omitted.
          If it contains any LaTeX expression, the string ``coordinates`` must
          be declared with the prefix 'r' (for "raw") to allow for a proper
          treatment of the backslash character (see examples below).
          If no interval range and no LaTeX spelling is to be provided for any
          coordinate, the argument ``coordinates`` can be omitted when the
          shortcut operator ``<,>`` is used via Sage preparser (see examples
          below)
        - ``names`` -- (default: ``None``) unused argument, except if
          ``coordinates`` is not provided; it must then be a tuple containing
          the coordinate symbols (this is guaranteed if the shortcut operator
          ``<,>`` is used).

        OUTPUT:

        - the created chart, as an instance of
          :class:`~sage.manifolds.differentiable.chart.DiffChart` or of the
          subclass
          :class:`~sage.manifolds.differentiable.chart.RealDiffChart` for
          manifolds over `\RR`.

        EXAMPLES:

        Chart on a 2-dimensional differentiable manifold::

            sage: DiffManifold._clear_cache_() # for doctests only
            sage: M = DiffManifold(2, 'M')
            sage: U = M.open_subset('U')
            sage: X = U.chart('x y'); X
            Chart (U, (x, y))
            sage: X[0]
            x
            sage: X[1]
            y
            sage: X[:]
            (x, y)

        The declared coordinates are not known at the global level::

            sage: y
            Traceback (most recent call last):
            ...
            NameError: name 'y' is not defined

        They can be recovered by the operator ``[:]`` applied to the chart::

            sage: (x, y) = X[:]
            sage: y
            y
            sage: type(y)
            <type 'sage.symbolic.expression.Expression'>

        But a shorter way to proceed is to use the operator ``<,>`` in the
        left-hand side of the chart declaration (there is then no need to
        pass the string 'x y' to chart())::

            sage: DiffManifold._clear_cache_() # for doctests only
            sage: M = DiffManifold(2, 'M')
            sage: U = M.open_subset('U')
            sage: X.<x,y> = U.chart(); X
            Chart (U, (x, y))

        Indeed, the declared coordinates are then known at the global level::

            sage: y
            y
            sage: (x,y) == X[:]
            True

        Actually the instruction ``X.<x,y> = U.chart()`` is
        equivalent to the combination of the two instructions
        ``X = U.chart('x y')`` and ``(x,y) = X[:]``.

        See the documentation of class
        :class:`~sage.manifolds.differentiable.chart.RealDiffChart`
        for more examples, especially regarding the coordinates ranges and
        restrictions.

        """
        from sage.manifolds.differentiable.chart import DiffChart, RealDiffChart
        if self._field == 'real':
            return RealDiffChart(self, coordinates=coordinates, names=names)
        return DiffChart(self, coordinates=coordinates, names=names)

    def scalar_field_algebra(self):
        r"""
        Return the algebra of scalar fields defined the manifold.

        See
        :class:`~sage.manifolds.differentiable.scalarfield_algebra.DiffScalarFieldAlgebra`
        for a complete documentation.

        OUTPUT:

        - instance of
          :class:`~sage.manifolds.differentiable.scalarfield_algebra.DiffScalarFieldAlgebra`
          representing the algebra `C^k(M)` of all scalar fields defined
          on `M` (the current manifold), `k` being the degree of
          differentiability of the manifold.

        EXAMPLE:

        Scalar algebra of a 3-dimensional open subset of a differentiable
        manifold::

            sage: DiffManifold._clear_cache_() # for doctests only
            sage: M = DiffManifold(3, 'M')
            sage: U = M.open_subset('U')
            sage: CU = U.scalar_field_algebra() ; CU
            Algebra of differentiable scalar fields on the Open subset U of the
             3-dimensional differentiable manifold M
            sage: CU.category()
            Category of commutative algebras over Symbolic Ring
            sage: CU.zero()
            Scalar field zero on the Open subset U of the 3-dimensional
             differentiable manifold M

        """
        if self._scalar_field_algebra is None:
            self._scalar_field_algebra = DiffScalarFieldAlgebra(self)
        return self._scalar_field_algebra

    def _Hom_(self, other, category=None):
        r"""
        Construct the set of morphisms (i.e. differentiable maps)
        ``self`` --> ``other``.

        INPUT:

        - ``other`` -- a differentiable manifold over the same field as
          ``self``
        - ``category`` -- (default: ``None``) not used here (to ensure
          compatibility with generic hook ``_Hom_``)

        OUTPUT:

        - the homset Hom(M,N), where M is ``self`` and N is ``other``

        See class
        :class:`~sage.manifolds.differentiable.manifold_homset.DiffManifoldHomset`
        for more documentation.

        TESTS::

            sage: M = DiffManifold(2, 'M')
            sage: N = DiffManifold(3, 'N')
            sage: H = M._Hom_(N); H
            Set of Morphisms from 2-dimensional differentiable manifold M to
             3-dimensional differentiable manifold N in Category of sets
            sage: H is Hom(M, N)
            True

        """
        from sage.manifolds.differentiable.manifold_homset import \
                                                             DiffManifoldHomset
        return DiffManifoldHomset(self, other)

    def diff_map(self, codomain, coord_functions=None, chart1=None,
                       chart2=None, name=None, latex_name=None):
        r"""
        Define a differentiable map between the current differentiable manifold
        and a differentiable manifold over the same topological field.

        See :class:`~sage.manifolds.differentiable.diff_map.DiffMap` for a
        complete documentation.

        INPUT:

        - ``codomain`` -- the map codomain (a differentiable manifold over the
          same topological field as the current differentiable manifold)
        - ``coord_functions`` -- (default: ``None``) if not ``None``, must be
          either

          - (i) a dictionary of
            the coordinate expressions (as lists (or tuples) of the
            coordinates of the image expressed in terms of the coordinates of
            the considered point) with the pairs of charts (chart1, chart2)
            as keys (chart1 being a chart on the current manifold and chart2 a
            chart on ``codomain``)
          - (ii) a single coordinate expression in a given pair of charts, the
            latter being provided by the arguments ``chart1`` and ``chart2``

          In both cases, if the dimension of the arrival manifold is 1,
          a single coordinate expression can be passed instead of a tuple with
          a single element
        - ``chart1`` -- (default: ``None``; used only in case (ii) above) chart
          on the current manifold defining the start coordinates involved in
          ``coord_functions`` for case (ii); if none is provided, the
          coordinates are assumed to refer to the manifold's default chart
        - ``chart2`` -- (default: ``None``; used only in case (ii) above) chart
          on ``codomain`` defining the arrival coordinates involved in
          ``coord_functions`` for case (ii); if none is provided, the
          coordinates are assumed to refer to the default chart of ``codomain``
        - ``name`` -- (default: ``None``) name given to the differentiable
          map
        - ``latex_name`` -- (default: ``None``) LaTeX symbol to denote the
          differentiable map; if none is provided, the LaTeX symbol is set to
          ``name``

        OUTPUT:

        - the differentiable map, as an instance of
          :class:`~sage.manifolds.differentiable.diff_map.DiffMap`

        EXAMPLES:

        A differentiable map between an open subset of `S^2` covered by regular
        spherical coordinates and `\RR^3`::

            sage: DiffManifold._clear_cache_() # for doctests only
            sage: M = DiffManifold(2, 'S^2')
            sage: U = M.open_subset('U')
            sage: c_spher.<th,ph> = U.chart(r'th:(0,pi):\theta ph:(0,2*pi):\phi')
            sage: N = DiffManifold(3, 'R^3', r'\RR^3')
            sage: c_cart.<x,y,z> = N.chart()  # Cartesian coord. on R^3
            sage: Phi = U.diff_map(N, (sin(th)*cos(ph), sin(th)*sin(ph), cos(th)),
            ....:                  name='Phi', latex_name=r'\Phi')
            sage: Phi
            Differentiable map Phi from the Open subset U of the 2-dimensional
             differentiable manifold S^2 to the 3-dimensional differentiable
             manifold R^3

        The same definition, but with a dictionary with pairs of charts as
        keys (case (i) above)::

            sage: Phi1 = U.diff_map(N,
            ....:        {(c_spher, c_cart): (sin(th)*cos(ph), sin(th)*sin(ph),
            ....:         cos(th))}, name='Phi', latex_name=r'\Phi')
            sage: Phi1 == Phi
            True

        The differentiable map acting on a point::

            sage: p = U.point((pi/2, pi)) ; p
            Point on the 2-dimensional differentiable manifold S^2
            sage: Phi(p)
            Point on the 3-dimensional differentiable manifold R^3
            sage: Phi(p).coord(c_cart)
            (-1, 0, 0)
            sage: Phi1(p) == Phi(p)
            True

        See the documentation of class
        :class:`~sage.manifolds.differentiable.diff_map.DiffMap` for more
        examples.

        """
        homset = Hom(self, codomain)
        if coord_functions is None:
            coord_functions = {}
        if not isinstance(coord_functions, dict):
            # Turn coord_functions into a dictionary:
            if chart1 is None:
                chart1 = self._def_chart
            elif chart1 not in self._atlas:
                raise ValueError("{} is not a chart ".format(chart1) +
                                 "defined on the {}".format(self))
            if chart2 is None:
                chart2 = codomain._def_chart
            elif chart2 not in codomain._atlas:
                raise ValueError("{} is not a chart ".format(chart2) +
                                 " defined on the {}".format(codomain))
            coord_functions = {(chart1, chart2): coord_functions}
        return homset(coord_functions, name=name, latex_name=latex_name)

    def diff_mapping(self, codomain, coord_functions=None, chart1=None,
                     chart2=None, name=None, latex_name=None):
        r"""
        Deprecated.

        Use :meth:`diff_map` instead.

        EXAMPLE::

            sage: M = DiffManifold(2, 'M'); X.<x,y> = M.chart()
            sage: N = DiffManifold(2, 'M'); Y.<u,v> = N.chart()
            sage: Phi = M.diff_mapping(N, {(X,Y): [x+y, x-y]}, name='Phi')
            doctest:...: DeprecationWarning: Use diff_map() instead.
            See http://trac.sagemath.org/18783 for details.
            sage: Phi
            Differentiable map Phi from the 2-dimensional differentiable
             manifold M to itself

        """
        from sage.misc.superseded import deprecation
        deprecation(18783, 'Use diff_map() instead.')
        return self.diff_map(codomain, coord_functions=coord_functions,
                             chart1=chart1, chart2=chart2, name=name,
                             latex_name=latex_name)

    def diffeomorphism(self, codomain, coord_functions=None, chart1=None,
                       chart2=None, name=None, latex_name=None):
        r"""
        Define a diffeomorphism between the current manifold and another one.

        See :class:`~sage.manifolds.differentiable.diff_map.DiffMap` for a
        complete documentation.

        INPUT:

        - ``codomain`` -- codomain of the diffeomorphism (the arrival manifold
          or some subset of it)
        - ``coord_functions`` -- (default: ``None``) if not ``None``, must be
          either

          - (i) a dictionary of
            the coordinate expressions (as lists (or tuples) of the
            coordinates of the image expressed in terms of the coordinates of
            the considered point) with the pairs of charts (chart1, chart2)
            as keys (chart1 being a chart on the current manifold and chart2
            a chart on ``codomain``)
          - (ii) a single coordinate expression in a given pair of charts, the
            latter being provided by the arguments ``chart1`` and ``chart2``

          In both cases, if the dimension of the arrival manifold is 1,
          a single coordinate expression can be passed instead of a tuple with
          a single element
        - ``chart1`` -- (default: ``None``; used only in case (ii) above) chart
          on the current manifold defining the start coordinates involved in
          ``coord_functions`` for case (ii); if none is provided, the
          coordinates are assumed to refer to the manifold's default chart
        - ``chart2`` -- (default: ``None``; used only in case (ii) above) chart
          on ``codomain`` defining the arrival coordinates involved in
          ``coord_functions`` for case (ii); if none is provided, the
          coordinates are assumed to refer to the default chart of ``codomain``
        - ``name`` -- (default: ``None``) name given to the diffeomorphism
        - ``latex_name`` -- (default: ``None``) LaTeX symbol to denote the
          diffeomorphism; if none is provided, the LaTeX symbol is set to
          ``name``

        OUTPUT:

        - the diffeomorphism, as an instance of
          :class:`~sage.manifolds.differentiable.diff_map.DiffMap`

        EXAMPLE:

        Diffeomorphism between the open unit disk in `\RR^2` and `\RR^2`::

            sage: DiffManifold._clear_cache_() #  for doctests only
            sage: M = DiffManifold(2, 'M')  # the open unit disk
            sage: forget()  # for doctests only
            sage: c_xy.<x,y> = M.chart('x:(-1,1) y:(-1,1)')  # Cartesian coord on M
            sage: c_xy.add_restrictions(x^2+y^2<1)
            sage: N = DiffManifold(2, 'N')  # R^2
            sage: c_XY.<X,Y> = N.chart()  # canonical coordinates on R^2
            sage: Phi = M.diffeomorphism(N, [x/sqrt(1-x^2-y^2), y/sqrt(1-x^2-y^2)],
            ....:                        name='Phi', latex_name=r'\Phi')
            sage: Phi
            Diffeomorphism Phi from the 2-dimensional differentiable manifold M
             to the 2-dimensional differentiable manifold N
            sage: Phi.display()
            Phi: M --> N
               (x, y) |--> (X, Y) = (x/sqrt(-x^2 - y^2 + 1), y/sqrt(-x^2 - y^2 + 1))

        The inverse diffeomorphism::

            sage: Phi^(-1)
            Diffeomorphism Phi^(-1) from the 2-dimensional differentiable
             manifold N to the 2-dimensional differentiable manifold M
            sage: (Phi^(-1)).display()
            Phi^(-1): N --> M
               (X, Y) |--> (x, y) = (X/sqrt(X^2 + Y^2 + 1), Y/sqrt(X^2 + Y^2 + 1))

        See the documentation of class
        :class:`~sage.manifolds.differentiable.diff_map.DiffMap` for more
        examples.

        """
        homset = Hom(self, codomain)
        if coord_functions is None:
            coord_functions = {}
        if not isinstance(coord_functions, dict):
            # Turn coord_functions into a dictionary:
            if chart1 is None:
                chart1 = self._def_chart
            elif chart1 not in self._atlas:
                raise ValueError("{} is not a chart ".format(chart1) +
                                 "defined on the {}".format(self))
            if chart2 is None:
                chart2 = codomain._def_chart
            elif chart2 not in codomain._atlas:
                raise ValueError("{} is not a chart ".format(chart2) +
                                 " defined on the {}".format(codomain))
            coord_functions = {(chart1, chart2): coord_functions}
        return homset(coord_functions, name=name, latex_name=latex_name,
<<<<<<< HEAD
                      is_isomorphism=True)
=======
                      is_isomorphism=True)


    def vector_field_module(self, dest_map=None, force_free=False):
        r"""
        Return the set of vector fields defined on the manifold, possibly
        with values in another differentiable manifold, as a module over the
        algebra of scalar fields defined on the manifold.

        See :class:`~sage.manifolds.differentiable.vectorfield_module.VectorFieldModule`
        for a complete documentation.

        INPUT:

        - ``dest_map`` -- (default: ``None``) destination map, i.e. a
          differentiable map `\Phi:\ M \rightarrow N`, where `M` is the
          current manifold and `N` a differentiable manifold;
          if ``None``, it is assumed that `N=M` and that `\Phi` is the identity
          map (case of vector fields *on* `M`), otherwise ``dest_map`` must be
          an instance of
          :class:`~sage.manifolds.differentiable.diff_map.DiffMap`
        - ``force_free`` -- (default: ``False``) if set to ``True``, force the
          construction of a *free* module (this implies that `N` is
          parallelizable)

        OUTPUT:

        - instance of
          :class:`~sage.manifolds.differentiable.vectorfield_module.VectorFieldModule`
          (or of
          :class:`~sage.manifolds.differentiable.vectorfield_module.VectorFieldFreeModule`
          if `N` is parallelizable)
          representing the module `\mathcal{X}(M,\Phi)` of vector fields on
          `M` taking values on `\Phi(M)\subset N`.

        EXAMPLES:

        Vector field module `\mathcal{X}(U):=\mathcal{X}(U,\mathrm{Id}_U)` of
        the complement `U` of the two poles on the sphere `\mathbb{S}^2`::

            sage: S2 = DiffManifold(2, 'S^2')
            sage: U = S2.open_subset('U')  # the complement of the two poles
            sage: spher_coord.<th,ph> = U.chart(r'th:(0,pi):\theta ph:(0,2*pi):\phi') # spherical coordinates
            sage: XU = U.vector_field_module() ; XU
            Free module X(U) of vector fields on the Open subset U of the
             2-dimensional differentiable manifold S^2
            sage: XU.category()
            Category of modules over Algebra of differentiable scalar fields
             on the Open subset U of the 2-dimensional differentiable
             manifold S^2
            sage: XU.base_ring()
            Algebra of differentiable scalar fields on the Open subset U of the
             2-dimensional differentiable manifold S^2
            sage: XU.base_ring() is U.scalar_field_algebra()
            True

        `\mathcal{X}(U)` is a free module because `U` is parallelizable (being
        a chart domain)::

            sage: U.is_manifestly_parallelizable()
            True

        Its rank is the manifold's dimension::

            sage: XU.rank()
            2

        The elements of `\mathcal{X}(U)` are vector fields on `U`::

            sage: XU.an_element()
            Vector field on the Open subset U of the 2-dimensional
             differentiable manifold S^2
            sage: XU.an_element().display()
            2 d/dth + 2 d/dph

        Vector field module `\mathcal{X}(U,\Phi)` of the
        `\mathbb{R}^3`-valued vector fields along `U`, associated with the
        embedding `\Phi` of `\mathbb{S}^2` into `\mathbb{R}^3`::

            sage: R3 = DiffManifold(3, 'R^3')
            sage: cart_coord.<x, y, z> = R3.chart()
            sage: Phi = U.diff_map(R3,
            ....:      [sin(th)*cos(ph), sin(th)*sin(ph), cos(th)], name='Phi')
            sage: XU_R3 = U.vector_field_module(dest_map=Phi) ; XU_R3
            Free module X(U,Phi) of vector fields along the Open subset U of
             the 2-dimensional differentiable manifold S^2 mapped into the
             3-dimensional differentiable manifold R^3
            sage: XU_R3.base_ring()
            Algebra of differentiable scalar fields on the Open subset U of the
             2-dimensional differentiable manifold S^2

        `\mathcal{X}(U,\Phi)` is a free module because `\mathbb{R}^3`
        is parallelizable and its rank is 3::

            sage: XU_R3.rank()
            3

        """
        from sage.manifolds.differentiable.vectorfield_module import \
                                       VectorFieldModule, VectorFieldFreeModule
        if dest_map is None:
            dest_map = self._identity_map
        codomain = dest_map._codomain
        if dest_map not in self._vector_field_modules:
            if codomain.is_manifestly_parallelizable() or force_free:
                self._vector_field_modules[dest_map] = \
                                 VectorFieldFreeModule(self, dest_map=dest_map)
            else:
                self._vector_field_modules[dest_map] = \
                                     VectorFieldModule(self, dest_map=dest_map)
        return self._vector_field_modules[dest_map]

    def tensor_field_module(self, tensor_type, dest_map=None):
        r"""
        Return the set of tensor fields of a given type defined on the
        manifold, possibly with values in another manifold, as a module over
        the algebra of scalar fields defined on the manifold.

        See
        :class:`~sage.manifolds.differentiable.tensorfield_module.TensorFieldModule`
        for a complete documentation.

        INPUT:

        - ``tensor_type`` -- pair `(k,l)` with `k` being the contravariant
          rank and `l` the covariant rank
        - ``dest_map`` -- (default: ``None``) destination map, i.e. a
          differentiable map `\Phi:\ M \rightarrow N`, where `M` is the
          current manifold and `N` a differentiable manifold;
          if ``None``, it is assumed that `N=M` and that `\Phi` is the identity
          map (case of tensor fields *on* `M`), otherwise ``dest_map`` must be
          an instance of
          :class:`~sage.manifolds.differentiable.diff_map.DiffMap`

        OUTPUT:

        - instance of
          :class:`~sage.manifolds.differentiable.tensorfield_module.TensorFieldModule`
          (or of
          :class:`~sage.manifolds.differentiable.tensorfield_module.TensorFieldFreeModule`
          if `N` is parallelizable) representing the module
          `\mathcal{T}^{(k,l)}(M,\Phi)` of type-`(k,l)` tensor fields on `M`
          taking values on `\Phi(M)\subset M`.

        EXAMPLE:

        Module of type-(2,1) tensor fields on a 3-dimensional open subset of
        a differentiable manifold::

            sage: DiffManifold._clear_cache_() # for doctests only
            sage: M = DiffManifold(3, 'M')
            sage: U = M.open_subset('U')
            sage: c_xyz.<x,y,z> = U.chart()
            sage: TU = U.tensor_field_module((2,1)) ; TU
            Free module T^(2,1)(U) of type-(2,1) tensors fields on the Open
             subset U of the 3-dimensional differentiable manifold M
            sage: TU.category()
            Category of modules over Algebra of differentiable scalar fields on
             the Open subset U of the 3-dimensional differentiable manifold M
            sage: TU.base_ring()
            Algebra of differentiable scalar fields on the Open subset U of
             the 3-dimensional differentiable manifold M
            sage: TU.base_ring() is U.scalar_field_algebra()
            True
            sage: TU.an_element()
            Tensor field of type (2,1) on the Open subset U of the
             3-dimensional differentiable manifold M
            sage: TU.an_element().display()
            2 d/dx*d/dx*dx

        """
        return self.vector_field_module(dest_map=dest_map).tensor_module(
                                                                  *tensor_type)

    def diff_form_module(self, degree, dest_map=None):
        r"""
        Return the set of differential forms of a given degree defined on
        the manifold, possibly with values in another manifold, as a module
        over the algebra of scalar fields defined on the manifold.

        See :class:`~sage.manifolds.differentiable.diff_form_module.DiffFormModule`
        for a complete documentation.

        INPUT:

        - ``degree`` -- positive integer; the degree `p` of the differential
          forms
        - ``dest_map`` -- (default: ``None``) destination map, i.e. a
          differentiable map `\Phi:\ M \rightarrow N`, where `M` is the
          current manifold and `N` a differentiable manifold;
          if ``None``, it is assumed that `N=M` and that `\Phi` is the identity
          map (case of differential forms *on* `M`), otherwise ``dest_map``
          must be an instance of
          :class:`~sage.manifolds.differentiable.diff_map.DiffMap`

        OUTPUT:

        - instance of
          :class:`~sage.manifolds.differentiable.diff_form_module.DiffFormModule`
          (or of
          :class:`~sage.manifolds.differentiable.diff_form_module.DiffFormFreeModule`
          if `N` is parallelizable) representing the module `\Lambda^p(M,\Phi)`
          of `p`-forms on `M` taking values on `\Phi(M)\subset N`.

        EXAMPLE:

        Module of 2-forms on a 3-dimensional parallelizable manifold::

            sage: M = DiffManifold(3, 'M')
            sage: X.<x,y,z> = M.chart()
            sage: M.diff_form_module(2)
            Free module /\^2(M) of 2-forms on the 3-dimensional differentiable
             manifold M
            sage: M.diff_form_module(2).category()
            Category of modules over Algebra of differentiable scalar fields
             on the 3-dimensional differentiable manifold M
            sage: M.diff_form_module(2).base_ring()
            Algebra of differentiable scalar fields on the 3-dimensional
             differentiable manifold M
            sage: M.diff_form_module(2).rank()
            3

        The outcome is cached::

            sage: M.diff_form_module(2) is M.diff_form_module(2)
            True

        """
        return self.vector_field_module(dest_map=dest_map).dual_exterior_power(
                                                                        degree)

    def automorphism_field_group(self, dest_map=None):
        r"""
        Return the group of tangent-space automorphism fields defined on
        the manifold, possibly with values in another manifold, as a module
        over the algebra of scalar fields defined on the manifold.

        If `M` is the current manifold and `\Phi` a differentiable map
        `\Phi: M \rightarrow N`, where `N` is a differentiable manifold,
        this method called
        with ``dest_map`` being `\Phi` returns the general linear group
        `\mathrm{GL}(\mathcal{X}(M,\Phi))` of the module
        `\mathcal{X}(M,\Phi)` of vector fields along `M` with values in
        `\Phi(M)\subset N`.

        INPUT:

        - ``dest_map`` -- (default: ``None``) destination map, i.e. a
          differentiable map `\Phi:\ M \rightarrow N`, where `M` is the
          current manifold and `N` a differentiable manifold;
          if ``None``, it is assumed that `N=M` and that `\Phi` is the identity
          map, otherwise ``dest_map`` must be an instance of
          :class:`~sage.manifolds.differentiable.diff_map.DiffMap`

        OUTPUT:

        - instance of
          :class:`~sage.manifolds.differentiable.automorphismfield_group.AutomorphismFieldParalGroup`
          (if `N` is parallelizable) or of
          :class:`~sage.manifolds.differentiable.automorphismfield_group.AutomorphismFieldGroup`
          (if `N` is not parallelizable) representing
          `\mathrm{GL}(\mathcal{X}(U,\Phi))`

        EXAMPLE:

        Group of tangent-space automorphism fields of a 2-dimensional
        differentiable manifold::

            sage: M = DiffManifold(2, 'M')
            sage: M.automorphism_field_group()
            General linear group of the Module X(M) of vector fields on the
             2-dimensional differentiable manifold M
            sage: M.automorphism_field_group().category()
            Category of groups

        See the documentation of classes
        :class:`~sage.manifolds.differentiable.automorphismfield_group.AutomorphismFieldParalGroup`
        and
        :class:`~sage.manifolds.differentiable.automorphismfield_group.AutomorphismFieldGroup`
        for more examples.
        """
        return self.vector_field_module(dest_map=dest_map).general_linear_group()

    def vector_field(self, name=None, latex_name=None, dest_map=None):
        r"""
        Define a vector field on the manifold.

        Via the argument ``dest_map``, it is possible to let the vector field
        take its values on another manifold. More precisely, if `M` is
        the current manifold, `N` a differentiable manifold and
        `\Phi:\  M \rightarrow N` a differentiable map, a *vector field
        along* `M` *with values on* `N` is a differentiable map

        .. MATH::

            v:\ M  \longrightarrow TN

        (`TN` being the tangent bundle of `N`) such that

        .. MATH::

            \forall p \in M,\ v(p) \in T_{\Phi(p)}N,

        where `T_{\Phi(p)}N` is the tangent space to `N` at the point `\Phi(p)`.

        The standard case of vector fields *on* `M` corresponds
        to `N=M` and `\Phi = \mathrm{Id}_M`. Other common cases are `\Phi`
        being an immersion and `\Phi` being a curve in `N` (`M` is then an open
        interval of `\RR`).

        See :class:`~sage.manifolds.differentiable.vectorfield.VectorField` for
        a complete documentation.

        INPUT:

        - ``name`` -- (default: ``None``) name given to the vector field
        - ``latex_name`` -- (default: ``None``) LaTeX symbol to denote the
          vector field; if none is provided, the LaTeX symbol is set to
          ``name``
        - ``dest_map`` -- (default: ``None``) the destination map
          `\Phi:\ M \rightarrow N`; if ``None``, it is assumed that `N=M` and
          that `\Phi` is the identity map (case of a vector field *on* `M`),
          otherwise ``dest_map`` must be an instance of instance of
          class :class:`~sage.manifolds.differentiable.diff_map.DiffMap`

        OUTPUT:

        - instance of
          :class:`~sage.manifolds.differentiable.vectorfield.VectorField`
          (or of
          :class:`~sage.manifolds.differentiable.vectorfield.VectorFieldParal`
          if `N` is parallelizable)
          representing the defined vector field.

        EXAMPLES:

        A vector field on a open subset of a 3-dimensional differentiable
        manifold::

            sage: DiffManifold._clear_cache_() # for doctests only
            sage: M = DiffManifold(3, 'M')
            sage: U = M.open_subset('U')
            sage: c_xyz.<x,y,z> = U.chart()
            sage: v = U.vector_field('v'); v
            Vector field v on the Open subset U of the 3-dimensional
             differentiable manifold M

        The vector fields on `U` form the set `\mathcal{X}(U)`, which is a
        module over the algebra `C^k(U)` of differentiable scalar fields on
        `U`::

            sage: v.parent()
            Free module X(U) of vector fields on the Open subset U of the
             3-dimensional differentiable manifold M
            sage: v in U.vector_field_module()
            True

        See the documentation of class
        :class:`~sage.manifolds.differentiable.vectorfield.VectorField` for
        more examples.

        """
        vmodule = self.vector_field_module(dest_map)  # the parent
        return vmodule.element_class(vmodule, name=name, latex_name=latex_name)

    def tensor_field(self, k, l, name=None, latex_name=None, sym=None,
        antisym=None, dest_map=None):
        r"""
        Define a tensor field on the manifold.

        Via the argument ``dest_map``, it is possible to let the tensor field
        take its values on another manifold. More precisely, if `M` is
        the current manifold, `N` a differentiable manifold,
        `\Phi:\  M \rightarrow N` a differentiable map and `(k,l)`
        a pair of non-negative integers, a *tensor field of type* `(k,l)`
        *along* `M` *with values on* `N` is a differentiable map

        .. MATH::

            t:\ M  \longrightarrow T^{(k,l)}N

        (`T^{(k,l)}N` being the tensor bundle of type `(k,l)` over `N`)
        such that

        .. MATH::

            \forall p \in M,\ t(p) \in T^{(k,l)}(T_{\Phi(p)}N),

        where `T^{(k,l)}(T_{\Phi(p)}N)` is the space of tensors of type
        `(k,l)` on the tangent space `T_{\Phi(p)}N`.

        The standard case of tensor fields *on* `M` corresponds
        to `N=M` and `\Phi = \mathrm{Id}_M`. Other common cases are `\Phi`
        being an immersion and `\Phi` being a curve in `N` (`M` is then an open
        interval of `\RR`).

        See :class:`~sage.manifolds.differentiable.tensorfield.TensorField` for
        a complete documentation.

        INPUT:

        - ``k`` -- the contravariant rank `k`, the tensor type being `(k,l)`
        - ``l`` -- the covariant rank `l`, the tensor type being `(k,l)`
        - ``name`` -- (default: ``None``) name given to the tensor field
        - ``latex_name`` -- (default: ``None``) LaTeX symbol to denote the
          tensor field; if none is provided, the LaTeX symbol is set to ``name``
        - ``sym`` -- (default: ``None``) a symmetry or a list of symmetries
          among the tensor arguments: each symmetry is described by a tuple
          containing the positions of the involved arguments, with the
          convention position=0 for the first argument. For instance:

          * sym=(0,1) for a symmetry between the 1st and 2nd arguments
          * sym=[(0,2),(1,3,4)] for a symmetry between the 1st and 3rd
            arguments and a symmetry between the 2nd, 4th and 5th arguments.

        - ``antisym`` -- (default: ``None``) antisymmetry or list of
          antisymmetries among the arguments, with the same convention as for
          ``sym``.
        - ``dest_map`` -- (default: ``None``) the destination map
          `\Phi:\ M \rightarrow N`; if ``None``, it is assumed that `N=M` and
          that `\Phi` is the identity map (case of a tensor field *on* `M`),
          otherwise ``dest_map`` must be an instance of instance of
          class :class:`~sage.manifolds.differentiable.diff_map.DiffMap`

        OUTPUT:

        - instance of
          :class:`~sage.manifolds.differentiable.tensorfield.TensorField`
          (or of
          :class:`~sage.manifolds.differentiable.tensorfield_paral.TensorFieldParal`
          if `N` is parallelizable)
          representing the defined tensor field.

        EXAMPLES:

        A tensor field of type (2,0) on an open subset of a 3-dimensional
        differentiable manifold::

            sage: DiffManifold._clear_cache_() # for doctests only
            sage: M = DiffManifold(3, 'M')
            sage: U = M.open_subset('U')
            sage: c_xyz.<x,y,z> = U.chart()
            sage: t = U.tensor_field(2, 0, 'T'); t
            Tensor field T of type (2,0) on the Open subset U of the
             3-dimensional differentiable manifold M

        The type-(2,0) tensor fields on `U` form the set
        `\mathcal{T}^{(2,0)}(U)`, which is a module over the algebra `C^k(U)`
        of differentiable scalar
        fields on `U`::

            sage: t.parent()
            Free module T^(2,0)(U) of type-(2,0) tensors fields on the Open
             subset U of the 3-dimensional differentiable manifold M
            sage: t in U.tensor_field_module((2,0))
            True

        See the documentation of class
        :class:`~sage.manifolds.differentiable.tensorfield.TensorField` for
        more examples.

        """
        vmodule = self.vector_field_module(dest_map)
        return vmodule.tensor((k,l), name=name, latex_name=latex_name, sym=sym,
                              antisym=antisym)

    def sym_bilin_form_field(self, name=None, latex_name=None, dest_map=None):
        r"""
        Define a field of symmetric bilinear forms on the manifold.

        Via the argument ``dest_map``, it is possible to let the field
        take its values on another manifold. More precisely, if `M` is
        the current manifold, `N` a differentiable manifold and
        `\Phi:\  M \rightarrow N` a differentiable map, a *field of
        symmetric bilinear forms along* `M` *with values on* `N` is a
        differentiable map

        .. MATH::

            t:\ M  \longrightarrow T^{(0,2)}N

        (`T^{(0,2)}N` being the tensor bundle of type `(0,2)` over `N`)
        such that

        .. MATH::

            \forall p \in M,\ t(p) \in S(T_{\Phi(p)}N),

        where `S(T_{\Phi(p)}N)` is the space of symmetric bilinear forms on
        the tangent space `T_{\Phi(p)}N`.

        The standard case of fields of symmetric bilinear forms *on* `M`
        corresponds to `N=M` and `\Phi = \mathrm{Id}_M`. Other common cases are
        `\Phi` being an immersion and `\Phi` being a curve in `N` (`M` is then
        an open interval of `\RR`).


        INPUT:

        - ``name`` -- (default: ``None``) name given to the field
        - ``latex_name`` -- (default: ``None``) LaTeX symbol to denote the
          field; if none is provided, the LaTeX symbol is set to ``name``
        - ``dest_map`` -- (default: ``None``) the destination map
          `\Phi:\ M \rightarrow N`; if ``None``, it is assumed that `N=M` and
          that `\Phi` is the identity map (case of a field *on* `M`),
          otherwise ``dest_map`` must be an instance of instance of
          class :class:`~sage.manifolds.differentiable.diff_map.DiffMap`

        OUTPUT:

        - instance of
          :class:`~sage.manifolds.differentiable.tensorfield.TensorField`
          (or of
          :class:`~sage.manifolds.differentiable.tensorfield_paral.TensorFieldParal`
          if `N` is parallelizable)
          of tensor type (0,2) and symmetric representing the defined field of
          symmetric bilinear forms.

        EXAMPLE:

        A field of symmetric bilinear forms on a 3-dimensional manifold::

            sage: DiffManifold._clear_cache_() # for doctests only
            sage: M = DiffManifold(3, 'M')
            sage: c_xyz.<x,y,z> = M.chart()
            sage: t = M.sym_bilin_form_field('T'); t
            Field of symmetric bilinear forms T on the 3-dimensional
             differentiable manifold M

        Such a object is a tensor field of rank 2 and type (0,2)::

            sage: t.parent()
            Free module T^(0,2)(M) of type-(0,2) tensors fields on the
             3-dimensional differentiable manifold M
            sage: t.tensor_rank()
            2
            sage: t.tensor_type()
            (0, 2)

        The LaTeX symbol is deduced from the name or can be specified when
        creating the object::

            sage: latex(t)
            T
            sage: om = M.sym_bilin_form_field('Omega', r'\Omega')
            sage: latex(om)
            \Omega

        Components with respect to some vector frame::

            sage: e = M.vector_frame('e') ; M.set_default_frame(e)
            sage: t.set_comp()
            Fully symmetric 2-indices components w.r.t. Vector frame
             (M, (e_0,e_1,e_2))
            sage: type(t.comp())
            <class 'sage.tensor.modules.comp.CompFullySym'>

        For the default frame, the components are accessed with the
        square brackets::

            sage: t[0,0], t[0,1], t[0,2] = (1, 2, 3)
            sage: t[1,1], t[1,2] = (4, 5)
            sage: t[2,2] = 6

        The other components are deduced by symmetry::

            sage: t[1,0], t[2,0], t[2,1]
            (2, 3, 5)
            sage: t[:]
            [1 2 3]
            [2 4 5]
            [3 5 6]

        A symmetric bilinear form acts on vector pairs::

            sage: M = DiffManifold(2, 'M')
            sage: c_xy.<x,y> = M.chart()
            sage: t = M.sym_bilin_form_field('T')
            sage: t[0,0], t[0,1], t[1,1] = (-1, x, y*x)
            sage: v1 = M.vector_field('V_1')
            sage: v1[:] = (y,x)
            sage: v2 = M.vector_field('V_2')
            sage: v2[:] = (x+y,2)
            sage: s = t(v1,v2) ; s
            Scalar field T(V_1,V_2) on the 2-dimensional differentiable
             manifold M
            sage: s.expr()
            x^3 + (3*x^2 + x)*y - y^2
            sage: s.expr() - t[0,0]*v1[0]*v2[0] - \
            ....: t[0,1]*(v1[0]*v2[1]+v1[1]*v2[0]) - t[1,1]*v1[1]*v2[1]
            0
            sage: latex(s)
            T\left(V_1,V_2\right)

        Adding two symmetric bilinear forms results in another symmetric
        bilinear form::

            sage: a = M.sym_bilin_form_field()
            sage: a[0,0], a[0,1], a[1,1] = (1,2,3)
            sage: b = M.sym_bilin_form_field()
            sage: b[0,0], b[0,1], b[1,1] = (-1,4,5)
            sage: s = a + b ; s
            Field of symmetric bilinear forms on the 2-dimensional
             differentiable manifold M
            sage: s[:]
            [0 6]
            [6 8]

        But adding a symmetric bilinear from with a non-symmetric bilinear form
        results in a generic type (0,2) tensor::

            sage: c = M.tensor_field(0,2)
            sage: c[:] = [[-2, -3], [1,7]]
            sage: s1 = a + c ; s1
            Tensor field of type (0,2) on the 2-dimensional differentiable
             manifold M
            sage: s1[:]
            [-1 -1]
            [ 3 10]
            sage: s2 = c + a ; s2
            Tensor field of type (0,2) on the 2-dimensional differentiable
             manifold M
            sage: s2[:]
            [-1 -1]
            [ 3 10]

        """
        return self.tensor_field(0, 2, name=name, latex_name=latex_name,
                                 sym=(0,1))

    def diff_form(self, degree, name=None, latex_name=None,
                  dest_map=None):
        r"""
        Define a differential form on the manifold.

        Via the argument ``dest_map``, it is possible to let the
        differential form take its values on another manifold. More precisely,
        if `M` is the current manifold, `N` a differentiable
        manifold, `\Phi:\  M \rightarrow N` a differentiable map and `p`
        a non-negative integer, a *differential form of degree* `p` (or
        `p`-form) *along* `M` *with values on* `N` is a differentiable map

        .. MATH::

            t:\ M  \longrightarrow T^{(0,p)}N

        (`T^{(0,p)}N` being the tensor bundle of type `(0,p)` over `N`)
        such that

        .. MATH::

            \forall p \in M,\ t(p) \in \Lambda^p(T^*_{\Phi(p)}N),

        where `\Lambda^p(T^*_{\Phi(p)}N)` is the `p`-th exterior power of the
        dual of the tangent space `T_{\Phi(p)}N`.

        The standard case of a differential form *on* `M` corresponds
        to `N=M` and `\Phi = \mathrm{Id}_M`. Other common cases are `\Phi`
        being an immersion and `\Phi` being a curve in `N` (`M` is then an open
        interval of `\RR`).

        For `p=1`, one can use the method
        :meth:`~sage.manifolds.differentiable.manifold.DiffManifold.one_form`
        instead.

        See :class:`~sage.manifolds.differentiable.diff_form.DiffForm` for a
        complete documentation.

        INPUT:

        - ``degree`` -- the degree `p` of the differential form (i.e. its
          tensor rank)
        - ``name`` -- (default: ``None``) name given to the differential form
        - ``latex_name`` -- (default: ``None``) LaTeX symbol to denote the
          differential form; if none is provided, the LaTeX symbol is set to
          ``name``
        - ``dest_map`` -- (default: ``None``) the destination map
          `\Phi:\ M \rightarrow N`; if ``None``, it is assumed that `N=M` and
          that `\Phi` is the identity map (case of a differential form *on*
          `M`), otherwise ``dest_map`` must be an instance of instance of
          class :class:`~sage.manifolds.differentiable.diff_map.DiffMap`

        OUTPUT:

        - the `p`-form, as an instance of
          :class:`~sage.manifolds.differentiable.diff_form.DiffForm`
          (or of
          :class:`~sage.manifolds.differentiable.diff_form.DiffFormParal`
          if `N` is parallelizable)

        EXAMPLE:

        A 2-form on a open subset of a 4-dimensional differentiable manifold::

            sage: DiffManifold._clear_cache_() # for doctests only
            sage: M = DiffManifold(4, 'M')
            sage: A = M.open_subset('A', latex_name=r'\mathcal{A}'); A
            Open subset A of the 4-dimensional differentiable manifold M
            sage: c_xyzt.<x,y,z,t> = A.chart()
            sage: f = A.diff_form(2, 'F'); f
            2-form F on the Open subset A of the 4-dimensional differentiable
             manifold M

        See the documentation of class
        :class:`~sage.manifolds.differentiable.diff_form.DiffForm` for more
        examples.

        """
        vmodule = self.vector_field_module(dest_map)
        return vmodule.alternating_form(degree, name=name,
                                        latex_name=latex_name)

    def one_form(self, name=None, latex_name=None, dest_map=None):
        r"""
        Define a 1-form on the manifold.

        Via the argument ``dest_map``, it is possible to let the
        1-form take its values on another manifold. More precisely,
        if `M` is the current manifold, `N` a differentiable
        manifold and `\Phi:\  M \rightarrow N` a differentiable map,
        a *1-form along* `M` *with values on* `N` is a differentiable map

        .. MATH::

            t:\ M  \longrightarrow T^*N

        (`T^*N` being the cotangent bundle of `N`) such that

        .. MATH::

            \forall p \in M,\ t(p) \in T^*_{\Phi(p)}N,

        where `T^*_{\Phi(p)}` is the dual of the tangent space `T_{\Phi(p)}N`.

        The standard case of a 1-form *on* `M` corresponds
        to `N=M` and `\Phi = \mathrm{Id}_M`. Other common cases are `\Phi`
        being an immersion and `\Phi` being a curve in `N` (`M` is then an open
        interval of `\RR`).

        See :class:`~sage.manifolds.differentiable.diff_form.DiffForm` for a
        complete documentation.

        INPUT:

        - ``name`` -- (default: ``None``) name given to the 1-form
        - ``latex_name`` -- (default: ``None``) LaTeX symbol to denote the
          1-form; if none is provided, the LaTeX symbol is set to ``name``
        - ``dest_map`` -- (default: ``None``) the destination map
          `\Phi:\ M \rightarrow N`; if ``None``, it is assumed that `N=M` and
          that `\Phi` is the identity map (case of a 1-form *on* `M`),
          otherwise ``dest_map`` must be an instance of instance of
          class :class:`~sage.manifolds.differentiable.diff_map.DiffMap`

        OUTPUT:

        - the 1-form, as an instance of
          :class:`~sage.manifolds.differentiable.diff_form.DiffForm`
          (or of
          :class:`~sage.manifolds.differentiable.diff_form.DiffFormParal`
          if `N` is parallelizable)

        EXAMPLE:

        A 1-form on a 3-dimensional open subset::

            sage: DiffManifold._clear_cache_() # for doctests only
            sage: M = DiffManifold(3, 'M')
            sage: A = M.open_subset('A', latex_name=r'\mathcal{A}')
            sage: X.<x,y,z> = A.chart()
            sage: om = A.one_form('omega', r'\omega') ; om
            1-form omega on the Open subset A of the 3-dimensional
             differentiable manifold M
            sage: om.parent()
            Free module /\^1(A) of 1-forms on the Open subset A of the
             3-dimensional differentiable manifold M

        See the documentation of class
        :class:`~sage.manifolds.differentiable.diff_form.DiffForm` for more
        examples.

        """
        vmodule = self.vector_field_module(dest_map)
        return vmodule.linear_form(name=name, latex_name=latex_name)

    def automorphism_field(self, name=None, latex_name=None,
                           dest_map=None):
        r"""
        Define a field of automorphisms (invertible endomorphisms in each
        tangent space) on the manifold.

        Via the argument ``dest_map``, it is possible to let the
        field take its values on another manifold. More precisely,
        if `M` is the current manifold, `N` a differentiable
        manifold and `\Phi:\  M \rightarrow N` a differentiable map,
        a *field of automorphisms along* `M` *with values on* `N` is a
        differentiable map

        .. MATH::

            t:\ M  \longrightarrow T^{(1,1)}N

        (`T^{(1,1)}N` being the tensor bundle of type `(1,1)` over `N`) such
        that

        .. MATH::

            \forall p \in M,\ t(p) \in \mathrm{GL}\left(T_{\Phi(p)}N\right),

        where `\mathrm{GL}\left(T_{\Phi(p)}N\right)` is the general linear
        group of the the tangent space `T_{\Phi(p)}N`.

        The standard case of a field of automorphisms *on* `M` corresponds
        to `N=M` and `\Phi = \mathrm{Id}_M`. Other common cases are `\Phi`
        being an immersion and `\Phi` being a curve in `N` (`M` is then an open
        interval of `\RR`).

        See :class:`~sage.manifolds.differentiable.automorphismfield.AutomorphismField`
        for a complete documentation.

        INPUT:

        - ``name`` -- (default: ``None``) name given to the field
        - ``latex_name`` -- (default: ``None``) LaTeX symbol to denote the
          field; if none is provided, the LaTeX symbol is set to ``name``
        - ``dest_map`` -- (default: ``None``) the destination map
          `\Phi:\ M \rightarrow N`; if ``None``, it is assumed that `N=M` and
          that `\Phi` is the identity map (case of a field of automorphisms
          *on* `M`), otherwise ``dest_map`` must be an instance of instance of
          class :class:`~sage.manifolds.differentiable.diff_map.DiffMap`

        OUTPUT:

        - instance of
          :class:`~sage.manifolds.differentiable.automorphismfield.AutomorphismField`
          (or of
          :class:`~sage.manifolds.differentiable.automorphismfield.AutomorphismFieldParal`
          if `N` is parallelizable) representing the defined field of
          automorphisms.

        EXAMPLE:

        A field of automorphisms on a 3-dimensional manifold::

            sage: DiffManifold._clear_cache_() # for doctests only
            sage: M = DiffManifold(3,'M')
            sage: c_xyz.<x,y,z> = M.chart()
            sage: a = M.automorphism_field('A') ; a
            Field of tangent-space automorphisms A on the 3-dimensional
             differentiable manifold M
            sage: a.parent()
            General linear group of the Free module X(M) of vector fields on
             the 3-dimensional differentiable manifold M

        See the documentation of class
        :class:`~sage.manifolds.differentiable.automorphismfield.AutomorphismField`
        for more examples.

        """
        vmodule = self.vector_field_module(dest_map)
        return vmodule.automorphism(name=name, latex_name=latex_name)

    def tangent_identity_field(self, name='Id', latex_name=None,
                               dest_map=None):
        r"""
        Return the field of identity maps in the tangent spaces on the
        manifold.

        Via the argument ``dest_map``, it is possible to let the
        field take its values on another manifold. More precisely,
        if `M` is the current manifold, `N` a differentiable
        manifold and `\Phi:\  M \rightarrow N` a differentiable map,
        a *field of identity maps along* `M` *with values on* `N` is a
        differentiable map

        .. MATH::

            t:\ M  \longrightarrow T^{(1,1)}N

        (`T^{(1,1)}N` being the tensor bundle of type `(1,1)` over `N`) such
        that

        .. MATH::

            \forall p \in M,\ t(p) = \mathrm{Id}_{T_{\Phi(p)}N},

        where `\mathrm{Id}_{T_{\Phi(p)}N}` is the identity map of the tangent
        space `T_{\Phi(p)}N`.

        The standard case of a field of identity maps *on* `M` corresponds
        to `N=M` and `\Phi = \mathrm{Id}_M`. Other common cases are `\Phi`
        being an immersion and `\Phi` being a curve in `N` (`M` is then an open
        interval of `\RR`).

        INPUT:

        - ``name`` -- (string; default: 'Id') name given to the field of
          identity maps
        - ``latex_name`` -- (string; default: ``None``) LaTeX symbol to denote
          the field of identity map; if none is provided, the LaTeX symbol is
          set to '\mathrm{Id}' if ``name`` is 'Id' and to ``name`` otherwise
        - ``dest_map`` -- (default: ``None``) the destination map
          `\Phi:\ M \rightarrow N`; if ``None``, it is assumed that `N=M` and
          that `\Phi` is the identity map (case of a field of identity maps
          *on* `M`), otherwise ``dest_map`` must be an instance of instance of
          class :class:`~sage.manifolds.differentiable.diff_map.DiffMap`

        OUTPUT:

        - instance of
          :class:`~sage.manifolds.differentiable.automorphismfield.AutomorphismField`
          (or of
          :class:`~sage.manifolds.differentiable.automorphismfield.AutomorphismFieldParal`
          if `N` is parallelizable) representing the field of identity maps.

        EXAMPLE:

        Field of tangent-space identity maps on a 3-dimensional manifold::

            sage: DiffManifold._clear_cache_() # for doctests only
            sage: M = DiffManifold(3, 'M', start_index=1)
            sage: c_xyz.<x,y,z> = M.chart()
            sage: a = M.tangent_identity_field(); a
            Field of tangent-space identity maps on the 3-dimensional
             differentiable manifold M
            sage: a.comp()
            Kronecker delta of size 3x3

        See the documentation of class
        :class:`~sage.manifolds.differentiable.automorphismfield.AutomorphismField`
        for more examples.

        """
        vmodule = self.vector_field_module(dest_map)
        return vmodule.identity_map(name=name, latex_name=latex_name)

    def default_frame(self):
        r"""
        Return the default vector frame defined on the manifold.

        By 'vector frame' it is meant a field on the manifold that provides,
        at each point p, a vector basis of the tangent space at p.

        Unless changed via :meth:`set_default_frame`, the default frame is the
        first one defined on the manifold, usually implicitely as the
        coordinate basis associated with the first chart defined on the
        manifold.

        OUTPUT:

        - instance of :class:`~sage.manifolds.differentiable.vectorframe.VectorFrame`
          representing the default vector frame.

        EXAMPLES:

        The default vector frame is often the coordinate frame associated
        with the first chart defined on the manifold::

            sage: DiffManifold._clear_cache_() # for doctests only
            sage: M = DiffManifold(2, 'M')
            sage: c_xy.<x,y> = M.chart()
            sage: M.default_frame()
            Coordinate frame (M, (d/dx,d/dy))

        """
        return self._def_frame

    def set_default_frame(self, frame):
        r"""
        Changing the default vector frame on the manifold.

        INPUT:

        - ``frame`` -- a vector frame (instance of
          :class:`~sage.manifolds.differentiable.vectorframe.VectorFrame`)
          defined on the manifold

        EXAMPLE:

        Changing the default frame on a 2-dimensional manifold::

            sage: DiffManifold._clear_cache_() # for doctests only
            sage: M = DiffManifold(2, 'M')
            sage: c_xy.<x,y> = M.chart()
            sage: e = M.vector_frame('e')
            sage: M.default_frame()
            Coordinate frame (M, (d/dx,d/dy))
            sage: M.set_default_frame(e)
            sage: M.default_frame()
            Vector frame (M, (e_0,e_1))

        """
        from sage.manifolds.differentiable.vectorframe import VectorFrame
        if not isinstance(frame, VectorFrame):
            raise TypeError("{} is not a vector frame".format(frame))
        if frame._domain is not self:
            if self.is_manifestly_parallelizable():
                raise ValueError("the frame domain must coincide with " +
                                "the {}".format(self))
            if not frame._domain.is_subset(self):
                raise ValueError("the frame must be defined on " +
                                 "the {}".format(self))
        self._def_frame = frame
        frame._fmodule.set_default_basis(frame)

    def change_of_frame(self, frame1, frame2):
        r"""
        Return a change of vector frames defined on the manifold.

        INPUT:

        - ``frame1`` -- vector frame 1
        - ``frame2`` -- vector frame 2

        OUTPUT:

        - instance of
          :class:`~sage.manifolds.differentiable.automorphismfield.AutomorphismField`
          representing, at each point, the vector space automorphism `P`
          that relates frame 1, `(e_i)` say, to frame 2, `(n_i)` say,
          according to `n_i = P(e_i)`

        EXAMPLES:

        Change of vector frames induced by a change of coordinates::

            sage: DiffManifold._clear_cache_() # for doctests only
            sage: M = DiffManifold(2, 'M')
            sage: c_xy.<x,y> = M.chart()
            sage: c_uv.<u,v> = M.chart()
            sage: c_xy.transition_map(c_uv, (x+y, x-y))
            Change of coordinates from Chart (M, (x, y)) to Chart (M, (u, v))
            sage: M.change_of_frame(c_xy.frame(), c_uv.frame())
            Field of tangent-space automorphisms on the 2-dimensional
             differentiable manifold M
            sage: M.change_of_frame(c_xy.frame(), c_uv.frame())[:]
            [ 1/2  1/2]
            [ 1/2 -1/2]
            sage: M.change_of_frame(c_uv.frame(), c_xy.frame())
            Field of tangent-space automorphisms on the 2-dimensional
             differentiable manifold M
            sage: M.change_of_frame(c_uv.frame(), c_xy.frame())[:]
            [ 1  1]
            [ 1 -1]
            sage: M.change_of_frame(c_uv.frame(), c_xy.frame()) == \
            ....:       M.change_of_frame(c_xy.frame(), c_uv.frame()).inverse()
            True

        In the present example, the manifold M is parallelizable, so that the
        module X(M) of vector fields on M is free. A change of frame on M is
        then identical to a change of basis in X(M)::

            sage: XM = M.vector_field_module() ; XM
            Free module X(M) of vector fields on the 2-dimensional
             differentiable manifold M
            sage: XM.print_bases()
            Bases defined on the Free module X(M) of vector fields on the
             2-dimensional differentiable manifold M:
             - (M, (d/dx,d/dy)) (default basis)
             - (M, (d/du,d/dv))
            sage: XM.change_of_basis(c_xy.frame(), c_uv.frame())
            Field of tangent-space automorphisms on the 2-dimensional
             differentiable manifold M
            sage: M.change_of_frame(c_xy.frame(), c_uv.frame()) is \
            ....:  XM.change_of_basis(c_xy.frame(), c_uv.frame())
            True

        """
        if (frame1, frame2) not in self._frame_changes:
            raise ValueError("the change of frame from {} ".format(frame1) +
                            "to ".format(frame2) + " has not been " +
                            "defined on the {}".format(self))
        return self._frame_changes[(frame1, frame2)]


    def set_change_of_frame(self, frame1, frame2, change_of_frame,
                         compute_inverse=True):
        r"""
        Relates two vector frames by an automorphism.

        This updates the internal dictionary ``self._frame_changes``.

        INPUT:

        - ``frame1`` -- frame 1, denoted `(e_i)`  below
        - ``frame2`` -- frame 2, denoted `(f_i)`  below
        - ``change_of_frame`` -- instance of class
          :class:`~sage.manifolds.differentiable.automorphismfield.AutomorphismFieldParal`
          describing the automorphism `P` that relates the basis `(e_i)` to
          the basis `(f_i)` according to `f_i = P(e_i)`
        - ``compute_inverse`` (default: True) -- if set to True, the inverse
          automorphism is computed and the change from basis `(f_i)` to `(e_i)`
          is set to it in the internal dictionary ``self._frame_changes``

        EXAMPLE:

        Connecting two vector frames on a 2-dimensional manifold::

            sage: M = DiffManifold(2, 'M')
            sage: c_xy.<x,y> = M.chart()
            sage: e = M.vector_frame('e')
            sage: f = M.vector_frame('f')
            sage: a = M.automorphism_field()
            sage: a[e,:] = [[1,2],[0,3]]
            sage: M.set_change_of_frame(e, f, a)
            sage: f[0].display(e)
            f_0 = e_0
            sage: f[1].display(e)
            f_1 = 2 e_0 + 3 e_1
            sage: e[0].display(f)
            e_0 = f_0
            sage: e[1].display(f)
            e_1 = -2/3 f_0 + 1/3 f_1
            sage: M.change_of_frame(e,f)[e,:]
            [1 2]
            [0 3]

        """
        from sage.manifolds.differentiable.automorphismfield import \
                                                         AutomorphismFieldParal
        fmodule = frame1._fmodule
        if frame2._fmodule != fmodule:
            raise ValueError("the two frames are not defined on the same " +
                             "vector field module")
        if not isinstance(change_of_frame, AutomorphismFieldParal):
            raise TypeError("the argument change_of_frame must be some " +
                            "instance of AutomorphismFieldParal")
        fmodule.set_change_of_basis(frame1, frame2, change_of_frame,
                                    compute_inverse=compute_inverse)
        for sdom in self._supersets:
            sdom._frame_changes[(frame1, frame2)] = change_of_frame
        if compute_inverse:
            if (frame2, frame1) not in self._frame_changes:
                for sdom in self._supersets:
                    sdom._frame_changes[(frame2, frame1)] = \
                                                      change_of_frame.inverse()
    def vector_frame(self, symbol=None, latex_symbol=None, dest_map=None,
                     from_frame=None):
        r"""
        Define a vector frame on the manifold.

        A *vector frame* is a field on the manifold that provides, at each
        point p of the manifold, a vector basis of the tangent space at p.

        See :class:`~sage.manifolds.differentiable.vectorframe.VectorFrame` for
        a complete documentation.

        INPUT:

        - ``symbol`` -- (default: ``None``) a letter (of a few letters) to
          denote a generic vector of the frame; can be set to ``None`` if the
          parameter ``from_frame`` is filled.
        - ``latex_symbol`` -- (default: ``None``) symbol to denote a generic
          vector of the frame; if None, the value of ``symbol`` is used.
        - ``dest_map`` -- (default: ``None``) destination map
          `\Phi:\ U \rightarrow V`
          (type: :class:`~sage.manifolds.differentiable.diff_map.DiffMap`);
          if none is provided, the identity is assumed (case of a vector frame
          *on* `U`)
        - ``from_frame`` -- (default: ``None``) vector frame `\tilde e` on the
          codomain `V` of the destination map `\Phi`; the returned frame `e` is
          then such that `\forall p \in U, e(p) = \tilde e(\Phi(p))`

        OUTPUT:

        - instance of :class:`~sage.manifolds.differentiable.vectorframe.VectorFrame`
          representing the defined vector frame.

        EXAMPLES:

        Setting a vector frame on a 3-dimensional open subset::

            sage: DiffManifold._clear_cache_() # for doctests only
            sage: M = DiffManifold(3, 'M')
            sage: A = M.open_subset('A', latex_name=r'\mathcal{A}'); A
            Open subset A of the 3-dimensional differentiable manifold M
            sage: c_xyz.<x,y,z> = A.chart()
            sage: e = A.vector_frame('e'); e
            Vector frame (A, (e_0,e_1,e_2))
            sage: e[0]
            Vector field e_0 on the Open subset A of the 3-dimensional
             differentiable manifold M

        See the documentation of class
        :class:`~sage.manifolds.differentiable.vectorframe.VectorFrame` for
        more examples.

        """
        from sage.manifolds.differentiable.vectorframe import VectorFrame
        return VectorFrame(self.vector_field_module(dest_map=dest_map,
                                                    force_free=True),
                           symbol=symbol, latex_symbol=latex_symbol,
                           from_frame=from_frame)

    def _set_covering_frame(self, frame):
        r"""
        Declare a frame covering the manifold.

        This helper method is invoked by the frame constructor.

        TEST::

            sage: M = DiffManifold(2, 'M')
            sage: M._covering_frames
            []
            sage: e = M.vector_frame('e')
            sage: M._covering_frames
            [Vector frame (M, (e_0,e_1))]
            sage: M._covering_frames = []
            sage: M._set_covering_frame(e)
            sage: M._covering_frames
            [Vector frame (M, (e_0,e_1))]

        """
        self._covering_frames.append(frame)
        self._parallelizable_parts = set([self])
        # if self contained smaller parallelizable parts, they are forgotten
        for sd in self._supersets:
            if not sd.is_manifestly_parallelizable():
                sd._parallelizable_parts.add(self)


    def frames(self):
        r"""
        Return the list of vector frames defined on open subsets of the
        manifold.

        OUTPUT:

        - list of vector frames defined on open subsets of the manifold.

        EXAMPLES:

        Vector frames on subsets of `\RR^2`::

            sage: DiffManifold._clear_cache_() # for doctests only
            sage: M = DiffManifold(2, 'R^2')
            sage: c_cart.<x,y> = M.chart() # Cartesian coordinates on R^2
            sage: M.frames()
            [Coordinate frame (R^2, (d/dx,d/dy))]
            sage: e = M.vector_frame('e')
            sage: M.frames()
            [Coordinate frame (R^2, (d/dx,d/dy)),
             Vector frame (R^2, (e_0,e_1))]
            sage: U = M.open_subset('U', coord_def={c_cart: x^2+y^2<1}) # unit disk
            sage: U.frames()
            [Coordinate frame (U, (d/dx,d/dy))]
            sage: M.frames()
            [Coordinate frame (R^2, (d/dx,d/dy)),
             Vector frame (R^2, (e_0,e_1)),
             Coordinate frame (U, (d/dx,d/dy))]

        """
        return self._frames

    def coframes(self):
        r"""
        Return the list of coframes defined on open subsets of the manifold.

        OUTPUT:

        - list of coframes defined on open subsets of the manifold.

        EXAMPLES:

        Coframes on subsets of `\RR^2`::

            sage: DiffManifold._clear_cache_() # for doctests only
            sage: M = DiffManifold(2, 'R^2')
            sage: c_cart.<x,y> = M.chart() # Cartesian coordinates on R^2
            sage: M.coframes()
            [Coordinate coframe (R^2, (dx,dy))]
            sage: e = M.vector_frame('e')
            sage: M.coframes()
            [Coordinate coframe (R^2, (dx,dy)), Coframe (R^2, (e^0,e^1))]
            sage: U = M.open_subset('U', coord_def={c_cart: x^2+y^2<1}) # unit disk
            sage: U.coframes()
            [Coordinate coframe (U, (dx,dy))]
            sage: e.restrict(U)
            Vector frame (U, (e_0,e_1))
            sage: U.coframes()
            [Coordinate coframe (U, (dx,dy)), Coframe (U, (e^0,e^1))]
            sage: M.coframes()
            [Coordinate coframe (R^2, (dx,dy)),
             Coframe (R^2, (e^0,e^1)),
             Coordinate coframe (U, (dx,dy)),
             Coframe (U, (e^0,e^1))]

        """
        return self._coframes

    def changes_of_frame(self):
        r"""
        Return all the changes of vector frames defined on the manifold.

        OUTPUT:

        - dictionary of fields of tangent-space automorphisms representing
          the changes of frames, the keys being the pair of frames

        EXAMPLE:

        Let us consider a first vector frame on a 2-dimensional differentiable
        manifold::

            sage: M = DiffManifold(2, 'M')
            sage: X.<x,y> = M.chart()
            sage: e = X.frame(); e
            Coordinate frame (M, (d/dx,d/dy))

        At this stage, the dictionary of changes of frame is empty::

            sage: M.changes_of_frame()
            {}

        We introduce a second frame on the manifold, relating it to
        frame ``e`` by a field of tangent-space automorphisms::

            sage: a = M.automorphism_field(name='a')
            sage: a[:] = [[-y, x], [1, 2]]
            sage: f = e.new_frame(a, 'f'); f
            Vector frame (M, (f_0,f_1))

        Then we have::

            sage: M.changes_of_frame()  # random (dictionary output)
            {(Coordinate frame (M, (d/dx,d/dy)),
              Vector frame (M, (f_0,f_1))): Field of tangent-space
               automorphisms on the 2-dimensional differentiable manifold M,
             (Vector frame (M, (f_0,f_1)),
              Coordinate frame (M, (d/dx,d/dy))): Field of tangent-space
               automorphisms on the 2-dimensional differentiable manifold M}

        Some checks::

            sage: M.changes_of_frame()[(e,f)] == a
            True
            sage: M.changes_of_frame()[(f,e)] == a^(-1)
            True

        """
        return self._frame_changes

    def is_manifestly_parallelizable(self):
        r"""
        Return ``True`` if the manifold is known to be a parallelizable and
        ``False`` otherwise.

        If ``False`` is returned, either the manifold is not parallelizable or
        no vector frame has been defined on it yet.

        EXAMPLES:

        A just created manifold is a priori not manifestly parallelizable::

            sage: DiffManifold._clear_cache_()  # for doctests only
            sage: M = DiffManifold(2, 'M')
            sage: M.is_manifestly_parallelizable()
            False

        Defining a vector frame on it makes it parallelizable::

            sage: e = M.vector_frame('e')
            sage: M.is_manifestly_parallelizable()
            True

        Defining a coordinate chart on the whole manifold also makes it
        parallelizable::

            sage: N = DiffManifold(4, 'N')
            sage: X.<t,x,y,z> = N.chart()
            sage: N.is_manifestly_parallelizable()
            True

        """
        return not self._covering_frames == []
>>>>>>> dc7f7a14
<|MERGE_RESOLUTION|>--- conflicted
+++ resolved
@@ -184,8 +184,6 @@
     sage: f.parent().category()
     Category of commutative algebras over Symbolic Ring
 
-<<<<<<< HEAD
-=======
 A differentiable manifold has a default vector frame, which, unless otherwise
 specified, is the coordinate frame associated with the first defined chart::
 
@@ -237,7 +235,6 @@
     Category of modules over Algebra of differentiable scalar fields on the
      2-dimensional differentiable manifold S^2
 
->>>>>>> dc7f7a14
 
 .. RUBRIC:: Example 2: the Riemann sphere as a differentiable manifold of
   dimension 1 over `\CC`
@@ -1175,9 +1172,6 @@
                                  " defined on the {}".format(codomain))
             coord_functions = {(chart1, chart2): coord_functions}
         return homset(coord_functions, name=name, latex_name=latex_name,
-<<<<<<< HEAD
-                      is_isomorphism=True)
-=======
                       is_isomorphism=True)
 
 
@@ -2552,5 +2546,4 @@
             True
 
         """
-        return not self._covering_frames == []
->>>>>>> dc7f7a14
+        return not self._covering_frames == []