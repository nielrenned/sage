--- conflicted
+++ resolved
@@ -648,13 +648,9 @@
 
         """
         ScalarField._init_derived(self) # derived quantities of the mother class
-<<<<<<< HEAD
-        # More to come in ticket #18843
-=======
         self._differential = None  # differential 1-form of the scalar field
         self._lie_derivatives = {} # dict. of Lie derivatives of self
                                    # (keys: id(vector))
->>>>>>> dc7f7a14
 
     def _del_derived(self):
         r"""
@@ -679,9 +675,6 @@
 
         """
         ScalarField._del_derived(self) # derived quantities of the mother class
-<<<<<<< HEAD
-        # More to come in ticket #18843
-=======
         self._differential = None  # reset of the differential
         # First deletes any reference to self in the vectors' dictionaries:
         for vid, val in self._lie_derivatives.iteritems():
@@ -872,5 +865,4 @@
             res = vector(self)
             self._lie_derivatives[id(vector)] = (vector, res)
             vector._lie_der_along_self[id(self)] = self
-        return self._lie_derivatives[id(vector)][1]
->>>>>>> dc7f7a14
+        return self._lie_derivatives[id(vector)][1]