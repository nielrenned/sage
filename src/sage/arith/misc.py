# -*- coding: utf-8 -*-
r"""
Miscellaneous arithmetic functions
"""

# ****************************************************************************
#       Copyright (C) 2006 William Stein <wstein@gmail.com>
#
# This program is free software: you can redistribute it and/or modify
# it under the terms of the GNU General Public License as published by
# the Free Software Foundation, either version 2 of the License, or
# (at your option) any later version.
#                  https://www.gnu.org/licenses/
# ****************************************************************************

import math
from collections.abc import Iterable

from sage.misc.misc import powerset
from sage.misc.misc_c import prod

from sage.structure.element import parent
from sage.structure.coerce import py_scalar_to_element

from sage.rings.rational_field import QQ
from sage.rings.integer_ring import ZZ
from sage.rings.integer import Integer, GCD_list
from sage.rings.rational import Rational
from sage.rings.abc import RealField, ComplexField

from sage.rings.fast_arith import arith_int, arith_llong, prime_range


##################################################################
# Elementary Arithmetic
##################################################################


def algdep(z, degree, known_bits=None, use_bits=None, known_digits=None,
           use_digits=None, height_bound=None, proof=False):
    """
    Return an irreducible polynomial of degree at most `degree` which
    is approximately satisfied by the number `z`.

    You can specify the number of known bits or digits of `z` with
    ``known_bits=k`` or ``known_digits=k``. PARI is then told to
    compute the result using `0.8k` of these bits/digits. Or, you can
    specify the precision to use directly with ``use_bits=k`` or
    ``use_digits=k``. If none of these are specified, then the precision
    is taken from the input value.

    A height bound may be specified to indicate the maximum coefficient
    size of the returned polynomial; if a sufficiently small polynomial
    is not found, then ``None`` will be returned. If ``proof=True`` then
    the result is returned only if it can be proved correct (i.e. the
    only possible minimal polynomial satisfying the height bound, or no
    such polynomial exists). Otherwise a ``ValueError`` is raised
    indicating that higher precision is required.

    ALGORITHM: Uses LLL for real/complex inputs, PARI C-library
    ``algdep`` command otherwise.

    Note that ``algebraic_dependency`` is a synonym for ``algdep``.

    INPUT:


    -  ``z`` - real, complex, or `p`-adic number

    -  ``degree`` - an integer

    -  ``height_bound`` - an integer (default: ``None``) specifying the maximum
                          coefficient size for the returned polynomial

    -  ``proof`` - a boolean (default: ``False``), requires height_bound to be set


    EXAMPLES::

        sage: algdep(1.888888888888888, 1)
        9*x - 17
        sage: algdep(0.12121212121212,1)
        33*x - 4
        sage: algdep(sqrt(2),2)
        x^2 - 2

    This example involves a complex number::

        sage: z = (1/2)*(1 + RDF(sqrt(3)) *CC.0); z
        0.500000000000000 + 0.866025403784439*I
        sage: algdep(z, 6)
        x^2 - x + 1

    This example involves a `p`-adic number::

        sage: K = Qp(3, print_mode = 'series')
        sage: a = K(7/19); a
        1 + 2*3 + 3^2 + 3^3 + 2*3^4 + 2*3^5 + 3^8 + 2*3^9 + 3^11 + 3^12 + 2*3^15 + 2*3^16 + 3^17 + 2*3^19 + O(3^20)
        sage: algdep(a, 1)
        19*x - 7

    These examples show the importance of proper precision control. We
    compute a 200-bit approximation to `sqrt(2)` which is wrong in the
    33'rd bit::

        sage: z = sqrt(RealField(200)(2)) + (1/2)^33
        sage: p = algdep(z, 4); p
        227004321085*x^4 - 216947902586*x^3 - 99411220986*x^2 + 82234881648*x - 211871195088
        sage: factor(p)
        227004321085*x^4 - 216947902586*x^3 - 99411220986*x^2 + 82234881648*x - 211871195088
        sage: algdep(z, 4, known_bits=32)
        x^2 - 2
        sage: algdep(z, 4, known_digits=10)
        x^2 - 2
        sage: algdep(z, 4, use_bits=25)
        x^2 - 2
        sage: algdep(z, 4, use_digits=8)
        x^2 - 2

    Using the ``height_bound`` and ``proof`` parameters, we can see that
    `pi` is not the root of an integer polynomial of degree at most 5
    and coefficients bounded above by 10::

        sage: algdep(pi.n(), 5, height_bound=10, proof=True) is None
        True

    For stronger results, we need more precision::

        sage: algdep(pi.n(), 5, height_bound=100, proof=True) is None
        Traceback (most recent call last):
        ...
        ValueError: insufficient precision for non-existence proof
        sage: algdep(pi.n(200), 5, height_bound=100, proof=True) is None
        True

        sage: algdep(pi.n(), 10, height_bound=10, proof=True) is None
        Traceback (most recent call last):
        ...
        ValueError: insufficient precision for non-existence proof
        sage: algdep(pi.n(200), 10, height_bound=10, proof=True) is None
        True

    We can also use ``proof=True`` to get positive results::

        sage: a = sqrt(2) + sqrt(3) + sqrt(5)
        sage: algdep(a.n(), 8, height_bound=1000, proof=True)
        Traceback (most recent call last):
        ...
        ValueError: insufficient precision for uniqueness proof
        sage: f = algdep(a.n(1000), 8, height_bound=1000, proof=True); f
        x^8 - 40*x^6 + 352*x^4 - 960*x^2 + 576
        sage: f(a).expand()
        0

    TESTS::

        sage: algdep(complex("1+2j"), 4)
        x^2 - 2*x + 5

    We get an irreducible polynomial even if PARI returns a reducible
    one::

        sage: z = CDF(1, RR(3).sqrt())/2
        sage: pari(z).algdep(5)
        x^5 + x^2
        sage: algdep(z, 5)
        x^2 - x + 1

    Check that cases where a constant polynomial might look better
    get handled correctly::

        sage: z=CC(-1)**(1/3)
        sage: algdep(z,1)
        x

    Tests with numpy and gmpy2 numbers::

        sage: from numpy import int8, float64
        sage: algdep(float64(1.888888888888888), int8(1))
        9*x - 17
        sage: from gmpy2 import mpz, mpfr
        sage: algdep(mpfr(1.888888888888888), mpz(1))
        9*x - 17
    """
    if proof and not height_bound:
        raise ValueError("height_bound must be given for proof=True")

    R = ZZ['x']
    x = R.gen()

    z = py_scalar_to_element(z)

    if isinstance(z, Integer):
        if height_bound and abs(z) >= height_bound:
            return None
        return x - z

    degree = ZZ(degree)

    if isinstance(z, Rational):
        if height_bound and max(abs(z.denominator()), abs(z.numerator())) >= height_bound:
            return None
        return z.denominator() * x - z.numerator()

    if isinstance(z.parent(), (RealField, ComplexField)):

        log2_10 = math.log(10, 2)

        prec = z.prec() - 6
        if known_digits is not None:
            known_bits = known_digits * log2_10
        if known_bits is not None:
            use_bits = known_bits * 0.8
        if use_digits is not None:
            use_bits = use_digits * log2_10
        if use_bits is not None:
            prec = int(use_bits)

        is_complex = isinstance(z.parent(), ComplexField)
        n = degree + 1
        from sage.matrix.constructor import matrix
        M = matrix(ZZ, n, n + 1 + int(is_complex))
        r = ZZ.one() << prec
        M[0, 0] = 1
        M[0, -1] = r
        for k in range(1, degree + 1):
            M[k, k] = 1
            r *= z
            if is_complex:
                M[k, -1] = r.real().round()
                M[k, -2] = r.imag().round()
            else:
                M[k, -1] = r.round()
        LLL = M.LLL(delta=.75)
        coeffs = LLL[0][:n]
        # we're supposed to find an irreducible polynomial, so we cannot
        # return a constant one. If the first LLL basis vector gives
        # a constant polynomial, use the next one.
        if all(c == 0 for c in coeffs[1:]):
            coeffs = LLL[1][:n]

        if height_bound:
            def norm(v):
                # norm on an integer vector invokes Integer.sqrt() which tries to factor...
                from sage.rings.real_mpfi import RIF
                return v.change_ring(RIF).norm()
            if max(abs(a) for a in coeffs) > height_bound:
                if proof:
                    # Given an LLL reduced basis $b_1, ..., b_n$, we only
                    # know that $|b_1| <= 2^((n-1)/2) |x|$ for non-zero $x \in L$.
                    if norm(LLL[0]) <= 2**((n - 1) / 2) * n.sqrt() * height_bound:
                        raise ValueError("insufficient precision for non-existence proof")
                return None
            elif proof and norm(LLL[1]) < 2**((n - 1) / 2) * max(norm(LLL[0]), n.sqrt() * height_bound):
                raise ValueError("insufficient precision for uniqueness proof")
        if coeffs[degree] < 0:
            coeffs = -coeffs
        f = list(coeffs)

    elif proof or height_bound:
        raise NotImplementedError("proof and height bound only implemented for real and complex numbers")

    else:
        from sage.libs.pari.all import pari
        y = pari(z)
        f = y.algdep(degree)

    # f might be reducible. Find the best fitting irreducible factor
    factors = [p for p, e in R(f).factor()]
    return min(factors, key=lambda f: abs(f(z)))


algebraic_dependency = algdep


def bernoulli(n, algorithm='default', num_threads=1):
    r"""
    Return the n-th Bernoulli number, as a rational number.

    INPUT:

    - ``n`` - an integer
    - ``algorithm``:

      - ``'default'`` -- use 'flint' for n <= 20000, then 'arb' for n <= 300000
        and 'bernmm' for larger values (this is just a heuristic, and not guaranteed
        to be optimal on all hardware)
      - ``'arb'`` -- use the arb library
      - ``'flint'`` -- use the FLINT library
      - ``'pari'`` -- use the PARI C library
      - ``'gap'`` -- use GAP
      - ``'gp'`` -- use PARI/GP interpreter
      - ``'magma'`` -- use MAGMA (optional)
      - ``'bernmm'`` -- use bernmm package (a multimodular algorithm)

    - ``num_threads`` - positive integer, number of
      threads to use (only used for bernmm algorithm)

    EXAMPLES::

        sage: bernoulli(12)
        -691/2730
        sage: bernoulli(50)
        495057205241079648212477525/66

    We demonstrate each of the alternative algorithms::

        sage: bernoulli(12, algorithm='arb')
        -691/2730
        sage: bernoulli(12, algorithm='flint')
        -691/2730
        sage: bernoulli(12, algorithm='gap')
        -691/2730
        sage: bernoulli(12, algorithm='gp')
        -691/2730
        sage: bernoulli(12, algorithm='magma')           # optional - magma
        -691/2730
        sage: bernoulli(12, algorithm='pari')
        -691/2730
        sage: bernoulli(12, algorithm='bernmm')
        -691/2730
        sage: bernoulli(12, algorithm='bernmm', num_threads=4)
        -691/2730

    TESTS::

        sage: algs = ['arb', 'gap', 'gp', 'pari', 'bernmm', 'flint']
        sage: test_list = [ZZ.random_element(2, 2255) for _ in range(500)]
        sage: vals = [[bernoulli(i, algorithm=j) for j in algs] for i in test_list]  # long time (up to 21s on sage.math, 2011)
        sage: all(len(set(x))==1 for x in vals)  # long time (depends on previous line)
        True
        sage: algs = ['gp', 'pari', 'bernmm']
        sage: test_list = [ZZ.random_element(2256, 5000) for _ in range(500)]
        sage: vals = [[bernoulli(i, algorithm=j) for j in algs] for i in test_list]  # long time (up to 30s on sage.math, 2011)
        sage: all(len(set(x))==1 for x in vals)  # long time (depends on previous line)
        True
        sage: from numpy import int8
        sage: bernoulli(int8(12))
        -691/2730
        sage: from gmpy2 import mpz
        sage: bernoulli(mpz(12))
        -691/2730

    AUTHOR:

    - David Joyner and William Stein
    """
    n = ZZ(n)

    if algorithm == 'default':
        if n <= 20000:
            algorithm = 'flint'
        elif n <= 300000:
            algorithm = 'arb'
        else:
            algorithm = 'bernmm'

    if algorithm == 'arb':
        import sage.libs.arb.arith as arb_arith
        return arb_arith.bernoulli(n)
    elif algorithm == 'flint':
        if n >= 100000:
            from warnings import warn
            warn("flint is known to not be accurate for large Bernoulli numbers")
        from sage.libs.flint.arith import bernoulli_number as flint_bernoulli
        return flint_bernoulli(n)
    elif algorithm == 'pari':
        from sage.libs.pari.all import pari
        x = pari(n).bernfrac()         # Use the PARI C library
        return Rational(x)
    elif algorithm == 'gap':
        import sage.interfaces.gap
        x = sage.interfaces.gap.gap('Bernoulli(%s)' % n)
        return Rational(x)
    elif algorithm == 'magma':
        import sage.interfaces.magma
        x = sage.interfaces.magma.magma('Bernoulli(%s)' % n)
        return Rational(x)
    elif algorithm == 'gp':
        import sage.interfaces.gp
        x = sage.interfaces.gp.gp('bernfrac(%s)' % n)
        return Rational(x)
    elif algorithm == 'bernmm':
        import sage.rings.bernmm
        return sage.rings.bernmm.bernmm_bern_rat(n, num_threads)
    else:
        raise ValueError("invalid choice of algorithm")


def factorial(n, algorithm='gmp'):
    r"""
    Compute the factorial of `n`, which is the product
    `1\cdot 2\cdot 3 \cdots (n-1)\cdot n`.

    INPUT:

    -  ``n`` - an integer

    -  ``algorithm`` - string (default: 'gmp'):

       -  ``'gmp'`` - use the GMP C-library factorial function

       -  ``'pari'`` - use PARI's factorial function

    OUTPUT: an integer

    EXAMPLES::

        sage: from sage.arith.misc import factorial
        sage: factorial(0)
        1
        sage: factorial(4)
        24
        sage: factorial(10)
        3628800
        sage: factorial(1) == factorial(0)
        True
        sage: factorial(6) == 6*5*4*3*2
        True
        sage: factorial(1) == factorial(0)
        True
        sage: factorial(71) == 71* factorial(70)
        True
        sage: factorial(-32)
        Traceback (most recent call last):
        ...
        ValueError: factorial -- must be nonnegative

    Tests with numpy and gmpy2 numbers::

        sage: from numpy import int8
        sage: factorial(int8(4))
        24
        sage: from gmpy2 import mpz
        sage: factorial(mpz(4))
        24


    PERFORMANCE: This discussion is valid as of April 2006. All timings
    below are on a Pentium Core Duo 2Ghz MacBook Pro running Linux with
    a 2.6.16.1 kernel.


    -  It takes less than a minute to compute the factorial of
       `10^7` using the GMP algorithm, and the factorial of
       `10^6` takes less than 4 seconds.

    -  The GMP algorithm is faster and more memory efficient than the
       PARI algorithm. E.g., PARI computes `10^7` factorial in 100
       seconds on the core duo 2Ghz.

    -  For comparison, computation in Magma `\leq` 2.12-10 of
       `n!` is best done using ``*[1..n]``. It takes
       113 seconds to compute the factorial of `10^7` and 6
       seconds to compute the factorial of `10^6`. Mathematica
       V5.2 compute the factorial of `10^7` in 136 seconds and the
       factorial of `10^6` in 7 seconds. (Mathematica is notably
       very efficient at memory usage when doing factorial
       calculations.)
    """
    if n < 0:
        raise ValueError("factorial -- must be nonnegative")
    if algorithm == 'gmp':
        return ZZ(n).factorial()
    elif algorithm == 'pari':
        from sage.libs.pari.all import pari
        return pari.factorial(n)
    else:
        raise ValueError('unknown algorithm')


def is_prime(n):
    r"""
    Return ``True`` if `n` is a prime number, and ``False`` otherwise.

    Use a provable primality test or a strong pseudo-primality test depending
    on the global :mod:`arithmetic proof flag <sage.structure.proof.proof>`.

    INPUT:

    -  ``n`` - the object for which to determine primality

    .. SEEALSO::

        - :meth:`is_pseudoprime`
        - :meth:`sage.rings.integer.Integer.is_prime`

    AUTHORS:

    - Kevin Stueve kstueve@uw.edu (2010-01-17):
      delegated calculation to ``n.is_prime()``

    EXAMPLES::

        sage: is_prime(389)
        True
        sage: is_prime(2000)
        False
        sage: is_prime(2)
        True
        sage: is_prime(-1)
        False
        sage: is_prime(1)
        False
        sage: is_prime(-2)
        False

        sage: a = 2**2048 + 981
        sage: is_prime(a)    # not tested - takes ~ 1min
        sage: proof.arithmetic(False)
        sage: is_prime(a)    # instantaneous!
        True
        sage: proof.arithmetic(True)
    """
    try:
        return n.is_prime()
    except (AttributeError, NotImplementedError):
        return ZZ(n).is_prime()


def is_pseudoprime(n):
    r"""
    Test whether ``n`` is a pseudo-prime

    The result is *NOT* proven correct - *this is a pseudo-primality test!*.

    INPUT:

    - ``n`` -- an integer

    .. note::

       We do not consider negatives of prime numbers as prime.

    EXAMPLES::

        sage: is_pseudoprime(389)
        True
        sage: is_pseudoprime(2000)
        False
        sage: is_pseudoprime(2)
        True
        sage: is_pseudoprime(-1)
        False
        sage: factor(-6)
        -1 * 2 * 3
        sage: is_pseudoprime(1)
        False
        sage: is_pseudoprime(-2)
        False
    """
    return ZZ(n).is_pseudoprime()


def is_prime_power(n, get_data=False):
    r"""
    Test whether ``n`` is a positive power of a prime number

    This function simply calls the method :meth:`Integer.is_prime_power()
    <sage.rings.integer.Integer.is_prime_power>` of Integers.

    INPUT:

    - ``n`` -- an integer

    - ``get_data`` -- if set to ``True``, return a pair ``(p,k)`` such that
      this integer equals ``p^k`` instead of ``True`` or ``(self,0)`` instead of
      ``False``

    EXAMPLES::

        sage: is_prime_power(389)
        True
        sage: is_prime_power(2000)
        False
        sage: is_prime_power(2)
        True
        sage: is_prime_power(1024)
        True
        sage: is_prime_power(1024, get_data=True)
        (2, 10)

    The same results can be obtained with::

        sage: 389.is_prime_power()
        True
        sage: 2000.is_prime_power()
        False
        sage: 2.is_prime_power()
        True
        sage: 1024.is_prime_power()
        True
        sage: 1024.is_prime_power(get_data=True)
        (2, 10)

    TESTS::

        sage: is_prime_power(-1)
        False
        sage: is_prime_power(1)
        False
        sage: is_prime_power(QQ(997^100))
        True
        sage: is_prime_power(1/2197)
        Traceback (most recent call last):
        ...
        TypeError: no conversion of this rational to integer
        sage: is_prime_power("foo")
        Traceback (most recent call last):
        ...
        TypeError: unable to convert 'foo' to an integer
        sage: from gmpy2 import mpz
        sage: is_prime_power(mpz(389))
        True
        sage: from numpy import int16
        sage: is_prime_power(int16(389))
        True
    """
    return ZZ(n).is_prime_power(get_data=get_data)


def is_pseudoprime_power(n, get_data=False):
    r"""
    Test if ``n`` is a power of a pseudoprime.

    The result is *NOT* proven correct - *this IS a pseudo-primality test!*.
    Note that a prime power is a positive power of a prime number so that 1 is
    not a prime power.

    INPUT:

    -  ``n`` - an integer

    -  ``get_data`` - (boolean) instead of a boolean return a pair `(p,k)` so
       that ``n`` equals `p^k` and `p` is a pseudoprime or `(n,0)` otherwise.

    EXAMPLES::

        sage: is_pseudoprime_power(389)
        True
        sage: is_pseudoprime_power(2000)
        False
        sage: is_pseudoprime_power(2)
        True
        sage: is_pseudoprime_power(1024)
        True
        sage: is_pseudoprime_power(-1)
        False
        sage: is_pseudoprime_power(1)
        False
        sage: is_pseudoprime_power(997^100)
        True

    Use of the get_data keyword::

        sage: is_pseudoprime_power(3^1024, get_data=True)
        (3, 1024)
        sage: is_pseudoprime_power(2^256, get_data=True)
        (2, 256)
        sage: is_pseudoprime_power(31, get_data=True)
        (31, 1)
        sage: is_pseudoprime_power(15, get_data=True)
        (15, 0)

    Tests with numpy and gmpy2 numbers::

        sage: from numpy import int16
        sage: is_pseudoprime_power(int16(1024))
        True
        sage: from gmpy2 import mpz
        sage: is_pseudoprime_power(mpz(1024))
        True
    """
    return ZZ(n).is_prime_power(proof=False, get_data=get_data)


def valuation(m, *args, **kwds):
    """
    Return the valuation of ``m``.

    This function simply calls the m.valuation() method.
    See the documentation of m.valuation() for a more precise description.

    Note that the use of this functions is discouraged as it is better to use
    m.valuation() directly.

    .. NOTE::

        This is not always a valuation in the mathematical sense.
        For more information see:
        sage.rings.finite_rings.integer_mod.IntegerMod_int.valuation

    EXAMPLES::

        sage: valuation(512,2)
        9
        sage: valuation(1,2)
        0
        sage: valuation(5/9, 3)
        -2

    Valuation of 0 is defined, but valuation with respect to 0 is not::

        sage: valuation(0,7)
        +Infinity
        sage: valuation(3,0)
        Traceback (most recent call last):
        ...
        ValueError: You can only compute the valuation with respect to a integer larger than 1.

    Here are some other examples::

        sage: valuation(100,10)
        2
        sage: valuation(200,10)
        2
        sage: valuation(243,3)
        5
        sage: valuation(243*10007,3)
        5
        sage: valuation(243*10007,10007)
        1
        sage: y = QQ['y'].gen()
        sage: valuation(y^3, y)
        3
        sage: x = QQ[['x']].gen()
        sage: valuation((x^3-x^2)/(x-4))
        2
        sage: valuation(4r,2r)
        2
        sage: valuation(1r,1r)
        Traceback (most recent call last):
        ...
        ValueError: You can only compute the valuation with respect to a integer larger than 1.
        sage: from numpy import int16
        sage: valuation(int16(512), int16(2))
        9
        sage: from gmpy2 import mpz
        sage: valuation(mpz(512), mpz(2))
        9
    """
    try:
        return m.valuation(*args, **kwds)
    except AttributeError:
        return ZZ(m).valuation(*args, **kwds)


def prime_powers(start, stop=None):
    r"""
    List of all positive primes powers between ``start`` and
    ``stop``-1, inclusive. If the second argument is omitted, returns
    the prime powers up to the first argument.

    INPUT:

    - ``start`` - an integer. If two inputs are given, a lower bound
      for the returned set of prime powers. If this is the only input,
      then it is an upper bound.

    - ``stop`` - an integer (default: ``None``). An upper bound for the
      returned set of prime powers.

    OUTPUT:

    The set of all prime powers between ``start`` and ``stop`` or, if
    only one argument is passed, the set of all prime powers between 1
    and ``start``. The number `n` is a prime power if `n=p^k`, where
    `p` is a prime number and `k` is a positive integer. Thus, `1` is
    not a prime power.

    EXAMPLES::

        sage: prime_powers(20)
        [2, 3, 4, 5, 7, 8, 9, 11, 13, 16, 17, 19]
        sage: len(prime_powers(1000))
        193
        sage: len(prime_range(1000))
        168

        sage: a = [z for z in range(95,1234) if is_prime_power(z)]
        sage: b = prime_powers(95,1234)
        sage: len(b)
        194
        sage: len(a)
        194
        sage: a[:10]
        [97, 101, 103, 107, 109, 113, 121, 125, 127, 128]
        sage: b[:10]
        [97, 101, 103, 107, 109, 113, 121, 125, 127, 128]
        sage: a == b
        True

        sage: prime_powers(100) == [i for i in range(100) if is_prime_power(i)]
        True

        sage: prime_powers(10,7)
        []
        sage: prime_powers(-5)
        []
        sage: prime_powers(-1,3)
        [2]

    TESTS:

    Check that output are always Sage integers (:trac:`922`)::

        sage: v = prime_powers(10)
        sage: type(v[0])
        <class 'sage.rings.integer.Integer'>

        sage: prime_powers(0,1)
        []
        sage: prime_powers(2)
        []
        sage: prime_powers(3)
        [2]

        sage: prime_powers("foo")
        Traceback (most recent call last):
        ...
        TypeError: unable to convert 'foo' to an integer

        sage: prime_powers(6, "bar")
        Traceback (most recent call last):
        ...
        TypeError: unable to convert 'bar' to an integer

    Check that long input are accepted (:trac:`17852`)::

        sage: prime_powers(6l)
        [2, 3, 4, 5]
        sage: prime_powers(6l,10l)
        [7, 8, 9]

    Check numpy and gmpy2 support::

        sage: from numpy import int8
        sage: prime_powers(int8(20))
        [2, 3, 4, 5, 7, 8, 9, 11, 13, 16, 17, 19]
        sage: from gmpy2 import mpz
        sage: prime_powers(mpz(20))
        [2, 3, 4, 5, 7, 8, 9, 11, 13, 16, 17, 19]
    """
    start = ZZ(start)

    ZZ_2 = Integer(2)
    if stop is None:
        stop = start
        start = ZZ_2
    else:
        stop = ZZ(stop)

    if stop <= ZZ_2 or start >= stop:
        return []

    output = []
    for p in prime_range(stop):
        q = p
        while q < start:
            q *= p
        while q < stop:
            output.append(q)
            q *= p

    output.sort()
    return output


def primes_first_n(n, leave_pari=False):
    r"""
    Return the first `n` primes.

    INPUT:

    - `n` - a nonnegative integer

    OUTPUT:

    - a list of the first `n` prime numbers.

    EXAMPLES::

        sage: primes_first_n(10)
        [2, 3, 5, 7, 11, 13, 17, 19, 23, 29]
        sage: len(primes_first_n(1000))
        1000
        sage: primes_first_n(0)
        []
    """
    if n < 0:
        raise ValueError("n must be nonnegative")
    if n < 1:
        return []
    return prime_range(nth_prime(n) + 1)


# This is from
#    https://github.com/ActiveState/code
#    https://github.com/ActiveState/code/tree/master/recipes/Python/366178_fast_prime_number_list
# It's impressively fast given that it's in Pure Python.


def eratosthenes(n):
    r"""
    Return a list of the primes `\leq n`.

    This is extremely slow and is for educational purposes only.

    INPUT:

    -  ``n`` - a positive integer

    OUTPUT:

    - a list of primes less than or equal to n.

    EXAMPLES::

        sage: eratosthenes(3)
        [2, 3]
        sage: eratosthenes(50)
        [2, 3, 5, 7, 11, 13, 17, 19, 23, 29, 31, 37, 41, 43, 47]
        sage: len(eratosthenes(100))
        25
        sage: eratosthenes(213) == prime_range(213)
        True

    TESTS::

        sage: from numpy import int8
        sage: eratosthenes(int8(3))
        [2, 3]
        sage: from gmpy2 import mpz
        sage: eratosthenes(mpz(3))
        [2, 3]
    """
    n = int(n)

    if n < 2:
        return []
    elif n == 2:
        return [ZZ(2)]

    s = list(range(3, n + 3, 2))
    mroot = int(n ** 0.5)
    half = (n + 1) // 2
    i = 0
    m = 3
    while m <= mroot:
        if s[i]:
            j = (m * m - 3) // 2
            s[j] = 0
            while j < half:
                s[j] = 0
                j += m
        i = i + 1
        m = 2 * i + 3

    return [ZZ(2)] + [ZZ(x) for x in s if x and x <= n]


def primes(start, stop=None, proof=None):
    r"""
    Return an iterator over all primes between start and stop-1,
    inclusive. This is much slower than ``prime_range``, but
    potentially uses less memory.  As with :func:`next_prime`, the optional
    argument proof controls whether the numbers returned are
    guaranteed to be prime or not.

    This command is like the Python 2 ``xrange`` command, except it only iterates
    over primes. In some cases it is better to use primes than
    ``prime_range``, because primes does not build a list of all primes in
    the range in memory all at once. However, it is potentially much
    slower since it simply calls the :func:`next_prime` function
    repeatedly, and :func:`next_prime` is slow.

    INPUT:

    - ``start`` - an integer - lower bound for the primes

    - ``stop`` - an integer (or infinity) optional argument -
      giving upper (open) bound for the primes

    - ``proof`` - bool or None (default: None)  If True, the function
      yields only proven primes.  If False, the function uses a
      pseudo-primality test, which is much faster for really big
      numbers but does not provide a proof of primality. If None,
      uses the global default (see :mod:`sage.structure.proof.proof`)

    OUTPUT:

    -  an iterator over primes from start to stop-1, inclusive


    EXAMPLES::

        sage: for p in primes(5,10):
        ....:     print(p)
        5
        7
        sage: list(primes(13))
        [2, 3, 5, 7, 11]
        sage: list(primes(10000000000, 10000000100))
        [10000000019, 10000000033, 10000000061, 10000000069, 10000000097]
        sage: max(primes(10^100, 10^100+10^4, proof=False))
        10000000000000000000000000000000000000000000000000000000000000000000000000000000000000000000000009631
        sage: next(p for p in primes(10^20, infinity) if is_prime(2*p+1))
        100000000000000001243


    TESTS::

        sage: for a in range(-10, 50):
        ....:     for b in range(-10, 50):
        ....:         assert list(primes(a,b)) == list(filter(is_prime, range(a,b)))
        sage: sum(primes(-10, 9973, proof=False)) == sum(filter(is_prime, range(-10, 9973)))
        True
        sage: for p in primes(10, infinity):
        ....:     if p > 20: break
        ....:     print(p)
        11
        13
        17
        19
        sage: next(p for p in primes(10,oo)) # checks alternate infinity notation
        11
        sage: from numpy import int8
        sage: list(primes(int8(13)))
        [2, 3, 5, 7, 11]
        sage: from gmpy2 import mpz
        sage: list(primes(mpz(13)))
        [2, 3, 5, 7, 11]
    """
    from sage.rings.infinity import infinity

    start = ZZ(start)
    if stop is None:
        stop = start
        start = ZZ(2)
    elif stop != infinity:
        stop = ZZ(stop)
    n = start - 1
    while True:
        n = n.next_prime(proof)
        if n < stop:
            yield n
        else:
            return


def next_prime_power(n):
    """
    Return the smallest prime power greater than ``n``.

    Note that if ``n`` is a prime power, then this function does not return
    ``n``, but the next prime power after ``n``.

    This function just calls the method
    :meth:`Integer.next_prime_power() <sage.rings.integer.Integer.next_prime_power>`
    of Integers.

    .. SEEALSO::

        - :func:`is_prime_power` (and
          :meth:`Integer.is_prime_power() <sage.rings.integer.Integer.is_prime_power()>`)
        - :func:`previous_prime_power` (and
          :meth:`Integer.previous_prime_power() <sage.rings.integer.Integer.next_prime_power>`)

    EXAMPLES::

        sage: next_prime_power(1)
        2
        sage: next_prime_power(2)
        3
        sage: next_prime_power(10)
        11
        sage: next_prime_power(7)
        8
        sage: next_prime_power(99)
        101

    The same results can be obtained with::

        sage: 1.next_prime_power()
        2
        sage: 2.next_prime_power()
        3
        sage: 10.next_prime_power()
        11

    Note that `2` is the smallest prime power::

        sage: next_prime_power(-10)
        2
        sage: next_prime_power(0)
        2

    TESTS::

        sage: from numpy import int8
        sage: next_prime_power(int8(10))
        11
        sage: from gmpy2 import mpz
        sage: next_prime_power(mpz(10))
        11
    """
    return ZZ(n).next_prime_power()


def next_probable_prime(n):
    """
    Return the next probable prime after self, as determined by PARI.

    INPUT:


    -  ``n`` - an integer


    EXAMPLES::

        sage: next_probable_prime(-100)
        2
        sage: next_probable_prime(19)
        23
        sage: next_probable_prime(int(999999999))
        1000000007
        sage: next_probable_prime(2^768)
        1552518092300708935148979488462502555256886017116696611139052038026050952686376886330878408828646477950487730697131073206171580044114814391444287275041181139204454976020849905550265285631598444825262999193716468750892846853816058039

    TESTS::

        sage: from numpy import int8
        sage: next_probable_prime(int8(19))
        23
        sage: from gmpy2 import mpz
        sage: next_probable_prime(mpz(19))
        23
    """
    return ZZ(n).next_probable_prime()


def next_prime(n, proof=None):
    """
    The next prime greater than the integer n. If n is prime, then this
    function does not return n, but the next prime after n. If the
    optional argument proof is False, this function only returns a
    pseudo-prime, as defined by the PARI nextprime function. If it is
    None, uses the global default (see :mod:`sage.structure.proof.proof`)

    INPUT:


    -  ``n`` - integer

    -  ``proof`` - bool or None (default: None)


    EXAMPLES::

        sage: next_prime(-100)
        2
        sage: next_prime(1)
        2
        sage: next_prime(2)
        3
        sage: next_prime(3)
        5
        sage: next_prime(4)
        5

    Notice that the next_prime(5) is not 5 but 7.

    ::

        sage: next_prime(5)
        7
        sage: next_prime(2004)
        2011

    TESTS::

        sage: from numpy import int8
        sage: next_prime(int8(3))
        5
        sage: from gmpy2 import mpz
        sage: next_probable_prime(mpz(3))
        5
    """
    return ZZ(n).next_prime(proof)


def previous_prime(n):
    """
    The largest prime < n. The result is provably correct. If n <= 1,
    this function raises a ValueError.

    EXAMPLES::

        sage: previous_prime(10)
        7
        sage: previous_prime(7)
        5
        sage: previous_prime(8)
        7
        sage: previous_prime(7)
        5
        sage: previous_prime(5)
        3
        sage: previous_prime(3)
        2
        sage: previous_prime(2)
        Traceback (most recent call last):
        ...
        ValueError: no previous prime
        sage: previous_prime(1)
        Traceback (most recent call last):
        ...
        ValueError: no previous prime
        sage: previous_prime(-20)
        Traceback (most recent call last):
        ...
        ValueError: no previous prime

    TESTS::

        sage: from numpy import int8
        sage: previous_prime(int8(7))
        5
        sage: from gmpy2 import mpz
        sage: previous_prime(mpz(7))
        5
    """
    n = ZZ(n) - 1
    if n <= 1:
        raise ValueError("no previous prime")
    if n <= 3:
        return ZZ(n)
    if n % 2 == 0:
        n -= 1
    while not is_prime(n):
        n -= 2
    return ZZ(n)


def previous_prime_power(n):
    r"""
    Return the largest prime power smaller than ``n``.

    The result is provably correct. If ``n`` is smaller or equal than ``2`` this
    function raises an error.

    This function simply call the method
    :meth:`Integer.previous_prime_power() <sage.rings.integer.Integer.previous_prime_power>`
    of Integers.

    .. SEEALSO::

        - :func:`is_prime_power` (and :meth:`Integer.is_prime_power()
          <sage.rings.integer.Integer.is_prime_power>`)
        - :func:`next_prime_power` (and :meth:`Integer.next_prime_power()
          <sage.rings.integer.Integer.next_prime_power>`)

    EXAMPLES::

        sage: previous_prime_power(3)
        2
        sage: previous_prime_power(10)
        9
        sage: previous_prime_power(7)
        5
        sage: previous_prime_power(127)
        125

    The same results can be obtained with::

        sage: 3.previous_prime_power()
        2
        sage: 10.previous_prime_power()
        9
        sage: 7.previous_prime_power()
        5
        sage: 127.previous_prime_power()
        125

    Input less than or equal to `2` raises errors::

        sage: previous_prime_power(2)
        Traceback (most recent call last):
        ...
        ValueError: no prime power less than 2
        sage: previous_prime_power(-10)
        Traceback (most recent call last):
        ...
        ValueError: no prime power less than 2

    ::

        sage: n = previous_prime_power(2^16 - 1)
        sage: while is_prime(n):
        ....:     n = previous_prime_power(n)
        sage: factor(n)
        251^2

    TESTS::

        sage: from numpy import int8
        sage: previous_prime_power(int8(10))
        9
        sage: from gmpy2 import mpz
        sage: previous_prime_power(mpz(10))
        9
    """
    return ZZ(n).previous_prime_power()


def random_prime(n, proof=None, lbound=2):
    r"""
    Return a random prime `p` between ``lbound`` and `n`.

    The returned prime `p` satisfies ``lbound`` `\leq p \leq n`.

    The returned prime `p` is chosen uniformly at random from the set
    of prime numbers less than or equal to `n`.

    INPUT:

    -  ``n`` - an integer >= 2.

    -  ``proof`` - bool or None (default: None) If False, the function uses a
       pseudo-primality test, which is much faster for really big numbers but
       does not provide a proof of primality. If None, uses the global default
       (see :mod:`sage.structure.proof.proof`)

    - ``lbound`` - an integer >= 2, lower bound for the chosen primes

    EXAMPLES::

        sage: p = random_prime(100000)
        sage: p.is_prime()
        True
        sage: p <= 100000
        True
        sage: random_prime(2)
        2

    Here we generate a random prime between 100 and 200::

        sage: p = random_prime(200, lbound=100)
        sage: p.is_prime()
        True
        sage: 100 <= p <= 200
        True

    If all we care about is finding a pseudo prime, then we can pass
    in ``proof=False`` ::

        sage: p = random_prime(200, proof=False, lbound=100)
        sage: p.is_pseudoprime()
        True
        sage: 100 <= p <= 200
        True

    TESTS::

        sage: type(random_prime(2))
        <class 'sage.rings.integer.Integer'>
        sage: type(random_prime(100))
        <class 'sage.rings.integer.Integer'>
        sage: random_prime(1, lbound=-2)   #caused Sage hang #10112
        Traceback (most recent call last):
        ...
        ValueError: n must be greater than or equal to 2
        sage: random_prime(126, lbound=114)
        Traceback (most recent call last):
        ...
        ValueError: There are no primes between 114 and 126 (inclusive)


    AUTHORS:

    - Jon Hanke (2006-08-08): with standard Stein cleanup

    - Jonathan Bober (2007-03-17)
    """
    # since we do not want current_randstate to get
    # pulled when you say "from sage.arith.misc import *".
    from sage.structure.proof.proof import get_flag
    proof = get_flag(proof, "arithmetic")
    n = ZZ(n)
    if n < 2:
        raise ValueError("n must be greater than or equal to 2")
    if n < lbound:
        raise ValueError("n must be at least lbound: %s" % (lbound))
    elif n == 2:
        return n
    lbound = max(2, lbound)
    if lbound > 2:
        if lbound == 3 or n <= 2*lbound - 2:
        # check for Betrand's postulate (proved by Chebyshev)
            if lbound < 25 or n <= 6*lbound/5:
            # see J. Nagura, Proc. Japan Acad. 28, (1952). 177-181.
                if lbound < 2010760 or n <= 16598*lbound/16597:
                # see L. Schoenfeld, Math. Comp. 30 (1976), no. 134, 337-360.
                    if proof:
                        smallest_prime = ZZ(lbound-1).next_prime()
                    else:
                        smallest_prime = ZZ(lbound-1).next_probable_prime()
                    if smallest_prime > n:
                        raise ValueError("There are no primes between %s and %s (inclusive)" % (lbound, n))

    if proof:
        prime_test = is_prime
    else:
        prime_test = is_pseudoprime
    randint = ZZ.random_element
    while True:
        # In order to ensure that the returned prime is chosen
        # uniformly from the set of primes it is necessary to
        # choose a random number and then test for primality.
        # The method of choosing a random number and then returning
        # the closest prime smaller than it would typically not,
        # for example, return the first of a pair of twin primes.
        p = randint(lbound, n)
        if prime_test(p):
            return p


def divisors(n):
    """
    Return the list of all divisors (up to units) of this element
    of a unique factorization domain.

    For an integer, the list of all positive integer divisors
    of this integer, sorted in increasing order, is returned.

    INPUT:

    -  ``n`` - the element

    EXAMPLES:

    Divisors of integers::

        sage: divisors(-3)
        [1, 3]
        sage: divisors(6)
        [1, 2, 3, 6]
        sage: divisors(28)
        [1, 2, 4, 7, 14, 28]
        sage: divisors(2^5)
        [1, 2, 4, 8, 16, 32]
        sage: divisors(100)
        [1, 2, 4, 5, 10, 20, 25, 50, 100]
        sage: divisors(1)
        [1]
        sage: divisors(0)
        Traceback (most recent call last):
        ...
        ValueError: n must be nonzero
        sage: divisors(2^3 * 3^2 * 17)
        [1, 2, 3, 4, 6, 8, 9, 12, 17, 18, 24, 34, 36, 51, 68, 72,
        102, 136, 153, 204, 306, 408, 612, 1224]

    This function works whenever one has unique factorization::

        sage: K.<a> = QuadraticField(7)
        sage: divisors(K.ideal(7))
        [Fractional ideal (1), Fractional ideal (-a), Fractional ideal (7)]
        sage: divisors(K.ideal(3))
        [Fractional ideal (1), Fractional ideal (3),
        Fractional ideal (-a + 2), Fractional ideal (-a - 2)]
        sage: divisors(K.ideal(35))
        [Fractional ideal (1), Fractional ideal (5), Fractional ideal (-a),
        Fractional ideal (7), Fractional ideal (-5*a), Fractional ideal (35)]

    TESTS::

        sage: divisors(int(300))
        [1, 2, 3, 4, 5, 6, 10, 12, 15, 20, 25, 30, 50, 60, 75, 100, 150, 300]
        sage: import numpy
        sage: divisors(numpy.int8(100))
        [1, 2, 4, 5, 10, 20, 25, 50, 100]
        sage: import gmpy2
        sage: divisors(gmpy2.mpz(100))
        [1, 2, 4, 5, 10, 20, 25, 50, 100]
        sage: divisors([])
        Traceback (most recent call last):
        ...
        TypeError: unable to factor []
    """
    try:
        m = n.divisors
    except AttributeError:
        # Maybe n is not a Sage Element, try to convert it
        e = py_scalar_to_element(n)

        if e is n:
            f = factor(n)
            one = parent(n)(1)
            output = [one]
            for p, e in f:
                prev = output[:]
                pn = one
                for i in range(e):
                    pn *= p
                    output.extend(a * pn for a in prev)
            output.sort()
            return output
        n = e
        m = n.divisors

    if not n:
        raise ValueError("n must be nonzero")

    return m()


class Sigma:
    """
    Return the sum of the k-th powers of the divisors of n.

    INPUT:


    -  ``n`` - integer

    -  ``k`` - integer (default: 1)


    OUTPUT: integer

    EXAMPLES::

        sage: sigma(5)
        6
        sage: sigma(5,2)
        26

    The sigma function also has a special plotting method.

    ::

        sage: P = plot(sigma, 1, 100)

    This method also works with k-th powers.

    ::

        sage: P = plot(sigma, 1, 100, k=2)

    AUTHORS:

    - William Stein: original implementation

    - Craig Citro (2007-06-01): rewrote for huge speedup

    TESTS::

        sage: sigma(100,4)
        106811523
        sage: sigma(factorial(100),3).mod(144169)
        3672
        sage: sigma(factorial(150),12).mod(691)
        176
        sage: RR(sigma(factorial(133),20))
        2.80414775675747e4523
        sage: sigma(factorial(100),0)
        39001250856960000
        sage: sigma(factorial(41),1)
        229199532273029988767733858700732906511758707916800
        sage: from numpy import int8
        sage: sigma(int8(100),int8(4))
        106811523
        sage: from gmpy2 import mpz
        sage: sigma(mpz(100),mpz(4))
        106811523
    """
    def __repr__(self):
        """
        A description of this class, which computes the sum of the
        k-th powers of the divisors of n.

        EXAMPLES::

            sage: from sage.arith.misc import Sigma
            sage: Sigma().__repr__()
            'Function that adds up (k-th powers of) the divisors of n'
        """
        return "Function that adds up (k-th powers of) the divisors of n"

    def __call__(self, n, k=1):
        """
        Computes the sum of (the k-th powers of) the divisors of n.

        EXAMPLES::

            sage: from sage.arith.misc import Sigma
            sage: q = Sigma()
            sage: q(10)
            18
            sage: q(10,2)
            130
        """
        n = ZZ(n)
        k = ZZ(k)
        one = ZZ(1)

        if (k == ZZ(0)):
            return prod(expt+one for p, expt in factor(n))
        elif (k == one):
            return prod((p**(expt+one) - one).divide_knowing_divisible_by(p - one)
                          for p, expt in factor(n))
        else:
            return prod((p**((expt+one)*k)-one).divide_knowing_divisible_by(p**k-one)
                          for p,expt in factor(n))

    def plot(self, xmin=1, xmax=50, k=1, pointsize=30, rgbcolor=(0,0,1), join=True,
             **kwds):
        """
        Plot the sigma (sum of k-th powers of divisors) function.

        INPUT:


        -  ``xmin`` - default: 1

        -  ``xmax`` - default: 50

        -  ``k`` - default: 1

        -  ``pointsize`` - default: 30

        -  ``rgbcolor`` - default: (0,0,1)

        -  ``join`` - default: True; whether to join the
           points.

        -  ``**kwds`` - passed on

        EXAMPLES::

            sage: from sage.arith.misc import Sigma
            sage: p = Sigma().plot()
            sage: p.ymax()
            124.0
        """
        v = [(n, sigma(n, k)) for n in range(xmin, xmax + 1)]
        from sage.plot.all import list_plot
        P = list_plot(v, pointsize=pointsize, rgbcolor=rgbcolor, **kwds)
        if join:
            P += list_plot(v, plotjoined=True, rgbcolor=(0.7,0.7,0.7), **kwds)
        return P


sigma = Sigma()


def gcd(a, b=None, **kwargs):
    r"""
    Return the greatest common divisor of ``a`` and ``b``.

    If ``a`` is a list and ``b`` is omitted, return instead the
    greatest common divisor of all elements of ``a``.

    INPUT:

    - ``a,b`` -- two elements of a ring with gcd or

    - ``a`` -- a list or tuple of elements of a ring with gcd

    Additional keyword arguments are passed to the respectively called
    methods.

    OUTPUT:

    The given elements are first coerced into a common parent. Then,
    their greatest common divisor *in that common parent* is returned.

    EXAMPLES::

        sage: GCD(97,100)
        1
        sage: GCD(97*10^15, 19^20*97^2)
        97
        sage: GCD(2/3, 4/5)
        2/15
        sage: GCD([2,4,6,8])
        2
        sage: GCD(srange(0,10000,10))  # fast  !!
        10

    Note that to take the gcd of `n` elements for `n \not= 2` you must
    put the elements into a list by enclosing them in ``[..]``.  Before
    :trac:`4988` the following wrongly returned 3 since the third parameter
    was just ignored::

        sage: gcd(3, 6, 2)
        Traceback (most recent call last):
        ...
        TypeError: ...gcd() takes ...
        sage: gcd([3, 6, 2])
        1

    Similarly, giving just one element (which is not a list) gives an error::

        sage: gcd(3)
        Traceback (most recent call last):
        ...
        TypeError: 'sage.rings.integer.Integer' object is not iterable

    By convention, the gcd of the empty list is (the integer) 0::

        sage: gcd([])
        0
        sage: type(gcd([]))
        <class 'sage.rings.integer.Integer'>

    TESTS:

    The following shows that indeed coercion takes place before computing
    the gcd. This behaviour was introduced in :trac:`10771`::

        sage: R.<x>=QQ[]
        sage: S.<x>=ZZ[]
        sage: p = S.random_element(degree=(0,10))
        sage: q = R.random_element(degree=(0,10))
        sage: parent(gcd(1/p,q))
        Fraction Field of Univariate Polynomial Ring in x over Rational Field
        sage: parent(gcd([1/p,q]))
        Fraction Field of Univariate Polynomial Ring in x over Rational Field

    Make sure we try QQ and not merely ZZ (:trac:`13014`)::

        sage: bool(gcd(2/5, 3/7) == gcd(SR(2/5), SR(3/7)))
        True

    Make sure that the gcd of Expressions stays symbolic::

        sage: parent(gcd(2, 4))
        Integer Ring
        sage: parent(gcd(SR(2), 4))
        Symbolic Ring
        sage: parent(gcd(2, SR(4)))
        Symbolic Ring
        sage: parent(gcd(SR(2), SR(4)))
        Symbolic Ring

    Verify that objects without gcd methods but which cannot be
    coerced to ZZ or QQ raise an error::

        sage: F.<a,b> = FreeMonoid(2)
        sage: gcd(a,b)
        Traceback (most recent call last):
        ...
        TypeError: unable to call gcd with a

    Tests with numpy and gmpy2 numbers::

        sage: from numpy import int8
        sage: GCD(int8(97),int8(100))
        1
        sage: from gmpy2 import mpq, mpz
        sage: GCD(mpq(2/3), mpq(4/5))
        2/15
        sage: GCD((mpz(2), mpz(4)))
        2
    """
    # Most common use case first:
    if b is not None:
        try:
            m = a.gcd
        except (AttributeError, TypeError):
            e = py_scalar_to_element(a)
            if e is a:
                raise TypeError("unable to call gcd with {!r}".format(a))
            m = e.gcd

        try:
            return m(b, **kwargs)
        except TypeError:
            return m(py_scalar_to_element(b), **kwargs)

    from sage.structure.sequence import Sequence
    seq = Sequence(py_scalar_to_element(el) for el in a)
    if seq.universe() is ZZ:
        return GCD_list(seq)
    else:
        return __GCD_sequence(seq, **kwargs)


GCD = gcd


def __GCD_sequence(v, **kwargs):
    """
    Internal function returning the gcd of the elements of a sequence

    INPUT:


    -  ``v`` - A sequence (possibly empty)


    OUTPUT: The gcd of the elements of the sequence as an element of
    the sequence's universe, or the integer 0 if the sequence is
    empty.

    EXAMPLES::

        sage: from sage.arith.misc import __GCD_sequence
        sage: from sage.structure.sequence import Sequence
        sage: l = ()
        sage: __GCD_sequence(l)
        0
        sage: __GCD_sequence(Sequence(srange(10)))
        1
        sage: X=polygen(QQ)
        sage: __GCD_sequence(Sequence((2*X+4,2*X^2,2)))
        1
        sage: X=polygen(ZZ)
        sage: __GCD_sequence(Sequence((2*X+4,2*X^2,2)))
        2
        sage: __GCD_sequence(Sequence((1/1,1/2)))
        1/2

    TESTS::

        sage: __GCD_sequence(Sequence((1,1/2,1/5)))
        1/10
    """
    if len(v) == 0:
        return ZZ(0)
    if hasattr(v,'universe'):
        g = v.universe()(0)
    else:
        g = ZZ(0)
    for vi in v:
        g = vi.gcd(g, **kwargs)
    return g


def xlcm(m, n):
    r"""
    Extended lcm function: given two positive integers `m,n`, returns
    a triple `(l,m_1,n_1)` such that `l=\mathop{\mathrm{lcm}}(m,n)=m_1
    \cdot n_1` where `m_1|m`, `n_1|n` and `\gcd(m_1,n_1)=1`, all with no
    factorization.

    Used to construct an element of order `l` from elements of orders `m,n`
    in any group: see sage/groups/generic.py for examples.

    EXAMPLES::

        sage: xlcm(120,36)
        (360, 40, 9)

    TESTS::

        sage: from numpy import int16
        sage: xlcm(int16(120), int16(36))
        (360, 40, 9)
        sage: from gmpy2 import mpz
        sage: xlcm(mpz(120), mpz(36))
        (360, 40, 9)
    """
    m = py_scalar_to_element(m)
    n = py_scalar_to_element(n)

    g = gcd(m, n)
    l = m * n // g       # = lcm(m, n)
    g = gcd(m, n // g)
    # divisible by those primes which divide n to a higher power than m

    while g != 1:
        m //= g
        g = gcd(m, g)

    n = l // m
    return (l, m, n)


def xgcd(a, b):
    r"""
    Return a triple ``(g,s,t)`` such that `g = s\cdot a+t\cdot b = \gcd(a,b)`.

    .. NOTE::

       One exception is if `a` and `b` are not in a principal ideal domain (see
       :wikipedia:`Principal_ideal_domain`), e.g., they are both polynomials
       over the integers. Then this function can't in general return ``(g,s,t)``
       as above, since they need not exist.  Instead, over the integers, we
       first multiply `g` by a divisor of the resultant of `a/g` and `b/g`, up
       to sign.

    INPUT:

    -  ``a, b`` - integers or more generally, element of a ring for which the
       xgcd make sense (e.g. a field or univariate polynomials).

    OUTPUT:

    -  ``g, s, t`` - such that `g = s\cdot a + t\cdot b`

    .. NOTE::

       There is no guarantee that the returned cofactors (s and t) are
       minimal.

    EXAMPLES::

        sage: xgcd(56, 44)
        (4, 4, -5)
        sage: 4*56 + (-5)*44
        4

        sage: g, a, b = xgcd(5/1, 7/1); g, a, b
        (1, 3, -2)
        sage: a*(5/1) + b*(7/1) == g
        True

        sage: x = polygen(QQ)
        sage: xgcd(x^3 - 1, x^2 - 1)
        (x - 1, 1, -x)

        sage: K.<g> = NumberField(x^2-3)
        sage: g.xgcd(g+2)
        (1, 1/3*g, 0)

        sage: R.<a,b> = K[]
        sage: S.<y> = R.fraction_field()[]
        sage: xgcd(y^2, a*y+b)
        (1, a^2/b^2, ((-a)/b^2)*y + 1/b)
        sage: xgcd((b+g)*y^2, (a+g)*y+b)
        (1, (a^2 + (2*g)*a + 3)/(b^3 + g*b^2), ((-a + (-g))/b^2)*y + 1/b)

    Here is an example of a xgcd for two polynomials over the integers, where the linear
    combination is not the gcd but the gcd multiplied by the resultant::

        sage: R.<x> = ZZ[]
        sage: gcd(2*x*(x-1), x^2)
        x
        sage: xgcd(2*x*(x-1), x^2)
        (2*x, -1, 2)
        sage: (2*(x-1)).resultant(x)
        2

    Tests with numpy and gmpy2 types::

        sage: from numpy import int8
        sage: xgcd(4,int8(8))
        (4, 1, 0)
        sage: xgcd(int8(4),int8(8))
        (4, 1, 0)
        sage: from gmpy2 import mpz
        sage: xgcd(mpz(4), mpz(8))
        (4, 1, 0)
        sage: xgcd(4, mpz(8))
        (4, 1, 0)

    TESTS:

    We check that :trac:`3330` has been fixed::

        sage: R.<a,b> = NumberField(x^2-3,'g').extension(x^2-7,'h')[]
        sage: h = R.base_ring().gen()
        sage: S.<y> = R.fraction_field()[]
        sage: xgcd(y^2, a*h*y+b)
        (1, 7*a^2/b^2, (((-h)*a)/b^2)*y + 1/b)
    """
    try:
        return a.xgcd(b)
    except AttributeError:
        a = py_scalar_to_element(a)
        b = py_scalar_to_element(b)
    except TypeError:
        b = py_scalar_to_element(b)
    return a.xgcd(b)


XGCD = xgcd

# def XGCD_python(a, b):
#     """
#     Return triple (g,p,q) such that g = p*a+b*q = GCD(a,b).
#     This function should behave exactly the same as XGCD,
#     but is implemented in pure python.
#     """
#     if a == 0 and b == 0:
#         return (0,0,1)
#     if a == 0:
#         return (abs(b), 0, b/abs(b))
#     if b == 0:
#         return (abs(a), a/abs(a), 0)
#     psign = 1
#     qsign = 1
#     if a < 0:
#         a = -a
#         psign = -1
#     if b < 0:
#         b = -b
#         qsign = -1
#     p = 1; q = 0; r = 0; s = 1
#     while b != 0:
#         c = a % b
#         quot = a/b
#         a = b; b = c
#         new_r = p - quot*r
#         new_s = q - quot*s
#         p = r; q = s
#         r = new_r; s = new_s
#     return (a, p*psign, q*qsign)


def xkcd(n=""):
    r"""
    This function is similar to the xgcd function, but behaves
    in a completely different way.

    See https://xkcd.com/json.html for more details.

    INPUT:

    - ``n`` -- an integer (optional)

    OUTPUT: a fragment of HTML

    EXAMPLES::

        sage: xkcd(353)  # optional - internet
        <h1>Python</h1><img src="https://imgs.xkcd.com/comics/python.png" title="I wrote 20 short programs in Python yesterday.  It was wonderful.  Perl, I'm leaving you."><div>Source: <a href="http://xkcd.com/353" target="_blank">http://xkcd.com/353</a></div>
    """
    import contextlib
    import json
    from sage.misc.html import html
    from ssl import SSLContext

    from urllib.request import urlopen
    from urllib.error import HTTPError, URLError

    data = None
    if not n:
        # default to last comic
        url = "https://xkcd.com/info.0.json"
    else:
        url = "https://xkcd.com/{}/info.0.json".format(n)

    try:
        with contextlib.closing(urlopen(url, context=SSLContext())) as f:
            data = f.read()
    except HTTPError as error:
        if error.getcode() == 400:  # this error occurs when asking for a non valid comic number
            raise RuntimeError("Could not obtain comic data from {}. Maybe you should enable time travel!".format(url))
    except URLError:
        pass

    if n == 1024:
        data = None

    if data:
        data = json.loads(data)
        img = data['img']
        alt = data['alt']
        title = data['safe_title']
        link = "http://xkcd.com/{}".format(data['num'])
        return html('<h1>{}</h1><img src="{}" title="{}">'.format(title, img, alt)
            + '<div>Source: <a href="{0}" target="_blank">{0}</a></div>'.format(link))

    # TODO: raise this error in such a way that it's not clear that
    # it is produced by sage, see http://xkcd.com/1024/
    return html('<script> alert("Error: -41"); </script>')


def inverse_mod(a, m):
    """
    The inverse of the ring element a modulo m.

    If no special inverse_mod is defined for the elements, it tries to
    coerce them into integers and perform the inversion there

    ::

        sage: inverse_mod(7,1)
        0
        sage: inverse_mod(5,14)
        3
        sage: inverse_mod(3,-5)
        2

    Tests with numpy and mpz numbers::

        sage: from numpy import int8
        sage: inverse_mod(int8(5),int8(14))
        3
        sage: from gmpy2 import mpz
        sage: inverse_mod(mpz(5),mpz(14))
        3
    """
    try:
        return a.inverse_mod(m)
    except AttributeError:
        return Integer(a).inverse_mod(m)

#######################################################
# Functions to find the fastest available commands
# for gcd and inverse_mod
#######################################################


def get_gcd(order):
    """
    Return the fastest gcd function for integers of size no larger than
    order.

    EXAMPLES::

        sage: sage.arith.misc.get_gcd(4000)
        <built-in method gcd_int of sage.rings.fast_arith.arith_int object at ...>
        sage: sage.arith.misc.get_gcd(400000)
        <built-in method gcd_longlong of sage.rings.fast_arith.arith_llong object at ...>
        sage: sage.arith.misc.get_gcd(4000000000)
        <function gcd at ...>
    """
    if order <= 46340:   # todo: don't hard code
        return arith_int().gcd_int
    elif order <= 2147483647:   # todo: don't hard code
        return arith_llong().gcd_longlong
    else:
        return gcd


def get_inverse_mod(order):
    """
    Return the fastest inverse_mod function for integers of size no
    larger than order.

    EXAMPLES::

        sage: sage.arith.misc.get_inverse_mod(6000)
        <built-in method inverse_mod_int of sage.rings.fast_arith.arith_int object at ...>
        sage: sage.arith.misc.get_inverse_mod(600000)
        <built-in method inverse_mod_longlong of sage.rings.fast_arith.arith_llong object at ...>
        sage: sage.arith.misc.get_inverse_mod(6000000000)
        <function inverse_mod at ...>
    """
    if order <= 46340:   # todo: don't hard code
        return arith_int().inverse_mod_int
    elif order <= 2147483647:   # todo: don't hard code
        return arith_llong().inverse_mod_longlong
    else:
        return inverse_mod

# def sqrt_mod(a, m):
#     """A square root of a modulo m."""

# def xxx_inverse_mod(a, m):
#     """The inverse of a modulo m."""
#     g,s,t = XGCD(a,m)
#     if g != 1:
#         raise "inverse_mod(a=%s,m=%s), error since GCD=%s"%(a,m,g)
#     return s


def power_mod(a, n, m):
    """
    Return the `n`-th power of `a` modulo `m`, where `a` and `m`
    are elements of a ring that implements the modulo operator ``%``.

    ALGORITHM: square-and-multiply

    EXAMPLES::

        sage: power_mod(2,388,389)
        1
        sage: power_mod(2,390,391)
        285
        sage: power_mod(2,-1,7)
        4
        sage: power_mod(11,1,7)
        4

    This function works for fairly general rings::

        sage: R.<x> = ZZ[]
        sage: power_mod(3*x, 10, 7)
        4*x^10
        sage: power_mod(-3*x^2+4, 7, 2*x^3-5)
        x^14 + x^8 + x^6 + x^3 + 962509*x^2 - 791910*x - 698281

    TESTS::

        sage: power_mod(0,0,5)
        1
        sage: power_mod(11,1,0)
        Traceback (most recent call last):
        ...
        ZeroDivisionError: modulus must be nonzero.

    Tests with numpy and gmpy2 numbers::

        sage: from numpy import int32
        sage: power_mod(int32(2),int32(390),int32(391))
        285
        sage: from gmpy2 import mpz
        sage: power_mod(mpz(2),mpz(390),mpz(391))
        mpz(285)

    """
    if not m:
        raise ZeroDivisionError("modulus must be nonzero.")

    a = a % m  # this should coerce into a ring containing both a and m

    if m == 1:
        return a.parent().zero()

    n = Integer(n)
    if not n:
        return a.parent().one()
    if n < 0:
        a = inverse_mod(a, m)
        n = -n

<<<<<<< HEAD
    apow = a
    while not n&1:
=======
    apow = a % m
    while n & 1 == 0:
>>>>>>> 78bfb6c7
        apow = (apow*apow) % m
        n >>= 1

    power = apow
    n >>= 1
    while n:
        apow = (apow*apow) % m
<<<<<<< HEAD
        if n&1:
=======
        if n & 1 != 0:
>>>>>>> 78bfb6c7
            power = (power*apow) % m
        n >>= 1

    return power


def rational_reconstruction(a, m, algorithm='fast'):
    r"""
    This function tries to compute `x/y`, where `x/y` is a rational number in
    lowest terms such that the reduction of `x/y` modulo `m` is equal to `a` and
    the absolute values of `x` and `y` are both `\le \sqrt{m/2}`. If such `x/y`
    exists, that pair is unique and this function returns it. If no
    such pair exists, this function raises ZeroDivisionError.

    An efficient algorithm for computing rational reconstruction is
    very similar to the extended Euclidean algorithm. For more details,
    see Knuth, Vol 2, 3rd ed, pages 656-657.

    INPUT:

    - ``a`` -- an integer

    - ``m`` -- a modulus

    - ``algorithm`` -- (default: 'fast')

      - ``'fast'`` - a fast implementation using direct GMP library calls
        in Cython.

    OUTPUT:

    Numerator and denominator `n`, `d` of the unique rational number
    `r=n/d`, if it exists, with `n` and `|d| \le \sqrt{N/2}`. Return
    `(0,0)` if no such number exists.

    The algorithm for rational reconstruction is described (with a
    complete nontrivial proof) on pages 656-657 of Knuth, Vol 2, 3rd
    ed. as the solution to exercise 51 on page 379. See in particular
    the conclusion paragraph right in the middle of page 657, which
    describes the algorithm thus:

        This discussion proves that the problem can be solved
        efficiently by applying Algorithm 4.5.2X with `u=m` and `v=a`,
        but with the following replacement for step X2: If
        `v3 \le \sqrt{m/2}`, the algorithm terminates. The pair
        `(x,y)=(|v2|,v3*\mathrm{sign}(v2))` is then the unique
        solution, provided that `x` and `y` are coprime and
        `x \le \sqrt{m/2}`; otherwise there is no solution. (Alg 4.5.2X is
        the extended Euclidean algorithm.)

    Knuth remarks that this algorithm is due to Wang, Kornerup, and
    Gregory from around 1983.

    EXAMPLES::

        sage: m = 100000
        sage: (119*inverse_mod(53,m))%m
        11323
        sage: rational_reconstruction(11323,m)
        119/53

    ::

        sage: rational_reconstruction(400,1000)
        Traceback (most recent call last):
        ...
        ArithmeticError: rational reconstruction of 400 (mod 1000) does not exist

    ::

        sage: rational_reconstruction(3, 292393)
        3
        sage: a = Integers(292393)(45/97); a
        204977
        sage: rational_reconstruction(a, 292393, algorithm='fast')
        45/97
        sage: rational_reconstruction(293048, 292393)
        Traceback (most recent call last):
        ...
        ArithmeticError: rational reconstruction of 655 (mod 292393) does not exist
        sage: rational_reconstruction(0, 0)
        Traceback (most recent call last):
        ...
        ZeroDivisionError: rational reconstruction with zero modulus
        sage: rational_reconstruction(0, 1, algorithm="foobar")
        Traceback (most recent call last):
        ...
        ValueError: unknown algorithm 'foobar'

    Tests with numpy and gmpy2 numbers::

        sage: from numpy import int32
        sage: rational_reconstruction(int32(3), int32(292393))
        3
        sage: from gmpy2 import mpz
        sage: rational_reconstruction(mpz(3), mpz(292393))
        3
    """
    if algorithm == 'fast':
        return ZZ(a).rational_reconstruction(ZZ(m))
    else:
        raise ValueError("unknown algorithm %r" % algorithm)


def mqrr_rational_reconstruction(u, m, T):
    r"""
    Maximal Quotient Rational Reconstruction.

    For research purposes only - this is pure Python, so slow.

    INPUT:

    - ``u, m, T`` -  integers such that `m > u \ge 0`, `T > 0`.

    OUTPUT:

    Either integers `n,d` such that `d>0`, `\mathop{\mathrm{gcd}}(n,d)=1`, `n/d=u \bmod m`, and
    `T \cdot d \cdot |n| < m`, or ``None``.

    Reference: Monagan, Maximal Quotient Rational Reconstruction: An
    Almost Optimal Algorithm for Rational Reconstruction (page 11)

    This algorithm is probabilistic.

    EXAMPLES::

        sage: mqrr_rational_reconstruction(21,3100,13)
        (21, 1)

    Tests with numpy and gmpy2 numbers::

        sage: from numpy import int16
        sage: mqrr_rational_reconstruction(int16(21),int16(3100),int16(13))
        (21, 1)
        sage: from gmpy2 import mpz
        sage: mqrr_rational_reconstruction(mpz(21),mpz(3100),mpz(13))
        (21, 1)
    """
    u = py_scalar_to_element(u)
    m = py_scalar_to_element(m)
    T = py_scalar_to_element(T)

    if u == 0:
        if m > T:
            return (0,1)
        else:
            return None
    n, d = 0, 0
    t0, r0 = 0, m
    t1, r1 = 1, u
    while r1 != 0 and r0 > T:
        q = r0/r1   # C division implicit floor
        if q > T:
            n, d, T = r1, t1, q
        r0, r1 = r1, r0 - q*r1
        t0, t1 = t1, t0 - q*t1
    if d != 0 and GCD(n,d) == 1:
        return (n,d)
    return None


######################


def trial_division(n, bound=None):
    """
    Return the smallest prime divisor <= bound of the positive integer
    n, or n if there is no such prime. If the optional argument bound
    is omitted, then bound <= n.

    INPUT:

    -  ``n`` - a positive integer

    - ``bound`` - (optional) a positive integer

    OUTPUT:

    -  ``int`` - a prime p=bound that divides n, or n if
       there is no such prime.


    EXAMPLES::

        sage: trial_division(15)
        3
        sage: trial_division(91)
        7
        sage: trial_division(11)
        11
        sage: trial_division(387833, 300)
        387833
        sage: # 300 is not big enough to split off a
        sage: # factor, but 400 is.
        sage: trial_division(387833, 400)
        389

    Tests with numpy and gmpy2 numbers::

        sage: from numpy import int8
        sage: trial_division(int8(91))
        7
        sage: from gmpy2 import mpz
        sage: trial_division(mpz(91))
        7
    """
    if bound is None:
        return ZZ(n).trial_division()
    else:
        return ZZ(n).trial_division(bound)


def factor(n, proof=None, int_=False, algorithm='pari', verbose=0, **kwds):
    """
    Return the factorization of ``n``.  The result depends on the
    type of ``n``.

    If ``n`` is an integer, returns the factorization as an object
    of type ``Factorization``.

    If n is not an integer, ``n.factor(proof=proof, **kwds)`` gets called.
    See ``n.factor??`` for more documentation in this case.

    .. warning::

       This means that applying ``factor`` to an integer result of
       a symbolic computation will not factor the integer, because it is
       considered as an element of a larger symbolic ring.

       EXAMPLES::

           sage: f(n)=n^2
           sage: is_prime(f(3))
           False
           sage: factor(f(3))
           9

    INPUT:

    -  ``n`` - an nonzero integer

    -  ``proof`` - bool or None (default: None)

    -  ``int_`` - bool (default: False) whether to return
       answers as Python ints

    -  ``algorithm`` - string

       - ``'pari'`` - (default) use the PARI c library

       - ``'kash'`` - use KASH computer algebra system (requires that
         kash be installed)

       - ``'magma'`` - use Magma (requires magma be installed)

    -  ``verbose`` - integer (default: 0); PARI's debug
       variable is set to this; e.g., set to 4 or 8 to see lots of output
       during factorization.

    OUTPUT:

    -  factorization of n

    The qsieve and ecm commands give access to highly optimized
    implementations of algorithms for doing certain integer
    factorization problems. These implementations are not used by the
    generic factor command, which currently just calls PARI (note that
    PARI also implements sieve and ecm algorithms, but they are not as
    optimized). Thus you might consider using them instead for certain
    numbers.

    The factorization returned is an element of the class
    :class:`~sage.structure.factorization.Factorization`; see Factorization??
    for more details, and examples below for usage. A Factorization contains
    both the unit factor (+1 or -1) and a sorted list of (prime, exponent)
    pairs.

    The factorization displays in pretty-print format but it is easy to
    obtain access to the (prime,exponent) pairs and the unit, to
    recover the number from its factorization, and even to multiply two
    factorizations. See examples below.

    EXAMPLES::

        sage: factor(500)
        2^2 * 5^3
        sage: factor(-20)
        -1 * 2^2 * 5
        sage: f=factor(-20)
        sage: list(f)
        [(2, 2), (5, 1)]
        sage: f.unit()
        -1
        sage: f.value()
        -20
        sage: factor( -next_prime(10^2) * next_prime(10^7) )
        -1 * 101 * 10000019

    ::

        sage: factor(-500, algorithm='kash')      # optional - kash
        -1 * 2^2 * 5^3

    ::

        sage: factor(-500, algorithm='magma')     # optional - magma
        -1 * 2^2 * 5^3

    ::

        sage: factor(0)
        Traceback (most recent call last):
        ...
        ArithmeticError: factorization of 0 is not defined
        sage: factor(1)
        1
        sage: factor(-1)
        -1
        sage: factor(2^(2^7)+1)
        59649589127497217 * 5704689200685129054721

    Sage calls PARI's factor, which has proof False by default.
    Sage has a global proof flag, set to True by default (see
    :mod:`sage.structure.proof.proof`, or proof.[tab]). To override
    the default, call this function with proof=False.

    ::

        sage: factor(3^89-1, proof=False)
        2 * 179 * 1611479891519807 * 5042939439565996049162197

    ::

        sage: factor(2^197 + 1)  # long time (2s)
        3 * 197002597249 * 1348959352853811313 * 251951573867253012259144010843

    Any object which has a factor method can be factored like this::

        sage: K.<i> = QuadraticField(-1)
        sage: factor(122 - 454*i)
        (-3*i - 2) * (-i - 2)^3 * (i + 1)^3 * (i + 4)

    To access the data in a factorization::

        sage: f = factor(420); f
        2^2 * 3 * 5 * 7
        sage: [x for x in f]
        [(2, 2), (3, 1), (5, 1), (7, 1)]
        sage: [p for p,e in f]
        [2, 3, 5, 7]
        sage: [e for p,e in f]
        [2, 1, 1, 1]
        sage: [p^e for p,e in f]
        [4, 3, 5, 7]

    We can factor Python, numpy and gmpy2 numbers::

        sage: factor(math.pi)
        3.141592653589793
        sage: import numpy
        sage: factor(numpy.int8(30))
        2 * 3 * 5
        sage: import gmpy2
        sage: factor(gmpy2.mpz(30))
        2 * 3 * 5

    TESTS::

        sage: factor(Mod(4, 100))
        Traceback (most recent call last):
        ...
        TypeError: unable to factor 4
        sage: factor("xyz")
        Traceback (most recent call last):
        ...
        TypeError: unable to factor 'xyz'
    """
    try:
        m = n.factor
    except AttributeError:
        # Maybe n is not a Sage Element, try to convert it
        e = py_scalar_to_element(n)
        if e is n:
            # Either n was a Sage Element without a factor() method
            # or we cannot it convert it to Sage
            raise TypeError("unable to factor {!r}".format(n))
        n = e
        m = n.factor

    if isinstance(n, Integer):
        return m(proof=proof, algorithm=algorithm, int_=int_,
                 verbose=verbose, **kwds)

    # Polynomial or other factorable object
    try:
        return m(proof=proof, **kwds)
    except TypeError:
        # Maybe the factor() method does not have a proof option
        return m(**kwds)


def radical(n, *args, **kwds):
    """
    Return the product of the prime divisors of n.

    This calls ``n.radical(*args, **kwds)``.

    EXAMPLES::

        sage: radical(2 * 3^2 * 5^5)
        30
        sage: radical(0)
        Traceback (most recent call last):
        ...
        ArithmeticError: Radical of 0 not defined.
        sage: K.<i> = QuadraticField(-1)
        sage: radical(K(2))
        i + 1

    Tests with numpy and gmpy2 numbers::

        sage: from numpy import int8
        sage: radical(int8(50))
        10
        sage: from gmpy2 import mpz
        sage: radical(mpz(50))
        10
    """
    try:
        m = n.radical
    except AttributeError:
        # Maybe n is not a Sage Element, try to convert it
        e = py_scalar_to_element(n)
        if e is n:
            m = factor(n, *args, **kwds).radical_value
        else:
            m = e.radical

    return m(*args, **kwds)


def prime_divisors(n):
    """
    Return the list of prime divisors (up to units) of this element
    of a unique factorization domain.

    INPUT:

    - ``n`` -- any object which can be decomposed into prime factors

    OUTPUT:

    A list of prime factors of ``n``. For integers, this list is sorted
    in increasing order.

    EXAMPLES:

    Prime divisors of positive integers::

        sage: prime_divisors(1)
        []
        sage: prime_divisors(100)
        [2, 5]
        sage: prime_divisors(2004)
        [2, 3, 167]

    If ``n`` is negative, we do *not* include -1 among the prime
    divisors, since -1 is not a prime number::

        sage: prime_divisors(-100)
        [2, 5]

    For polynomials we get all irreducible factors::

        sage: R.<x> = PolynomialRing(QQ)
        sage: prime_divisors(x^12 - 1)
        [x - 1, x + 1, x^2 - x + 1, x^2 + 1, x^2 + x + 1, x^4 - x^2 + 1]

    Tests with numpy and gmpy2 numbers::

        sage: from numpy import int8
        sage: prime_divisors(int8(-100))
        [2, 5]
        sage: from gmpy2 import mpz
        sage: prime_divisors(mpz(-100))
        [2, 5]
    """
    try:
        return n.prime_divisors()
    except AttributeError:
        pass
    return [p for p, _ in factor(n)]


prime_factors = prime_divisors


def odd_part(n):
    r"""
    The odd part of the integer `n`. This is `n / 2^v`,
    where `v = \mathrm{valuation}(n,2)`.

    EXAMPLES::

        sage: odd_part(5)
        5
        sage: odd_part(4)
        1
        sage: odd_part(factorial(31))
        122529844256906551386796875

    Tests with numpy and gmpy2 numbers::

        sage: from numpy import int8
        sage: odd_part(int8(5))
        5
        sage: from gmpy2 import mpz
        sage: odd_part(mpz(5))
        5
    """
    if not isinstance(n, Integer):
        n = ZZ(n)
    return n.odd_part()


def prime_to_m_part(n, m):
    """
    Return the prime-to-``m`` part of ``n``.

    This is the largest divisor of ``n`` that is coprime to ``m``.

    INPUT:

    - ``n`` -- Integer (nonzero)

    - ``m`` -- Integer

    OUTPUT: Integer

    EXAMPLES::

        sage: prime_to_m_part(240,2)
        15
        sage: prime_to_m_part(240,3)
        80
        sage: prime_to_m_part(240,5)
        48
        sage: prime_to_m_part(43434,20)
        21717

    Note that integers also have a method with the same name::

        sage: 240.prime_to_m_part(2)
        15

    Tests with numpy and gmpy2 numbers::

        sage: from numpy import int16
        sage: prime_to_m_part(int16(240), int16(2))
        15
        sage: from gmpy2 import mpz
        sage: prime_to_m_part(mpz(240), mpz(2))
        15
    """
    return ZZ(n).prime_to_m_part(m)


def is_square(n, root=False):
    """
    Return whether or not ``n`` is square.

    If ``n`` is a square also return the square root.
    If ``n`` is not square, also return ``None``.

    INPUT:

    - ``n`` -- an integer

    - ``root`` -- whether or not to also return a square
      root (default: ``False``)

    OUTPUT:

    - ``bool`` -- whether or not a square

    - ``object`` -- (optional) an actual square if found,
      and ``None`` otherwise.

    EXAMPLES::

        sage: is_square(2)
        False
        sage: is_square(4)
        True
        sage: is_square(2.2)
        True
        sage: is_square(-2.2)
        False
        sage: is_square(CDF(-2.2))
        True
        sage: is_square((x-1)^2)
        Traceback (most recent call last):
        ...
        NotImplementedError: is_square() not implemented for
        non-constant or relational elements of Symbolic Ring

    ::

        sage: is_square(4, True)
        (True, 2)

    Tests with numpy and gmpy2 numbers::

        sage: from numpy import int8
        sage: is_square(int8(4))
        True
        sage: from gmpy2 import mpz
        sage: is_square(mpz(4))
        True

    Tests with Polynomial::

        sage: R.<v> = LaurentPolynomialRing(QQ, 'v')
        sage: H = IwahoriHeckeAlgebra('A3', v**2)
        sage: R.<a,b,c,d> = QQ[]
        sage: p = a*b + c*d*a*d*a + 5
        sage: is_square(p**2)
        True
    """
    try:
        m = n.is_square
    except (AttributeError, NotImplementedError):
        n = py_scalar_to_element(n)
        m = n.is_square

    if root:
        try:
            return m(root)
        except TypeError:
            if m():
                return True, n.sqrt()
            else:
                return False, None
    return m()


def is_squarefree(n):
    """
    Test whether ``n`` is square free.

    EXAMPLES::

        sage: is_squarefree(100)
        False
        sage: is_squarefree(101)
        True

        sage: R = ZZ['x']
        sage: x = R.gen()
        sage: is_squarefree((x^2+x+1) * (x-2))
        True
        sage: is_squarefree((x-1)**2 * (x-3))
        False

        sage: O = ZZ[sqrt(-1)]
        sage: I = O.gen(1)
        sage: is_squarefree(I+1)
        True
        sage: is_squarefree(O(2))
        False
        sage: O(2).factor()
        (-I) * (I + 1)^2

    This method fails on domains which are not Unique Factorization Domains::

        sage: O = ZZ[sqrt(-5)]
        sage: a = O.gen(1)
        sage: is_squarefree(a - 3)
        Traceback (most recent call last):
        ...
        ArithmeticError: non-principal ideal in factorization

    Tests with numpy and gmpy2 numbers::

        sage: from numpy import int8
        sage: is_squarefree(int8(100))
        False
        sage: is_squarefree(int8(101))
        True
        sage: from gmpy2 import mpz
        sage: is_squarefree(mpz(100))
        False
        sage: is_squarefree(mpz(101))
        True
    """
    e = py_scalar_to_element(n)

    try:
        return e.is_squarefree()
    except AttributeError:
        pass

    if e == 0:
        return False
    return all(r[1] == 1 for r in factor(e))


#################################################################
# Euler phi function
#################################################################
class Euler_Phi:
    r"""
    Return the value of the Euler phi function on the integer n. We
    defined this to be the number of positive integers <= n that are
    relatively prime to n. Thus if n<=0 then
    ``euler_phi(n)`` is defined and equals 0.

    INPUT:


    -  ``n`` - an integer


    EXAMPLES::

        sage: euler_phi(1)
        1
        sage: euler_phi(2)
        1
        sage: euler_phi(3)
        2
        sage: euler_phi(12)
        4
        sage: euler_phi(37)
        36

    Notice that euler_phi is defined to be 0 on negative numbers and
    0.

    ::

        sage: euler_phi(-1)
        0
        sage: euler_phi(0)
        0
        sage: type(euler_phi(0))
        <class 'sage.rings.integer.Integer'>

    We verify directly that the phi function is correct for 21.

    ::

        sage: euler_phi(21)
        12
        sage: [i for i in range(21) if gcd(21,i) == 1]
        [1, 2, 4, 5, 8, 10, 11, 13, 16, 17, 19, 20]

    The length of the list of integers 'i' in range(n) such that the
    gcd(i,n) == 1 equals euler_phi(n).

    ::

        sage: len([i for i in range(21) if gcd(21,i) == 1]) == euler_phi(21)
        True

    The phi function also has a special plotting method.

    ::

        sage: P = plot(euler_phi, -3, 71)

    Tests with numpy and gmpy2 numbers::

        sage: from numpy import int8
        sage: euler_phi(int8(37))
        36
        sage: from gmpy2 import mpz
        sage: euler_phi(mpz(37))
        36

    AUTHORS:

    - William Stein

    - Alex Clemesha (2006-01-10): some examples
    """
    def __repr__(self):
        """
        Return a string describing this class.

        EXAMPLES::

            sage: from sage.arith.misc import Euler_Phi
            sage: Euler_Phi().__repr__()
            'Number of positive integers <=n but relatively prime to n'
        """
        return "Number of positive integers <=n but relatively prime to n"

    def __call__(self, n):
        """
        Calls the euler_phi function.

        EXAMPLES::

            sage: from sage.arith.misc import Euler_Phi
            sage: Euler_Phi()(10)
            4
            sage: Euler_Phi()(720)
            192
        """
        if n <= 0:
            return ZZ.zero()
        if n <= 2:
            return ZZ.one()
        from sage.libs.pari.all import pari
        return ZZ(pari(n).eulerphi())

    def plot(self, xmin=1, xmax=50, pointsize=30, rgbcolor=(0, 0, 1),
             join=True, **kwds):
        """
        Plot the Euler phi function.

        INPUT:


        -  ``xmin`` - default: 1

        -  ``xmax`` - default: 50

        -  ``pointsize`` - default: 30

        -  ``rgbcolor`` - default: (0,0,1)

        -  ``join`` - default: True; whether to join the
           points.

        -  ``**kwds`` - passed on

        EXAMPLES::

            sage: from sage.arith.misc import Euler_Phi
            sage: p = Euler_Phi().plot()
            sage: p.ymax()
            46.0
        """
        v = [(n, euler_phi(n)) for n in range(xmin, xmax + 1)]
        from sage.plot.all import list_plot
        P = list_plot(v, pointsize=pointsize, rgbcolor=rgbcolor, **kwds)
        if join:
            P += list_plot(v, plotjoined=True, rgbcolor=(0.7,0.7,0.7), **kwds)
        return P


euler_phi = Euler_Phi()


def crt(a, b, m=None, n=None):
    r"""
    Return a solution to a Chinese Remainder Theorem problem.

    INPUT:

    - ``a``, ``b`` - two residues (elements of some ring for which
      extended gcd is available), or two lists, one of residues and
      one of moduli.

    - ``m``, ``n`` - (default: ``None``) two moduli, or ``None``.

    OUTPUT:

    If ``m``, ``n`` are not ``None``, returns a solution `x` to the
    simultaneous congruences `x\equiv a \bmod m` and `x\equiv b \bmod
    n`, if one exists. By the Chinese Remainder Theorem, a solution to the
    simultaneous congruences exists if and only if
    `a\equiv b\pmod{\gcd(m,n)}`. The solution `x` is only well-defined modulo
    `\text{lcm}(m,n)`.

    If ``a`` and ``b`` are lists, returns a simultaneous solution to
    the congruences `x\equiv a_i\pmod{b_i}`, if one exists.

    .. SEEALSO::

        - :func:`CRT_list`

    EXAMPLES:

    Using ``crt`` by giving it pairs of residues and moduli::

        sage: crt(2, 1, 3, 5)
        11
        sage: crt(13, 20, 100, 301)
        28013
        sage: crt([2, 1], [3, 5])
        11
        sage: crt([13, 20], [100, 301])
        28013

    You can also use upper case::

        sage: c = CRT(2,3, 3, 5); c
        8
        sage: c % 3 == 2
        True
        sage: c % 5 == 3
        True

    Note that this also works for polynomial rings::

        sage: K.<a> = NumberField(x^3 - 7)
        sage: R.<y> = K[]
        sage: f = y^2 + 3
        sage: g = y^3 - 5
        sage: CRT(1,3,f,g)
        -3/26*y^4 + 5/26*y^3 + 15/26*y + 53/26
        sage: CRT(1,a,f,g)
        (-3/52*a + 3/52)*y^4 + (5/52*a - 5/52)*y^3 + (15/52*a - 15/52)*y + 27/52*a + 25/52

    You can also do this for any number of moduli::

        sage: K.<a> = NumberField(x^3 - 7)
        sage: R.<x> = K[]
        sage: CRT([], [])
        0
        sage: CRT([a], [x])
        a
        sage: f = x^2 + 3
        sage: g = x^3 - 5
        sage: h = x^5 + x^2 - 9
        sage: k = CRT([1, a, 3], [f, g, h]); k
        (127/26988*a - 5807/386828)*x^9 + (45/8996*a - 33677/1160484)*x^8 + (2/173*a - 6/173)*x^7 + (133/6747*a - 5373/96707)*x^6 + (-6/2249*a + 18584/290121)*x^5 + (-277/8996*a + 38847/386828)*x^4 + (-135/4498*a + 42673/193414)*x^3 + (-1005/8996*a + 470245/1160484)*x^2 + (-1215/8996*a + 141165/386828)*x + 621/8996*a + 836445/386828
        sage: k.mod(f)
        1
        sage: k.mod(g)
        a
        sage: k.mod(h)
        3

    If the moduli are not coprime, a solution may not exist::

        sage: crt(4,8,8,12)
        20
        sage: crt(4,6,8,12)
        Traceback (most recent call last):
        ...
        ValueError: No solution to crt problem since gcd(8,12) does not divide 4-6

        sage: x = polygen(QQ)
        sage: crt(2,3,x-1,x+1)
        -1/2*x + 5/2
        sage: crt(2,x,x^2-1,x^2+1)
        -1/2*x^3 + x^2 + 1/2*x + 1
        sage: crt(2,x,x^2-1,x^3-1)
        Traceback (most recent call last):
        ...
        ValueError: No solution to crt problem since gcd(x^2 - 1,x^3 - 1) does not divide 2-x

        sage: crt(int(2), int(3), int(7), int(11))
        58

    crt also work with numpy and gmpy2 numbers::

        sage: import numpy
        sage: crt(numpy.int8(2), numpy.int8(3), numpy.int8(7), numpy.int8(11))
        58
        sage: from gmpy2 import mpz
        sage: crt(mpz(2), mpz(3), mpz(7), mpz(11))
        58
        sage: crt(mpz(2), 3, mpz(7), numpy.int8(11))
        58
    """
    if isinstance(a, list):
        return CRT_list(a, b)

    try:
        f = (b-a).quo_rem
    except (TypeError, AttributeError):
        # Maybe there is no coercion between a and b.
        # Maybe (b-a) does not have a quo_rem attribute
        a = py_scalar_to_element(a)
        b = py_scalar_to_element(b)
        f = (b-a).quo_rem

    g, alpha, beta = XGCD(m, n)
    q, r = f(g)
    if r != 0:
        raise ValueError("No solution to crt problem since gcd(%s,%s) does not divide %s-%s" % (m, n, a, b))
    from sage.arith.functions import lcm

    x = a + q*alpha*py_scalar_to_element(m)
    return x % lcm(m, n)


CRT = crt


def CRT_list(v, moduli):
    r""" Given a list ``v`` of elements and a list of corresponding
    ``moduli``, find a single element that reduces to each element of
    ``v`` modulo the corresponding moduli.

    .. SEEALSO::

        - :func:`crt`

    EXAMPLES::

        sage: CRT_list([2,3,2], [3,5,7])
        23
        sage: x = polygen(QQ)
        sage: c = CRT_list([3], [x]); c
        3
        sage: c.parent()
        Univariate Polynomial Ring in x over Rational Field

    It also works if the moduli are not coprime::

        sage: CRT_list([32,2,2],[60,90,150])
        452

    But with non coprime moduli there is not always a solution::

        sage: CRT_list([32,2,1],[60,90,150])
        Traceback (most recent call last):
        ...
        ValueError: No solution to crt problem since gcd(180,150) does not divide 92-1

    The arguments must be lists::

        sage: CRT_list([1,2,3],"not a list")
        Traceback (most recent call last):
        ...
        ValueError: Arguments to CRT_list should be lists
        sage: CRT_list("not a list",[2,3])
        Traceback (most recent call last):
        ...
        ValueError: Arguments to CRT_list should be lists

    The list of moduli must have the same length as the list of elements::

        sage: CRT_list([1,2,3],[2,3,5])
        23
        sage: CRT_list([1,2,3],[2,3])
        Traceback (most recent call last):
        ...
        ValueError: Arguments to CRT_list should be lists of the same length
        sage: CRT_list([1,2,3],[2,3,5,7])
        Traceback (most recent call last):
        ...
        ValueError: Arguments to CRT_list should be lists of the same length

    TESTS::

        sage: CRT([32r,2r,2r],[60r,90r,150r])
        452
        sage: from numpy import int8
        sage: CRT_list([int8(2),int8(3),int8(2)], [int8(3),int8(5),int8(7)])
        23
        sage: from gmpy2 import mpz
        sage: CRT_list([mpz(2),mpz(3),mpz(2)], [mpz(3),mpz(5),mpz(7)])
        23
    """
    if not isinstance(v, list) or not isinstance(moduli, list):
        raise ValueError("Arguments to CRT_list should be lists")
    if len(v) != len(moduli):
        raise ValueError("Arguments to CRT_list should be lists of the same length")
    if not v:
        return ZZ.zero()
    if len(v) == 1:
        return moduli[0].parent()(v[0])
    x = v[0]
    m = moduli[0]
    from sage.arith.functions import lcm
    for i in range(1, len(v)):
        x = CRT(x, v[i], m, moduli[i])
        m = lcm(m, moduli[i])
    return x % m


def CRT_basis(moduli):
    r"""
    Return a CRT basis for the given moduli.

    INPUT:

    - ``moduli`` - list of pairwise coprime moduli `m` which admit an
       extended Euclidean algorithm

    OUTPUT:

    - a list of elements `a_i` of the same length as `m` such that
      `a_i` is congruent to 1 modulo `m_i` and to 0 modulo `m_j` for
      `j\not=i`.

    .. note::

       The pairwise coprimality of the input is not checked.

    EXAMPLES::

        sage: a1 = ZZ(mod(42,5))
        sage: a2 = ZZ(mod(42,13))
        sage: c1,c2 = CRT_basis([5,13])
        sage: mod(a1*c1+a2*c2,5*13)
        42

    A polynomial example::

        sage: x=polygen(QQ)
        sage: mods = [x,x^2+1,2*x-3]
        sage: b = CRT_basis(mods)
        sage: b
        [-2/3*x^3 + x^2 - 2/3*x + 1, 6/13*x^3 - x^2 + 6/13*x, 8/39*x^3 + 8/39*x]
        sage: [[bi % mj for mj in mods] for bi in b]
        [[1, 0, 0], [0, 1, 0], [0, 0, 1]]
    """
    n = len(moduli)
    if n == 0:
        return []
    M = prod(moduli)
    return [((xgcd(m,M//m)[2])*(M//m)) % M for m in moduli]


def CRT_vectors(X, moduli):
    r"""
    Vector form of the Chinese Remainder Theorem: given a list of integer
    vectors `v_i` and a list of coprime moduli `m_i`, find a vector `w` such
    that `w = v_i \pmod m_i` for all `i`. This is more efficient than applying
    :func:`CRT` to each entry.

    INPUT:

    -  ``X`` - list or tuple, consisting of lists/tuples/vectors/etc of
       integers of the same length
    -  ``moduli`` - list of len(X) moduli

    OUTPUT:

    -  ``list`` - application of CRT componentwise.

    EXAMPLES::

        sage: CRT_vectors([[3,5,7],[3,5,11]], [2,3])
        [3, 5, 5]

        sage: CRT_vectors([vector(ZZ, [2,3,1]), Sequence([1,7,8],ZZ)], [8,9])
        [10, 43, 17]
    """
    # First find the CRT basis:
    if len(X) == 0 or len(X[0]) == 0:
        return []
    n = len(X)
    if n != len(moduli):
        raise ValueError("number of moduli must equal length of X")
    a = CRT_basis(moduli)
    modulus = prod(moduli)
    return [sum(a[i]*X[i][j] for i in range(n)) % modulus for j in range(len(X[0]))]


def binomial(x, m, **kwds):
    r"""
    Return the binomial coefficient

    .. MATH::

        \binom{x}{m} = x (x-1) \cdots (x-m+1) / m!

    which is defined for `m \in \ZZ` and any
    `x`. We extend this definition to include cases when
    `x-m` is an integer but `m` is not by

    .. MATH::

        \binom{x}{m} = \binom{x}{x-m}

    If `m < 0`, return `0`.

    INPUT:

    -  ``x``, ``m`` - numbers or symbolic expressions. Either ``m``
       or ``x-m`` must be an integer.

    OUTPUT: number or symbolic expression (if input is symbolic)

    EXAMPLES::

        sage: from sage.arith.misc import binomial
        sage: binomial(5,2)
        10
        sage: binomial(2,0)
        1
        sage: binomial(1/2, 0)
        1
        sage: binomial(3,-1)
        0
        sage: binomial(20,10)
        184756
        sage: binomial(-2, 5)
        -6
        sage: binomial(-5, -2)
        0
        sage: binomial(RealField()('2.5'), 2)
        1.87500000000000
        sage: n=var('n'); binomial(n,2)
        1/2*(n - 1)*n
        sage: n=var('n'); binomial(n,n)
        1
        sage: n=var('n'); binomial(n,n-1)
        n
        sage: binomial(2^100, 2^100)
        1

        sage: x = polygen(ZZ)
        sage: binomial(x, 3)
        1/6*x^3 - 1/2*x^2 + 1/3*x
        sage: binomial(x, x-3)
        1/6*x^3 - 1/2*x^2 + 1/3*x

    If `x \in \ZZ`, there is an optional 'algorithm' parameter, which
    can be 'gmp' (faster for small values; alias: 'mpir') or
    'pari' (faster for large values)::

        sage: a = binomial(100, 45, algorithm='gmp')
        sage: b = binomial(100, 45, algorithm='pari')
        sage: a == b
        True

    TESTS:

    We test that certain binomials are very fast (this should be
    instant) -- see :trac:`3309`::

        sage: a = binomial(RR(1140000.78), 23310000)

    We test conversion of arguments to Integers -- see :trac:`6870`::

        sage: binomial(1/2,1/1)
        1/2
        sage: binomial(10^20+1/1,10^20)
        100000000000000000001
        sage: binomial(SR(10**7),10**7)
        1
        sage: binomial(3/2,SR(1/1))
        3/2

    Some floating point cases -- see :trac:`7562`, :trac:`9633`, and
    :trac:`12448`::

        sage: binomial(1.,3)
        0.000000000000000
        sage: binomial(-2.,3)
        -4.00000000000000
        sage: binomial(0.5r, 5)
        0.02734375
        sage: a = binomial(float(1001), float(1)); a
        1001.0
        sage: type(a)
        <class 'float'>
        sage: binomial(float(1000), 1001)
        0.0

    Test more output types::

        sage: type(binomial(5r, 2))
        <class 'int'>
        sage: type(binomial(5, 2r))
        <class 'sage.rings.integer.Integer'>

        sage: type(binomial(5.0r, 2))
        <class 'float'>

        sage: type(binomial(5/1, 2))
        <class 'sage.rings.rational.Rational'>

        sage: R = Integers(11)
        sage: b = binomial(R(7), R(3))
        sage: b
        2
        sage: b.parent()
        Ring of integers modulo 11

    Test symbolic and uni/multivariate polynomials::

        sage: x = polygen(ZZ)
        sage: binomial(x, 3)
        1/6*x^3 - 1/2*x^2 + 1/3*x
        sage: binomial(x, 3).parent()
        Univariate Polynomial Ring in x over Rational Field

        sage: K.<x,y> = Integers(7)[]
        sage: binomial(y,3)
        6*y^3 + 3*y^2 + 5*y
        sage: binomial(y,3).parent()
        Multivariate Polynomial Ring in x, y over Ring of integers modulo 7

        sage: n = var('n')
        sage: binomial(n,2)
        1/2*(n - 1)*n

    Invalid inputs::

        sage: x = polygen(ZZ)
        sage: binomial(x, x^2)
        Traceback (most recent call last):
        ...
        TypeError: either m or x-m must be an integer

        sage: k, i = var('k,i')
        sage: binomial(k,i)
        Traceback (most recent call last):
        ...
        TypeError: either m or x-m must be an integer

        sage: R6 = Zmod(6)
        sage: binomial(R6(5), 2)
        Traceback (most recent call last):
        ...
        ZeroDivisionError: factorial(2) not invertible in Ring of integers modulo 6

        sage: R7 = Zmod(7)
        sage: binomial(R7(10), 7)
        Traceback (most recent call last):
        ...
        ZeroDivisionError: factorial(7) not invertible in Ring of integers modulo 7

    The last two examples failed to execute since `2!` and `7!` are respectively
    not invertible in `\ZZ/6\ZZ` and `\ZZ/7\ZZ`. One can check that there
    is no well defined value for that binomial coefficient in the quotient::

        sage: R6(binomial(5,2))
        4
        sage: R6(binomial(5+6,2))
        1

        sage: R7(binomial(3, 7))
        0
        sage: R7(binomial(10, 7))
        1
        sage: R7(binomial(17, 7))
        2

    For symbolic manipulation, you should use the function
    :func:`~sage.functions.other.binomial` from the module
    :mod:`sage.functions.other`::

        sage: from sage.functions.other import binomial
        sage: binomial(k, i)
        binomial(k, i)

    binomial support numpy and gmpy2 parameters::

        sage: from sage.arith.misc import binomial
        sage: import numpy
        sage: binomial(numpy.int32(20), numpy.int32(10))
        184756
        sage: import gmpy2
        sage: binomial(gmpy2.mpz(20), gmpy2.mpz(10))
        mpz(184756)
    """
    try:
        m = ZZ(m)
    except TypeError:
        try:
            m = ZZ(x-m)
        except TypeError:
            raise TypeError("either m or x-m must be an integer")

    P = parent(x)
    x = py_scalar_to_element(x)

    # case 1: native binomial implemented on x
    try:
        return P(x.binomial(m, **kwds))
    except (AttributeError,TypeError):
        pass

    # case 2: conversion to integers
    try:
        x = ZZ(x)
    except TypeError:
        pass
    else:
        # Check invertibility of factorial(m) in P
        try:
            c = P.characteristic()
        except AttributeError:
            # Assume that P has characteristic zero (can be int, float, ...)
            pass
        else:
            if c > 0 and any(c.gcd(k) > 1 for k in range(2, m+1)):
                raise ZeroDivisionError("factorial({}) not invertible in {}".format(m, P))
        return P(x.binomial(m, **kwds))

    # case 3: rational, real numbers, complex numbers -> use pari
    if isinstance(x, Rational) or isinstance(P, (RealField, ComplexField)):
        return P(x.__pari__().binomial(m))

    # case 4: naive method
    if m < ZZ.zero():
        return P(0)
    return P(prod(x - i for i in range(m))) / m.factorial()


def multinomial(*ks):
    r"""
    Return the multinomial coefficient.

    INPUT:

    - either an arbitrary number of integer arguments `k_1,\dots,k_n`
    - or an iterable (e.g. a list) of integers `[k_1,\dots,k_n]`

    OUTPUT:

    Return the integer:

    .. MATH::

           \binom{k_1 + \cdots + k_n}{k_1, \cdots, k_n}
           =\frac{\left(\sum_{i=1}^n k_i\right)!}{\prod_{i=1}^n k_i!}
           = \prod_{i=1}^n \binom{\sum_{j=1}^i k_j}{k_i}

    EXAMPLES::

        sage: multinomial(0, 0, 2, 1, 0, 0)
        3
        sage: multinomial([0, 0, 2, 1, 0, 0])
        3
        sage: multinomial(3, 2)
        10
        sage: multinomial(2^30, 2, 1)
        618970023101454657175683075
        sage: multinomial([2^30, 2, 1])
        618970023101454657175683075
        sage: multinomial(Composition([1, 3]))
        4
        sage: multinomial(Partition([4, 2]))
        15

    TESTS:

    Tests with numpy and gmpy2 numbers::

        sage: from numpy import int8
        sage: multinomial(int8(3), int8(2))
        10
        sage: from gmpy2 import mpz
        sage: multinomial(mpz(3), mpz(2))
        mpz(10)

        sage: multinomial(range(1), range(2))
        Traceback (most recent call last):
        ...
        ValueError: multinomial takes only one iterable argument

    AUTHORS:

    - Gabriel Ebner
    """
    if isinstance(ks[0], Iterable):
        if len(ks) > 1:
            raise ValueError("multinomial takes only one iterable argument")
        keys = ks[0]
    else:
        keys = ks

    s, c = 0, 1
    for k in keys:
        s += k
        c *= binomial(s, k)
    return c


def binomial_coefficients(n):
    r"""
    Return a dictionary containing pairs
    `\{(k_1,k_2) : C_{k,n}\}` where `C_{k_n}` are
    binomial coefficients and `n = k_1 + k_2`.

    INPUT:


    -  ``n`` - an integer


    OUTPUT: dict

    EXAMPLES::

        sage: sorted(binomial_coefficients(3).items())
        [((0, 3), 1), ((1, 2), 3), ((2, 1), 3), ((3, 0), 1)]

    Notice the coefficients above are the same as below::

        sage: R.<x,y> = QQ[]
        sage: (x+y)^3
        x^3 + 3*x^2*y + 3*x*y^2 + y^3

    Tests with numpy and gmpy2 numbers::

        sage: from numpy import int8
        sage: sorted(binomial_coefficients(int8(3)).items())
        [((0, 3), 1), ((1, 2), 3), ((2, 1), 3), ((3, 0), 1)]
        sage: from gmpy2 import mpz
        sage: sorted(binomial_coefficients(mpz(3)).items())
        [((0, 3), 1), ((1, 2), 3), ((2, 1), 3), ((3, 0), 1)]

    AUTHORS:

    - Fredrik Johansson
    """
    n = py_scalar_to_element(n)
    d = {(0, n): 1, (n, 0): 1}
    a = 1
    for k in range(1, n // 2 + 1):
        a = (a * (n - k + 1)) // k
        d[k, n - k] = d[n - k, k] = a
    return d


def multinomial_coefficients(m, n):
    r"""
    Return a dictionary containing pairs
    `\{(k_1, k_2, ..., k_m) : C_{k, n}\}` where
    `C_{k, n}` are multinomial coefficients such that
    `n = k_1 + k_2 + ...+ k_m`.

    INPUT:

    -  ``m`` - integer
    -  ``n`` - integer

    OUTPUT: dict

    EXAMPLES::

        sage: sorted(multinomial_coefficients(2, 5).items())
        [((0, 5), 1), ((1, 4), 5), ((2, 3), 10), ((3, 2), 10), ((4, 1), 5), ((5, 0), 1)]

    Notice that these are the coefficients of `(x+y)^5`::

        sage: R.<x,y> = QQ[]
        sage: (x+y)^5
        x^5 + 5*x^4*y + 10*x^3*y^2 + 10*x^2*y^3 + 5*x*y^4 + y^5

    ::

        sage: sorted(multinomial_coefficients(3, 2).items())
        [((0, 0, 2), 1), ((0, 1, 1), 2), ((0, 2, 0), 1), ((1, 0, 1), 2), ((1, 1, 0), 2), ((2, 0, 0), 1)]

    ALGORITHM: The algorithm we implement for computing the multinomial
    coefficients is based on the following result:

    .. MATH::

        \binom{n}{k_1, \cdots, k_m} =
        \frac{k_1+1}{n-k_1}\sum_{i=2}^m \binom{n}{k_1+1, \cdots, k_i-1, \cdots}

    e.g.::

        sage: k = (2, 4, 1, 0, 2, 6, 0, 0, 3, 5, 7, 1) # random value
        sage: n = sum(k)
        sage: s = 0
        sage: for i in range(1, len(k)):
        ....:     ki = list(k)
        ....:     ki[0] += 1
        ....:     ki[i] -= 1
        ....:     s += multinomial(n, *ki)
        sage: multinomial(n, *k) == (k[0] + 1) / (n - k[0]) * s
        True

    TESTS::

        sage: multinomial_coefficients(0, 0)
        {(): 1}
        sage: multinomial_coefficients(0, 3)
        {}
        sage: from numpy import int8
        sage: sorted(multinomial_coefficients(int8(2), int8(5)).items())
        [((0, 5), 1), ((1, 4), 5), ((2, 3), 10), ((3, 2), 10), ((4, 1), 5), ((5, 0), 1)]
        sage: from gmpy2 import mpz
        sage: sorted(multinomial_coefficients(mpz(2), mpz(5)).items())
        [((0, 5), 1), ((1, 4), 5), ((2, 3), 10), ((3, 2), 10), ((4, 1), 5), ((5, 0), 1)]
    """
    if not m:
        if n:
            return {}
        else:
            return {(): 1}

    m = py_scalar_to_element(m)
    n = py_scalar_to_element(n)

    if m == 2:
        return binomial_coefficients(n)
    t = [n] + [0] * (m - 1)
    r = {tuple(t): 1}
    if n:
        j = 0  # j will be the leftmost nonzero position
    else:
        j = m
    # enumerate tuples in co-lex order
    while j < m - 1:
        # compute next tuple
        tj = t[j]
        if j:
            t[j] = 0
            t[0] = tj
        if tj > 1:
            t[j + 1] += 1
            j = 0
            start = 1
            v = 0
        else:
            j += 1
            start = j + 1
            v = r[tuple(t)]
            t[j] += 1
        # compute the value
        # NB: the initialization of v was done above
        for k in range(start, m):
            if t[k]:
                t[k] -= 1
                v += r[tuple(t)]
                t[k] += 1
        t[0] -= 1
        r[tuple(t)] = (v * tj) // (n - t[0])
    return r


def kronecker_symbol(x,y):
    """
    The Kronecker symbol `(x|y)`.

    INPUT:

    - ``x`` -- integer

    - ``y`` -- integer

    OUTPUT:

    - an integer

    EXAMPLES::

        sage: kronecker_symbol(13,21)
        -1
        sage: kronecker_symbol(101,4)
        1

    This is also available as :func:`kronecker`::

        sage: kronecker(3,5)
        -1
        sage: kronecker(3,15)
        0
        sage: kronecker(2,15)
        1
        sage: kronecker(-2,15)
        -1
        sage: kronecker(2/3,5)
        1

    Tests with numpy and gmpy2 numbers::

        sage: from numpy import int8
        sage: kronecker_symbol(int8(13),int8(21))
        -1
        sage: from gmpy2 import mpz
        sage: kronecker_symbol(mpz(13),mpz(21))
        -1
    """
    x = QQ(x).numerator() * QQ(x).denominator()
    return ZZ(x.kronecker(y))


kronecker = kronecker_symbol


def legendre_symbol(x, p):
    r"""
    The Legendre symbol `(x|p)`, for `p` prime.

    .. note::

       The :func:`kronecker_symbol` command extends the Legendre
       symbol to composite moduli and `p=2`.

    INPUT:


    -  ``x`` - integer

    -  ``p`` - an odd prime number


    EXAMPLES::

        sage: legendre_symbol(2,3)
        -1
        sage: legendre_symbol(1,3)
        1
        sage: legendre_symbol(1,2)
        Traceback (most recent call last):
        ...
        ValueError: p must be odd
        sage: legendre_symbol(2,15)
        Traceback (most recent call last):
        ...
        ValueError: p must be a prime
        sage: kronecker_symbol(2,15)
        1
        sage: legendre_symbol(2/3,7)
        -1

    Tests with numpy and gmpy2 numbers::

        sage: from numpy import int8
        sage: legendre_symbol(int8(2),int8(3))
        -1
        sage: from gmpy2 import mpz
        sage: legendre_symbol(mpz(2),mpz(3))
        -1
    """
    x = QQ(x).numerator() * QQ(x).denominator()
    p = ZZ(p)
    if not p.is_prime():
        raise ValueError("p must be a prime")
    if p == 2:
        raise ValueError("p must be odd")
    return x.kronecker(p)


def jacobi_symbol(a, b):
    r"""
    The Jacobi symbol of integers a and b, where b is odd.

    .. note::

       The :func:`kronecker_symbol` command extends the Jacobi
       symbol to all integers b.

    If

    `b = p_1^{e_1} * ... * p_r^{e_r}`

    then

    `(a|b) = (a|p_1)^{e_1} ... (a|p_r)^{e_r}`

    where `(a|p_j)` are Legendre Symbols.



    INPUT:

    -  ``a`` - an integer

    -  ``b`` - an odd integer

    EXAMPLES::

        sage: jacobi_symbol(10,777)
        -1
        sage: jacobi_symbol(10,5)
        0
        sage: jacobi_symbol(10,2)
        Traceback (most recent call last):
        ...
        ValueError: second input must be odd, 2 is not odd

    Tests with numpy and gmpy2 numbers::

        sage: from numpy import int16
        sage: jacobi_symbol(int16(10),int16(777))
        -1
        sage: from gmpy2 import mpz
        sage: jacobi_symbol(mpz(10),mpz(777))
        -1
    """
    if b % 2 == 0:
        raise ValueError("second input must be odd, %s is not odd" % b)

    return kronecker_symbol(a, b)


def primitive_root(n, check=True):
    """
    Return a positive integer that generates the multiplicative group
    of integers modulo `n`, if one exists; otherwise, raise a
    ``ValueError``.

    A primitive root exists if `n=4` or `n=p^k` or `n=2p^k`, where `p`
    is an odd prime and `k` is a nonnegative number.

    INPUT:

    - ``n`` -- a non-zero integer
    - ``check`` -- bool (default: True); if False, then `n` is assumed
      to be a positive integer possessing a primitive root, and behavior
      is undefined otherwise.

    OUTPUT:

    A primitive root of `n`. If `n` is prime, this is the smallest
    primitive root.

    EXAMPLES::

        sage: primitive_root(23)
        5
        sage: primitive_root(-46)
        5
        sage: primitive_root(25)
        2
        sage: print([primitive_root(p) for p in primes(100)])
        [1, 2, 2, 3, 2, 2, 3, 2, 5, 2, 3, 2, 6, 3, 5, 2, 2, 2, 2, 7, 5, 3, 2, 3, 5]
        sage: primitive_root(8)
        Traceback (most recent call last):
        ...
        ValueError: no primitive root

    .. NOTE::

        It takes extra work to check if `n` has a primitive root; to
        avoid this, use ``check=False``, which may slightly speed things
        up (but could also result in undefined behavior).  For example,
        the second call below is an order of magnitude faster than the
        first:

    ::

        sage: n = 10^50 + 151   # a prime
        sage: primitive_root(n)
        11
        sage: primitive_root(n, check=False)
        11

    TESTS:

    Various special cases::

        sage: primitive_root(-1)
        0
        sage: primitive_root(0)
        Traceback (most recent call last):
        ...
        ValueError: no primitive root
        sage: primitive_root(1)
        0
        sage: primitive_root(2)
        1
        sage: primitive_root(3)
        2
        sage: primitive_root(4)
        3

    We test that various numbers without primitive roots give
    an error - see :trac:`10836`::

        sage: primitive_root(15)
        Traceback (most recent call last):
        ...
        ValueError: no primitive root
        sage: primitive_root(16)
        Traceback (most recent call last):
        ...
        ValueError: no primitive root
        sage: primitive_root(1729)
        Traceback (most recent call last):
        ...
        ValueError: no primitive root
        sage: primitive_root(4*7^8)
        Traceback (most recent call last):
        ...
        ValueError: no primitive root

    Tests with numpy and gmpy2 numbers::

        sage: from numpy import int8
        sage: primitive_root(int8(-46))
        5
        sage: from gmpy2 import mpz
        sage: primitive_root(mpz(-46))
        5
    """
    from sage.libs.pari.all import pari
    if not check:
        return ZZ(pari(n).znprimroot())
    n = ZZ(n).abs()
    if n <= 4:
        if n:
            # n-1 is a primitive root for n in {1,2,3,4}
            return n-1
    elif n % 2:  # n odd
        if n.is_prime_power():
            return ZZ(pari(n).znprimroot())
    else:   # n even
        m = n // 2
        if m % 2 and m.is_prime_power():
            return ZZ(pari(n).znprimroot())
    raise ValueError("no primitive root")


def nth_prime(n):
    """

    Return the n-th prime number (1-indexed, so that 2 is the 1st prime.)

    INPUT:

    - ``n`` -- a positive integer

    OUTPUT:

    -  the n-th prime number

    EXAMPLES::

        sage: nth_prime(3)
        5
        sage: nth_prime(10)
        29
        sage: nth_prime(10^7)
        179424673

    ::

        sage: nth_prime(0)
        Traceback (most recent call last):
        ...
        ValueError: nth prime meaningless for non-positive n (=0)

    TESTS::

        sage: all(prime_pi(nth_prime(j)) == j for j in range(1, 1000, 10))
        True
        sage: from numpy import int8
        sage: nth_prime(int8(10))
        29
        sage: from gmpy2 import mpz
        sage: nth_prime(mpz(10))
        29
    """
    if n <= 0:
        raise ValueError("nth prime meaningless for non-positive n (=%s)" % n)
    from sage.libs.pari.all import pari
    return ZZ(pari.prime(n))


def quadratic_residues(n):
    r"""
    Return a sorted list of all squares modulo the integer `n`
    in the range `0\leq x < |n|`.

    EXAMPLES::

        sage: quadratic_residues(11)
        [0, 1, 3, 4, 5, 9]
        sage: quadratic_residues(1)
        [0]
        sage: quadratic_residues(2)
        [0, 1]
        sage: quadratic_residues(8)
        [0, 1, 4]
        sage: quadratic_residues(-10)
        [0, 1, 4, 5, 6, 9]
        sage: v = quadratic_residues(1000); len(v)
        159

    Tests with numpy and gmpy2 numbers::

        sage: from numpy import int8
        sage: quadratic_residues(int8(11))
        [0, 1, 3, 4, 5, 9]
        sage: from gmpy2 import mpz
        sage: quadratic_residues(mpz(11))
        [0, 1, 3, 4, 5, 9]
    """
    n = abs(int(n))
    return sorted(set(ZZ((a*a) % n) for a in range(n // 2 + 1)))


class Moebius:
    r"""
    Return the value of the Möbius function of abs(n), where n is an
    integer.

    DEFINITION: `\mu(n)` is 0 if `n` is not square
    free, and otherwise equals `(-1)^r`, where `n` has
    `r` distinct prime factors.

    For simplicity, if `n=0` we define `\mu(n) = 0`.

    IMPLEMENTATION: Factors or - for integers - uses the PARI C
    library.

    INPUT:


    -  ``n`` - anything that can be factored.


    OUTPUT: 0, 1, or -1

    EXAMPLES::

        sage: moebius(-5)
        -1
        sage: moebius(9)
        0
        sage: moebius(12)
        0
        sage: moebius(-35)
        1
        sage: moebius(-1)
        1
        sage: moebius(7)
        -1

    ::

        sage: moebius(0)   # potentially nonstandard!
        0

    The moebius function even makes sense for non-integer inputs.

    ::

        sage: x = GF(7)['x'].0
        sage: moebius(x+2)
        -1

    Tests with numpy and gmpy2 numbers::

        sage: from numpy import int8
        sage: moebius(int8(-5))
        -1
        sage: from gmpy2 import mpz
        sage: moebius(mpz(-5))
        -1
    """
    def __call__(self, n):
        """
        EXAMPLES::

            sage: from sage.arith.misc import Moebius
            sage: Moebius().__call__(7)
            -1
        """
        n = py_scalar_to_element(n)

        if not isinstance(n, Integer):
            # Use a generic algorithm.
            if n < 0:
                n = -n
            F = factor(n)
            for _, e in F:
                if e >= 2:
                    return 0
            return (-1)**len(F)

        # Use fast PARI algorithm
        if n == 0:
            return ZZ.zero()
        from sage.libs.pari.all import pari
        return ZZ(pari(n).moebius())

    def __repr__(self):
        """
        Return a description of this function.

        EXAMPLES::

            sage: from sage.arith.misc import Moebius
            sage: q = Moebius()
            sage: q.__repr__()
            'The Moebius function'
        """
        return "The Moebius function"

    def plot(self, xmin=0, xmax=50, pointsize=30, rgbcolor=(0,0,1), join=True,
             **kwds):
        """
        Plot the Möbius function.

        INPUT:


        -  ``xmin`` - default: 0

        -  ``xmax`` - default: 50

        -  ``pointsize`` - default: 30

        -  ``rgbcolor`` - default: (0,0,1)

        -  ``join`` - default: True; whether to join the points
           (very helpful in seeing their order).

        -  ``**kwds`` - passed on

        EXAMPLES::

            sage: from sage.arith.misc import Moebius
            sage: p = Moebius().plot()
            sage: p.ymax()
            1.0
        """
        values = self.range(xmin, xmax + 1)
        v = [(n,values[n-xmin]) for n in range(xmin,xmax + 1)]
        from sage.plot.all import list_plot
        P = list_plot(v, pointsize=pointsize, rgbcolor=rgbcolor, **kwds)
        if join:
            P += list_plot(v, plotjoined=True, rgbcolor=(0.7,0.7,0.7), **kwds)
        return P

    def range(self, start, stop=None, step=None):
        """
        Return the Möbius function evaluated at the given range of values,
        i.e., the image of the list range(start, stop, step) under the
        Möbius function.

        This is much faster than directly computing all these values with a
        list comprehension.

        EXAMPLES::

            sage: v = moebius.range(-10,10); v
            [1, 0, 0, -1, 1, -1, 0, -1, -1, 1, 0, 1, -1, -1, 0, -1, 1, -1, 0, 0]
            sage: v == [moebius(n) for n in range(-10,10)]
            True
            sage: v = moebius.range(-1000, 2000, 4)
            sage: v == [moebius(n) for n in range(-1000,2000, 4)]
            True
        """
        if stop is None:
            start, stop = 1, int(start)
        else:
            start = int(start)
            stop = int(stop)
        if step is None:
            step = 1
        else:
            step = int(step)

        if start <= 0 < stop and start % step == 0:
            return self.range(start, 0, step) + [ZZ.zero()] +\
                   self.range(step, stop, step)

        from sage.libs.pari.all import pari

        if step == 1:
            v = pari('vector(%s, i, moebius(i-1+%s))' % (stop - start, start))
        else:
            n = len(range(start, stop, step))  # stupid
            v = pari('vector(%s, i, moebius(%s*(i-1) + %s))' % (
                n, step, start))
        return [Integer(x) for x in v]


moebius = Moebius()


# Note: farey, convergent, continued_fraction_list and convergents
# have been moved to sage.rings.continued_fraction

def continuant(v, n=None):
    r"""
    Function returns the continuant of the sequence `v` (list
    or tuple).

    Definition: see Graham, Knuth and Patashnik, *Concrete Mathematics*,
    section 6.7: Continuants. The continuant is defined by

    - `K_0() = 1`
    - `K_1(x_1) = x_1`
    - `K_n(x_1, \cdots, x_n) = K_{n-1}(x_n, \cdots x_{n-1})x_n + K_{n-2}(x_1,  \cdots, x_{n-2})`

    If ``n = None`` or ``n > len(v)`` the default
    ``n = len(v)`` is used.

    INPUT:

    -  ``v`` - list or tuple of elements of a ring
    -  ``n`` - optional integer

    OUTPUT: element of ring (integer, polynomial, etcetera).

    EXAMPLES::

        sage: continuant([1,2,3])
        10
        sage: p = continuant([2, 1, 2, 1, 1, 4, 1, 1, 6, 1, 1, 8, 1, 1, 10])
        sage: q = continuant([1, 2, 1, 1, 4, 1, 1, 6, 1, 1, 8, 1, 1, 10])
        sage: p/q
        517656/190435
        sage: continued_fraction([2, 1, 2, 1, 1, 4, 1, 1, 6, 1, 1, 8, 1, 1, 10]).convergent(14)
        517656/190435
        sage: x = PolynomialRing(RationalField(),'x',5).gens()
        sage: continuant(x)
        x0*x1*x2*x3*x4 + x0*x1*x2 + x0*x1*x4 + x0*x3*x4 + x2*x3*x4 + x0 + x2 + x4
        sage: continuant(x, 3)
        x0*x1*x2 + x0 + x2
        sage: continuant(x,2)
        x0*x1 + 1

    We verify the identity

    .. MATH::

        K_n(z,z,\cdots,z) = \sum_{k=0}^n \binom{n-k}{k} z^{n-2k}

    for `n = 6` using polynomial arithmetic::

        sage: z = QQ['z'].0
        sage: continuant((z,z,z,z,z,z,z,z,z,z,z,z,z,z,z),6)
        z^6 + 5*z^4 + 6*z^2 + 1

        sage: continuant(9)
        Traceback (most recent call last):
        ...
        TypeError: object of type 'sage.rings.integer.Integer' has no len()

    Tests with numpy and gmpy2 numbers::

        sage: from numpy import int8
        sage: continuant([int8(1),int8(2),int8(3)])
        10
        sage: from gmpy2 import mpz
        sage: continuant([mpz(1),mpz(2),mpz(3)])
        mpz(10)

    AUTHORS:

    - Jaap Spies (2007-02-06)
    """
    m = len(v)
    if n is None or m < n:
        n = m
    if n == 0:
        return 1
    if n == 1:
        return v[0]
    a, b = 1, v[0]
    for k in range(1,n):
        a, b = b, a + b*v[k]
    return b


def number_of_divisors(n):
    """
    Return the number of divisors of the integer n.

    INPUT:

    - ``n`` - a nonzero integer

    OUTPUT:

    - an integer, the number of divisors of n

    EXAMPLES::

        sage: number_of_divisors(100)
        9
        sage: number_of_divisors(-720)
        30

    Tests with numpy and gmpy2 numbers::

        sage: from numpy import int8
        sage: number_of_divisors(int8(100))
        9
        sage: from gmpy2 import mpz
        sage: number_of_divisors(mpz(100))
        9
    """
    m = ZZ(n)
    if m.is_zero():
        raise ValueError("input must be nonzero")
    from sage.libs.pari.all import pari
    return ZZ(pari(m).numdiv())


def hilbert_symbol(a, b, p, algorithm="pari"):
    """
    Return 1 if `ax^2 + by^2` `p`-adically represents
    a nonzero square, otherwise returns `-1`. If either a or b
    is 0, returns 0.

    INPUT:


    -  ``a, b`` - integers

    -  ``p`` - integer; either prime or -1 (which
       represents the archimedean place)

    -  ``algorithm`` - string

       -  ``'pari'`` - (default) use the PARI C library

       -  ``'direct'`` - use a Python implementation

       -  ``'all'`` - use both PARI and direct and check that
          the results agree, then return the common answer


    OUTPUT: integer (0, -1, or 1)

    EXAMPLES::

        sage: hilbert_symbol (-1, -1, -1, algorithm='all')
        -1
        sage: hilbert_symbol (2,3, 5, algorithm='all')
        1
        sage: hilbert_symbol (4, 3, 5, algorithm='all')
        1
        sage: hilbert_symbol (0, 3, 5, algorithm='all')
        0
        sage: hilbert_symbol (-1, -1, 2, algorithm='all')
        -1
        sage: hilbert_symbol (1, -1, 2, algorithm='all')
        1
        sage: hilbert_symbol (3, -1, 2, algorithm='all')
        -1

        sage: hilbert_symbol(QQ(-1)/QQ(4), -1, 2) == -1
        True
        sage: hilbert_symbol(QQ(-1)/QQ(4), -1, 3) == 1
        True

    Tests with numpy and gmpy2 numbers::

        sage: from numpy import int8
        sage: hilbert_symbol(int8(2),int8(3),int8(5),algorithm='all')
        1
        sage: from gmpy2 import mpz
        sage: hilbert_symbol(mpz(2),mpz(3),mpz(5),algorithm='all')
        1

    AUTHORS:

    - William Stein and David Kohel (2006-01-05)
    """
    p = ZZ(p)
    if p != -1 and not p.is_prime():
        raise ValueError("p must be prime or -1")
    a = QQ(a).numerator() * QQ(a).denominator()
    b = QQ(b).numerator() * QQ(b).denominator()

    if algorithm == "pari":
        if p == -1:
            p = 0
        from sage.libs.pari.all import pari
        return ZZ(pari(a).hilbert(b, p))

    elif algorithm == 'direct':
        if a == 0 or b == 0:
            return ZZ(0)

        p = ZZ(p)
        one = ZZ(1)

        if p != -1:
            p_sqr = p**2
            while a % p_sqr == 0:
                a //= p_sqr
            while b % p_sqr == 0:
                b //= p_sqr

        if p != 2 and True in (kronecker(x, p) == 1 for x in (a, b, a + b)):
            return one
        if a % p == 0:
            if b % p == 0:
                return hilbert_symbol(p,-(b//p),p)*hilbert_symbol(a//p,b,p)
            elif p == 2 and (b % 4) == 3:
                if kronecker(a+b,p) == -1:
                    return -one
            elif kronecker(b,p) == -1:
                return -one
        elif b % p == 0:
            if p == 2 and (a % 4) == 3:
                if kronecker(a+b,p) == -1:
                    return -one
            elif kronecker(a,p) == -1:
                return -one
        elif p == 2 and (a % 4) == 3 and (b % 4) == 3:
            return -one
        return one
    elif algorithm == 'all':
        ans_pari = hilbert_symbol(a,b,p,algorithm='pari')
        ans_direct = hilbert_symbol(a,b,p,algorithm='direct')
        if ans_pari != ans_direct:
            raise RuntimeError("There is a bug in hilbert_symbol; two ways of computing the Hilbert symbol (%s,%s)_%s disagree" % (a,b,p))
        return ans_pari
    else:
        raise ValueError("Algorithm %s not defined" % algorithm)


def hilbert_conductor(a, b):
    r"""
    Return the product of all (finite) primes where the Hilbert symbol is -1.

    This is the (reduced) discriminant of the quaternion algebra `(a,b)`
    over `\QQ`.

    INPUT:

    - ``a``, ``b`` -- integers

    OUTPUT:

    squarefree positive integer

    EXAMPLES::

        sage: hilbert_conductor(-1, -1)
        2
        sage: hilbert_conductor(-1, -11)
        11
        sage: hilbert_conductor(-2, -5)
        5
        sage: hilbert_conductor(-3, -17)
        17

    Tests with numpy and gmpy2 numbers::

        sage: from numpy import int8
        sage: hilbert_conductor(int8(-3), int8(-17))
        17
        sage: from gmpy2 import mpz
        sage: hilbert_conductor(mpz(-3), mpz(-17))
        17

    AUTHOR:

    - Gonzalo Tornaria (2009-03-02)
    """
    a, b = ZZ(a), ZZ(b)
    return ZZ.prod(p for p in set([2]).union(prime_divisors(a),
                                             prime_divisors(b))
                   if hilbert_symbol(a, b, p) == -1)


def hilbert_conductor_inverse(d):
    r"""
    Finds a pair of integers `(a,b)` such that ``hilbert_conductor(a,b) == d``.

    The quaternion algebra `(a,b)` over `\QQ` will then have (reduced)
    discriminant `d`.

    INPUT:

    - ``d`` -- square-free positive integer

    OUTPUT: pair of integers

    EXAMPLES::

        sage: hilbert_conductor_inverse(2)
        (-1, -1)
        sage: hilbert_conductor_inverse(3)
        (-1, -3)
        sage: hilbert_conductor_inverse(6)
        (-1, 3)
        sage: hilbert_conductor_inverse(30)
        (-3, -10)
        sage: hilbert_conductor_inverse(4)
        Traceback (most recent call last):
        ...
        ValueError: d needs to be squarefree
        sage: hilbert_conductor_inverse(-1)
        Traceback (most recent call last):
        ...
        ValueError: d needs to be positive

    AUTHOR:

    - Gonzalo Tornaria (2009-03-02)

    TESTS::

        sage: for i in range(100):
        ....:     d = ZZ.random_element(2**32).squarefree_part()
        ....:     if hilbert_conductor(*hilbert_conductor_inverse(d)) != d:
        ....:         print("hilbert_conductor_inverse failed for d = {}".format(d))

    Tests with numpy and gmpy2 numbers::

        sage: from numpy import int8
        sage: hilbert_conductor_inverse(int8(30))
        (-3, -10)
        sage: from gmpy2 import mpz
        sage: hilbert_conductor_inverse(mpz(30))
        (-3, -10)
    """
    Z = ZZ
    d = Z(d)
    if d <= 0:
        raise ValueError("d needs to be positive")
    if d == 1:
        return (Z(-1), Z(1))
    if d == 2:
        return (Z(-1), Z(-1))
    if d.is_prime():
        if d % 4 == 3:
            return (Z(-1), -d)
        if d % 8 == 5:
            return (Z(-2), -d)
        q = 3
        while q % 4 != 3 or kronecker_symbol(d,q) != -1:
            q = next_prime(q)
        return (Z(-q), -d)
    else:
        mo = moebius(d)
        if mo == 0:
            raise ValueError("d needs to be squarefree")
        if d % 2 == 0 and mo*d % 16 != 2:
            dd = mo * d / 2
        else:
            dd = mo * d
        q = 1
        while hilbert_conductor(-q, dd) != d:
            q += 1
        if dd % q == 0:
            dd /= q
        return (Z(-q), Z(dd))


##############################################################################
#  falling and rising factorials
#  By Jaap Spies
#
#       Copyright (C) 2006 Jaap Spies <j.spies@hccnet.nl>
#      Copyright (C) 2006 William Stein <wstein@gmail.com>
#
# Distributed under the terms of the GNU General Public License (GPL)
#                  https://www.gnu.org/licenses/
##############################################################################


def falling_factorial(x, a):
    r"""
    Return the falling factorial `(x)_a`.

    The notation in the literature is a mess: often `(x)_a`,
    but there are many other notations: GKP: Concrete Mathematics uses
    `x^{\underline{a}}`.

    Definition: for integer `a \ge 0` we have
    `x(x-1) \cdots (x-a+1)`. In all other cases we use the
    GAMMA-function: `\frac {\Gamma(x+1)} {\Gamma(x-a+1)}`.

    INPUT:

    -  ``x`` -- element of a ring

    -  ``a`` -- a non-negative integer or

    -  ``x and a`` -- any numbers

    OUTPUT: the falling factorial

    .. SEEALSO:: :func:`rising_factorial`

    EXAMPLES::

        sage: falling_factorial(10, 3)
        720
        sage: falling_factorial(10, RR('3.0'))
        720.000000000000
        sage: falling_factorial(10, RR('3.3'))
        1310.11633396601
        sage: falling_factorial(10, 10)
        3628800
        sage: factorial(10)
        3628800
        sage: a = falling_factorial(1+I, I); a
        gamma(I + 2)
        sage: CC(a)
        0.652965496420167 + 0.343065839816545*I
        sage: falling_factorial(1+I, 4)
        4*I + 2
        sage: falling_factorial(I, 4)
        -10

        sage: M = MatrixSpace(ZZ, 4, 4)
        sage: A = M([1,0,1,0,1,0,1,0,1,0,10,10,1,0,1,1])
        sage: falling_factorial(A, 2) # A(A - I)
        [  1   0  10  10]
        [  1   0  10  10]
        [ 20   0 101 100]
        [  2   0  11  10]

        sage: x = ZZ['x'].0
        sage: falling_factorial(x, 4)
        x^4 - 6*x^3 + 11*x^2 - 6*x

    TESTS:

    Check that :trac:`14858` is fixed::

        sage: falling_factorial(-4, SR(2))
        20

    Check that :trac:`16770` is fixed::

        sage: d = var('d')
        sage: parent(falling_factorial(d, 0))
        Symbolic Ring

    Check that :trac:`20075` is fixed::

        sage: bool(falling_factorial(int(4), int(2)) == falling_factorial(4,2))
        True

    Tests with numpy and gmpy2 numbers::

        sage: from numpy import int8
        sage: falling_factorial(int8(10), int8(3))
        720
        sage: from gmpy2 import mpz
        sage: falling_factorial(mpz(10), mpz(3))
        720

    AUTHORS:

    - Jaap Spies (2006-03-05)
    """
    from sage.structure.element import Expression
    x = py_scalar_to_element(x)
    a = py_scalar_to_element(a)
    if (isinstance(a, Integer) or
        (isinstance(a, Expression) and
         a.is_integer())) and a >= 0:
        return prod(((x - i) for i in range(a)), z=x.parent().one())
    from sage.functions.all import gamma
    return gamma(x + 1) / gamma(x - a + 1)


def rising_factorial(x, a):
    r"""
    Return the rising factorial `(x)^a`.

    The notation in the literature is a mess: often `(x)^a`,
    but there are many other notations: GKP: Concrete Mathematics uses
    `x^{\overline{a}}`.

    The rising factorial is also known as the Pochhammer symbol, see
    Maple and Mathematica.

    Definition: for integer `a \ge 0` we have
    `x(x+1) \cdots (x+a-1)`. In all other cases we use the
    GAMMA-function: `\frac {\Gamma(x+a)} {\Gamma(x)}`.

    INPUT:

    -  ``x`` -- element of a ring

    -  ``a`` -- a non-negative integer or

    -  ``x and a`` -- any numbers

    OUTPUT: the rising factorial

    .. SEEALSO:: :func:`falling_factorial`

    EXAMPLES::

        sage: rising_factorial(10,3)
        1320

        sage: rising_factorial(10,RR('3.0'))
        1320.00000000000

        sage: rising_factorial(10,RR('3.3'))
        2826.38895824964

        sage: a = rising_factorial(1+I, I); a
        gamma(2*I + 1)/gamma(I + 1)
        sage: CC(a)
        0.266816390637832 + 0.122783354006372*I

        sage: a = rising_factorial(I, 4); a
        -10

        sage: x = polygen(ZZ)
        sage: rising_factorial(x, 4)
        x^4 + 6*x^3 + 11*x^2 + 6*x

    TESTS:

    Check that :trac:`14858` is fixed::

        sage: bool(rising_factorial(-4, 2) ==
        ....:      rising_factorial(-4, SR(2)) ==
        ....:      rising_factorial(SR(-4), SR(2)))
        True

    Check that :trac:`16770` is fixed::

        sage: d = var('d')
        sage: parent(rising_factorial(d, 0))
        Symbolic Ring

    Check that :trac:`20075` is fixed::

        sage: bool(rising_factorial(int(4), int(2)) == rising_factorial(4,2))
        True

    Tests with numpy and gmpy2 numbers::

        sage: from numpy import int8
        sage: rising_factorial(int8(10), int8(3))
        1320
        sage: from gmpy2 import mpz
        sage: rising_factorial(mpz(10), mpz(3))
        1320

    AUTHORS:

    - Jaap Spies (2006-03-05)
    """
    from sage.structure.element import Expression
    x = py_scalar_to_element(x)
    a = py_scalar_to_element(a)
    if (isinstance(a, Integer) or
        (isinstance(a, Expression) and
         a.is_integer())) and a >= 0:
        return prod(((x + i) for i in range(a)), z=x.parent().one())
    from sage.functions.all import gamma
    return gamma(x + a) / gamma(x)


def integer_ceil(x):
    """
    Return the ceiling of x.

    EXAMPLES::

        sage: integer_ceil(5.4)
        6
        sage: integer_ceil(x)
        Traceback (most recent call last):
        ...
        NotImplementedError: computation of ceil of x not implemented

    Tests with numpy and gmpy2 numbers::

        sage: from numpy import float32
        sage: integer_ceil(float32(5.4))
        6
        sage: from gmpy2 import mpfr
        sage: integer_ceil(mpfr(5.4))
        6
    """
    try:
        return ZZ(x.ceil())
    except AttributeError:
        try:
            return ZZ(math.ceil(float(x)))
        except TypeError:
            pass
    raise NotImplementedError("computation of ceil of %s not implemented" % x)


def integer_floor(x):
    r"""
    Return the largest integer `\leq x`.

    INPUT:

    -  ``x`` - an object that has a floor method or is
       coercible to int

    OUTPUT: an Integer

    EXAMPLES::

        sage: integer_floor(5.4)
        5
        sage: integer_floor(float(5.4))
        5
        sage: integer_floor(-5/2)
        -3
        sage: integer_floor(RDF(-5/2))
        -3

        sage: integer_floor(x)
        Traceback (most recent call last):
        ...
        NotImplementedError: computation of floor of x not implemented

    Tests with numpy and gmpy2 numbers::

        sage: from numpy import float32
        sage: integer_floor(float32(5.4))
        5
        sage: from gmpy2 import mpfr
        sage: integer_floor(mpfr(5.4))
        5
    """
    try:
        return ZZ(x.floor())
    except AttributeError:
        try:
            return ZZ(math.floor(float(x)))
        except TypeError:
            pass
    raise NotImplementedError("computation of floor of %s not implemented" % x)


def integer_trunc(i):
    """
    Truncate to the integer closer to zero

    EXAMPLES::

        sage: from sage.arith.misc import integer_trunc as trunc
        sage: trunc(-3/2), trunc(-1), trunc(-1/2), trunc(0), trunc(1/2), trunc(1), trunc(3/2)
        (-1, -1, 0, 0, 0, 1, 1)
        sage: isinstance(trunc(3/2), Integer)
        True
    """
    if i >= 0:
        return integer_floor(i)
    else:
        return integer_ceil(i)


def two_squares(n):
    """
    Write the integer `n` as a sum of two integer squares if possible;
    otherwise raise a ``ValueError``.

    INPUT:

    - ``n`` -- an integer

    OUTPUT: a tuple `(a,b)` of non-negative integers such that
    `n = a^2 + b^2` with `a <= b`.

    EXAMPLES::

        sage: two_squares(389)
        (10, 17)
        sage: two_squares(21)
        Traceback (most recent call last):
        ...
        ValueError: 21 is not a sum of 2 squares
        sage: two_squares(21^2)
        (0, 21)
        sage: a,b = two_squares(100000000000000000129); a,b
        (4418521500, 8970878873)
        sage: a^2 + b^2
        100000000000000000129
        sage: two_squares(2^222+1)
        (253801659504708621991421712450521, 2583712713213354898490304645018692)
        sage: two_squares(0)
        (0, 0)
        sage: two_squares(-1)
        Traceback (most recent call last):
        ...
        ValueError: -1 is not a sum of 2 squares

    TESTS::

        sage: for _ in range(100):
        ....:     a = ZZ.random_element(2**16, 2**20)
        ....:     b = ZZ.random_element(2**16, 2**20)
        ....:     n = a**2 + b**2
        ....:     aa,bb = two_squares(n)
        ....:     assert aa**2 + bb**2 == n

    Tests with numpy and gmpy2 numbers::

        sage: from numpy import int16
        sage: two_squares(int16(389))
        (10, 17)
        sage: from gmpy2 import mpz
        sage: two_squares(mpz(389))
        (10, 17)

    ALGORITHM:

    See http://www.schorn.ch/howto.html
    """
    n = ZZ(n)

    if n <= 0:
        if n == 0:
            z = ZZ.zero()
            return (z, z)
        raise ValueError("%s is not a sum of 2 squares" % n)

    if n.nbits() <= 32:
        from sage.rings import sum_of_squares
        return sum_of_squares.two_squares_pyx(n)

    # Start by factoring n (which seems to be unavoidable)
    F = n.factor(proof=False)

    # First check whether it is possible to write n as a sum of two
    # squares: all prime powers p^e must have p = 2 or p = 1 mod 4
    # or e even.
    for p, e in F:
        if e % 2 and p % 4 == 3:
            raise ValueError("%s is not a sum of 2 squares" % n)

    # We run over all factors of n, write each factor p^e as
    # a sum of 2 squares and accumulate the product
    # (using multiplication in Z[I]) in a^2 + b^2.
    from sage.rings.finite_rings.integer_mod import Mod
    a = ZZ.one()
    b = ZZ.zero()
    for (p,e) in F:
        if e >= 2:
            m = p ** (e//2)
            a *= m
            b *= m
        if e % 2:
            if p == 2:
                # (a + bi) *= (1 + I)
                a,b = a - b, a + b
            else:  # p = 1 mod 4
                # Find a square root of -1 mod p.
                # If y is a non-square, then y^((p-1)/4) is a square root of -1.
                y = Mod(2,p)
                while True:
                    s = y**((p-1)/4)
                    if not s*s + 1:
                        s = s.lift()
                        break
                    y += 1
                # Apply Cornacchia's algorithm to write p as r^2 + s^2.
                r = p
                while s*s > p:
                    r,s = s, r % s
                r %= s

                # Multiply (a + bI) by (r + sI)
                a,b = a*r - b*s, b*r + a*s

    a = a.abs()
    b = b.abs()
    assert a*a + b*b == n
    if a <= b:
        return (a,b)
    else:
        return (b,a)


def three_squares(n):
    """
    Write the integer `n` as a sum of three integer squares if possible;
    otherwise raise a ``ValueError``.

    INPUT:

    - ``n`` -- an integer

    OUTPUT: a tuple `(a,b,c)` of non-negative integers such that
    `n = a^2 + b^2 + c^2` with `a <= b <= c`.

    EXAMPLES::

        sage: three_squares(389)
        (1, 8, 18)
        sage: three_squares(946)
        (9, 9, 28)
        sage: three_squares(2986)
        (3, 24, 49)
        sage: three_squares(7^100)
        (0, 0, 1798465042647412146620280340569649349251249)
        sage: three_squares(11^111-1)
        (616274160655975340150706442680, 901582938385735143295060746161, 6270382387635744140394001363065311967964099981788593947233)
        sage: three_squares(7 * 2^41)
        (1048576, 2097152, 3145728)
        sage: three_squares(7 * 2^42)
        Traceback (most recent call last):
        ...
        ValueError: 30786325577728 is not a sum of 3 squares
        sage: three_squares(0)
        (0, 0, 0)
        sage: three_squares(-1)
        Traceback (most recent call last):
        ...
        ValueError: -1 is not a sum of 3 squares

    TESTS::

        sage: for _ in range(100):
        ....:     a = ZZ.random_element(2**16, 2**20)
        ....:     b = ZZ.random_element(2**16, 2**20)
        ....:     c = ZZ.random_element(2**16, 2**20)
        ....:     n = a**2 + b**2 + c**2
        ....:     aa,bb,cc = three_squares(n)
        ....:     assert aa**2 + bb**2 + cc**2 == n

    Tests with numpy and gmpy2 numbers::

        sage: from numpy import int16
        sage: three_squares(int16(389))
        (1, 8, 18)
        sage: from gmpy2 import mpz
        sage: three_squares(mpz(389))
        (1, 8, 18)

    ALGORITHM:

    See http://www.schorn.ch/howto.html
    """
    n = ZZ(n)

    if n <= 0:
        if n == 0:
            z = ZZ.zero()
            return (z, z, z)
        raise ValueError("%s is not a sum of 3 squares" % n)

    if n.nbits() <= 32:
        from sage.rings import sum_of_squares
        return sum_of_squares.three_squares_pyx(n)

    # First, remove all factors 4 from n
    e = n.valuation(2)//2
    m = ZZ.one() << e
    N = n >> (2*e)

    # Let x be the largest integer at most sqrt(N)
    x, r = N.sqrtrem()
    # We need to check for this special case,
    # otherwise N - x^2 will always factor.
    if not r:
        z = ZZ.zero()
        return (z, z, x*m)

    # Consider different cases to find an x such that N - x^2 is easily
    # written as the sum of 2 squares, because it is either p or 2p,
    # with p a prime which is 1 mod 4.
    if N % 4 == 1:
        # Write N = x^2 + p with x even, p = 1 mod 4 prime
        if x % 2:
            x -= 1
        while x >= 0:
            p = N - x*x
            if p.is_pseudoprime():
                break
            x -= 2
    elif N % 4 == 2:
        # Write N = x^2 + p with x odd, p = 1 mod 4 prime
        if x % 2 == 0:
            x -= 1
        while x >= 0:
            p = N - x*x
            if p.is_pseudoprime():
                break
            x -= 2
    elif N % 8 == 3:
        # Write N = x^2 + 2p with x odd, p = 1 mod 4 prime
        if x % 2 == 0:
            x -= 1
        while x >= 0:
            p = (N - x*x) >> 1
            if p.is_pseudoprime():
                break
            x -= 2
    else:  # 7 mod 8
        raise ValueError("%s is not a sum of 3 squares" % n)

    if x < 0:
        # We found no good x, brute force instead.
        # Normally, this should only happen for small values of N.
        if N > 10000:
            from warnings import warn
            warn("Brute forcing sum of 3 squares for large N = %s" % N, RuntimeWarning)
        x = N.isqrt()

    # In the usual case, this loop will only be executed once, since
    # we already know the "right" value of x.
    # This will only really loop if we hit the "x < 0" case above.
    while True:
        try:
            a,b = two_squares(N - x*x)
            break
        except ValueError:
            x -= 1
            assert x >= 0

    if x >= b:
        return (a*m, b*m, x*m)
    elif x >= a:
        return (a*m, x*m, b*m)
    else:
        return (x*m, a*m, b*m)


def four_squares(n):
    """
    Write the integer `n` as a sum of four integer squares.

    INPUT:

    - ``n`` -- an integer

    OUTPUT: a tuple `(a,b,c,d)` of non-negative integers such that
    `n = a^2 + b^2 + c^2 + d^2` with `a <= b <= c <= d`.

    EXAMPLES::

        sage: four_squares(3)
        (0, 1, 1, 1)
        sage: four_squares(13)
        (0, 0, 2, 3)
        sage: four_squares(130)
        (0, 0, 3, 11)
        sage: four_squares(1101011011004)
        (90, 102, 1220, 1049290)
        sage: four_squares(10^100-1)
        (155024616290, 2612183768627, 14142135623730950488016887, 99999999999999999999999999999999999999999999999999)
        sage: for i in range(2^129, 2^129+10000):  # long time
        ....:     S = four_squares(i)
        ....:     assert sum(x^2 for x in S) == i

    TESTS::

        sage: for _ in range(100):
        ....:     n = ZZ.random_element(2**32,2**34)
        ....:     aa,bb,cc,dd = four_squares(n)
        ....:     assert aa**2 + bb**2 + cc**2 + dd**2 == n

    Tests with numpy and gmpy2 numbers::

        sage: from numpy import int16
        sage: four_squares(int16(389))
        (0, 1, 8, 18)
        sage: from gmpy2 import mpz
        sage: four_squares(mpz(389))
        (0, 1, 8, 18)
    """
    n = ZZ(n)

    if n <= 0:
        if n == 0:
            z = ZZ.zero()
            return (z, z, z, z)
        raise ValueError("%s is not a sum of 4 squares" % n)

    if n.nbits() <= 32:
        from sage.rings import sum_of_squares
        return sum_of_squares.four_squares_pyx(n)

    # First, remove all factors 4 from n
    e = n.valuation(2) // 2
    m = ZZ.one() << e
    N = n >> (2*e)

    # Subtract a suitable x^2 such that N - x^2 is 1,2,3,5,6 mod 8,
    # which can then be written as a sum of 3 squares.
    x = N.isqrt()
    y = N - x*x
    if y >= 7 and (y % 4 == 0 or y % 8 == 7):
        x -= 1
        y += 2*x + 1

    a,b,c = three_squares(y)

    # Correct sorting is guaranteed by construction
    return (a*m, b*m, c*m, x*m)


def sum_of_k_squares(k, n):
    """
    Write the integer `n` as a sum of `k` integer squares if possible;
    otherwise raise a ``ValueError``.

    INPUT:

    - ``k`` -- a non-negative integer

    - ``n`` -- an integer

    OUTPUT: a tuple `(x_1, ..., x_k)` of non-negative integers such that
    their squares sum to `n`.

    EXAMPLES::

        sage: sum_of_k_squares(2, 9634)
        (15, 97)
        sage: sum_of_k_squares(3, 9634)
        (0, 15, 97)
        sage: sum_of_k_squares(4, 9634)
        (1, 2, 5, 98)
        sage: sum_of_k_squares(5, 9634)
        (0, 1, 2, 5, 98)
        sage: sum_of_k_squares(6, 11^1111-1)
        (19215400822645944253860920437586326284, 37204645194585992174252915693267578306, 3473654819477394665857484221256136567800161086815834297092488779216863122, 5860191799617673633547572610351797996721850737768032876360978911074629287841061578270832330322236796556721252602860754789786937515870682024273948, 20457423294558182494001919812379023992538802203730791019728543439765347851316366537094696896669915675685581905102118246887673397020172285247862426612188418787649371716686651256443143210952163970564228423098202682066311189439731080552623884051737264415984619097656479060977602722566383385989, 311628095411678159849237738619458396497534696043580912225334269371611836910345930320700816649653412141574887113710604828156159177769285115652741014638785285820578943010943846225597311231847997461959204894255074229895666356909071243390280307709880906261008237873840245959883405303580405277298513108957483306488193844321589356441983980532251051786704380984788999660195252373574924026139168936921591652831237741973242604363696352878914129671292072201700073286987126265965322808664802662993006926302359371379531571194266134916767573373504566621665949840469229781956838744551367172353)
        sage: sum_of_k_squares(7, 0)
        (0, 0, 0, 0, 0, 0, 0)
        sage: sum_of_k_squares(30,999999)
        (0, 0, 0, 0, 0, 0, 0, 0, 0, 0, 0, 0, 0, 0, 0, 0, 0, 0, 0, 0, 0, 0, 0, 0, 0, 2, 3, 7, 44, 999)
        sage: sum_of_k_squares(1, 9)
        (3,)
        sage: sum_of_k_squares(1, 10)
        Traceback (most recent call last):
        ...
        ValueError: 10 is not a sum of 1 square
        sage: sum_of_k_squares(1, -10)
        Traceback (most recent call last):
        ...
        ValueError: -10 is not a sum of 1 square
        sage: sum_of_k_squares(0, 9)
        Traceback (most recent call last):
        ...
        ValueError: 9 is not a sum of 0 squares
        sage: sum_of_k_squares(0, 0)
        ()
        sage: sum_of_k_squares(7, -1)
        Traceback (most recent call last):
        ...
        ValueError: -1 is not a sum of 7 squares
        sage: sum_of_k_squares(-1, 0)
        Traceback (most recent call last):
        ...
        ValueError: k = -1 must be non-negative

    Tests with numpy and gmpy2 numbers::

        sage: from numpy import int16
        sage: sum_of_k_squares(int16(2), int16(9634))
        (15, 97)
        sage: from gmpy2 import mpz
        sage: sum_of_k_squares(mpz(2), mpz(9634))
        (15, 97)
    """
    n = ZZ(n)
    k = int(k)

    if k <= 4:
        if k == 4:
            return four_squares(n)
        if k == 3:
            return three_squares(n)
        if k == 2:
            return two_squares(n)
        if k == 1:
            if n >= 0:
                x, r = n.sqrtrem()
                if not r:
                    return (x,)
            raise ValueError("%s is not a sum of 1 square" % n)
        if k == 0:
            if n == 0:
                return tuple()
            raise ValueError("%s is not a sum of 0 squares" % n)
        raise ValueError("k = %s must be non-negative" % k)

    if n < 0:
        raise ValueError("%s is not a sum of %s squares" % (n,k))

    # Recursively subtract the largest square
    t = []
    while k > 4:
        x = n.isqrt()
        t.insert(0, x)
        n -= x*x
        k -= 1

    t = list(four_squares(n)) + t
    return tuple(t)


def subfactorial(n):
    r"""
    Subfactorial or rencontres numbers, or derangements: number of
    permutations of `n` elements with no fixed points.

    INPUT:


    -  ``n`` - non negative integer


    OUTPUT:


    -  ``integer`` - function value


    EXAMPLES::

        sage: subfactorial(0)
        1
        sage: subfactorial(1)
        0
        sage: subfactorial(8)
        14833

    Tests with numpy and gmpy2 numbers::

        sage: from numpy import int8
        sage: subfactorial(int8(8))
        14833
        sage: from gmpy2 import mpz
        sage: subfactorial(mpz(8))
        14833

    AUTHORS:

    - Jaap Spies (2007-01-23)
    """
    return factorial(n) * sum((-1)**k / factorial(k) for k in range(n + 1))


def is_power_of_two(n):
    r"""
    Return whether ``n`` is a power of 2.

    INPUT:

    -  ``n`` -- integer

    OUTPUT:

    boolean

    EXAMPLES::

        sage: is_power_of_two(1024)
        True
        sage: is_power_of_two(1)
        True
        sage: is_power_of_two(24)
        False
        sage: is_power_of_two(0)
        False
        sage: is_power_of_two(-4)
        False

    Tests with numpy and gmpy2 numbers::

        sage: from numpy import int8
        sage: is_power_of_two(int8(16))
        True
        sage: is_power_of_two(int8(24))
        False
        sage: from gmpy2 import mpz
        sage: is_power_of_two(mpz(16))
        True
        sage: is_power_of_two(mpz(24))
        False
    """
    return ZZ(n).popcount() == 1


def differences(lis, n=1):
    """
    Return the `n` successive differences of the elements in ``lis``.

    EXAMPLES::

        sage: differences(prime_range(50))
        [1, 2, 2, 4, 2, 4, 2, 4, 6, 2, 6, 4, 2, 4]
        sage: differences([i^2 for i in range(1,11)])
        [3, 5, 7, 9, 11, 13, 15, 17, 19]
        sage: differences([i^3 + 3*i for i in range(1,21)])
        [10, 22, 40, 64, 94, 130, 172, 220, 274, 334, 400, 472, 550, 634, 724, 820, 922, 1030, 1144]
        sage: differences([i^3 - i^2 for i in range(1,21)], 2)
        [10, 16, 22, 28, 34, 40, 46, 52, 58, 64, 70, 76, 82, 88, 94, 100, 106, 112]
        sage: differences([p - i^2 for i, p in enumerate(prime_range(50))], 3)
        [-1, 2, -4, 4, -4, 4, 0, -6, 8, -6, 0, 4]

    Tests with numpy and gmpy2 numbers::

        sage: from numpy import int8
        sage: differences([int8(1),int8(4),int8(6),int8(19)])
        [3, 2, 13]
        sage: from gmpy2 import mpz
        sage: differences([mpz(1),mpz(4),mpz(6),mpz(19)])
        [mpz(3), mpz(2), mpz(13)]

    AUTHORS:

    - Timothy Clemans (2008-03-09)
    """
    n = ZZ(n)
    if n < 1:
        raise ValueError('n must be greater than 0')
    lis = [lis[i + 1] - num for i, num in enumerate(lis[:-1])]
    if n == 1:
        return lis
    return differences(lis, n - 1)


def _key_complex_for_display(a):
    """
    Key function to sort complex numbers for display only.

    Real numbers (with a zero imaginary part) come before complex numbers,
    and are sorted. Complex numbers are sorted by their real part
    unless their real parts are quite close, in which case they are
    sorted by their imaginary part.

    EXAMPLES::

        sage: import sage.arith.misc
        sage: key_c = sage.arith.misc._key_complex_for_display

        sage: key_c(CC(5))
        (0, 5.00000000000000)
        sage: key_c(CC(5, 5))
        (1, 5.00000000, 5.00000000000000)

        sage: CIF200 = ComplexIntervalField(200)
        sage: key_c(CIF200(5))
        (0, 5)
        sage: key_c(CIF200(5, 5))
        (1, 5.00000000, 5)
    """
    ar = a.real()
    ai = a.imag()
    if not ai:
        return (0, ar)
    epsilon = ar.parent()(1e-10)
    if ar.abs() < epsilon:
        ar_truncated = 0
    elif ar.prec() < 34:
        ar_truncated = ar
    else:
        ar_truncated = ar.n(digits=9)
    return (1, ar_truncated, ai)


def sort_complex_numbers_for_display(nums):
    r"""
    Given a list of complex numbers (or a list of tuples, where the
    first element of each tuple is a complex number), we sort the list
    in a "pretty" order.

    Real numbers (with a zero imaginary part) come before complex numbers,
    and are sorted. Complex numbers are sorted by their real part
    unless their real parts are quite close, in which case they are
    sorted by their imaginary part.

    This is not a useful function mathematically (not least because
    there is no principled way to determine whether the real components
    should be treated as equal or not).  It is called by various
    polynomial root-finders; its purpose is to make doctest printing
    more reproducible.

    We deliberately choose a cumbersome name for this function to
    discourage use, since it is mathematically meaningless.

    EXAMPLES::

        sage: import sage.arith.misc
        sage: sort_c = sort_complex_numbers_for_display
        sage: nums = [CDF(i) for i in range(3)]
        sage: for i in range(3):
        ....:     nums.append(CDF(i + RDF.random_element(-3e-11, 3e-11),
        ....:                     RDF.random_element()))
        ....:     nums.append(CDF(i + RDF.random_element(-3e-11, 3e-11),
        ....:                     RDF.random_element()))
        sage: shuffle(nums)
        sage: nums = sort_c(nums)
        sage: for i in range(len(nums)):
        ....:     if nums[i].imag():
        ....:         first_non_real = i
        ....:         break
        ....: else:
        ....:     first_non_real = len(nums)
        sage: assert first_non_real >= 3
        sage: for i in range(first_non_real - 1):
        ....:     assert nums[i].real() <= nums[i + 1].real()

        sage: def truncate(n):
        ....:     if n.real() < 1e-10:
        ....:         return 0
        ....:     else:
        ....:         return n.real().n(digits=9)
        sage: for i in range(first_non_real, len(nums)-1):
        ....:     assert truncate(nums[i]) <= truncate(nums[i + 1])
        ....:     if truncate(nums[i]) == truncate(nums[i + 1]):
        ....:         assert nums[i].imag() <= nums[i+1].imag()
    """
    if not nums:
        return nums

    if isinstance(nums[0], tuple):
        return sorted(nums, key=lambda t: _key_complex_for_display(t[0]))
    else:
        return sorted(nums, key=_key_complex_for_display)


def fundamental_discriminant(D):
    r"""
    Return the discriminant of the quadratic extension
    `K=Q(\sqrt{D})`, i.e. an integer d congruent to either 0 or
    1, mod 4, and such that, at most, the only square dividing it is
    4.

    INPUT:

    - ``D`` - an integer

    OUTPUT:

    - an integer, the fundamental discriminant

    EXAMPLES::

        sage: fundamental_discriminant(102)
        408
        sage: fundamental_discriminant(720)
        5
        sage: fundamental_discriminant(2)
        8

    Tests with numpy and gmpy2 numbers::

        sage: from numpy import int8
        sage: fundamental_discriminant(int8(102))
        408
        sage: from gmpy2 import mpz
        sage: fundamental_discriminant(mpz(102))
        408
    """
    D = ZZ(D)
    D = D.squarefree_part()
    if D % 4 == 1:
        return D
    return 4 * D


def squarefree_divisors(x):
    """
    Return an iterator over the squarefree divisors (up to units)
    of this ring element.

    Depends on the output of the prime_divisors function.

    Squarefree divisors of an integer are not necessarily
    yielded in increasing order.

    INPUT:

    - x -- an element of any ring for which the prime_divisors
      function works.

    EXAMPLES:

    Integers with few prime divisors::

        sage: list(squarefree_divisors(7))
        [1, 7]
        sage: list(squarefree_divisors(6))
        [1, 2, 3, 6]
        sage: list(squarefree_divisors(12))
        [1, 2, 3, 6]

    Squarefree divisors are not yielded in increasing order::

        sage: list(squarefree_divisors(30))
        [1, 2, 3, 6, 5, 10, 15, 30]

    TESTS:

    Check that the first divisor (i.e. `1`) is a Sage integer (see
    :trac:`17852`)::

        sage: a = next(squarefree_divisors(14))
        sage: a
        1
        sage: type(a)
        <class 'sage.rings.integer.Integer'>

    Tests with numpy and gmpy2 numbers::

        sage: from numpy import int8
        sage: list(squarefree_divisors(int8(12)))
        [1, 2, 3, 6]
        sage: from gmpy2 import mpz
        sage: list(squarefree_divisors(mpz(12)))
        [1, 2, 3, 6]
    """
    for a in powerset(prime_divisors(x)):
        yield prod(a, ZZ.one())


def dedekind_sum(p, q, algorithm='default'):
    r"""
    Return the Dedekind sum `s(p,q)` defined for integers `p`, `q` as

    .. MATH::

        s(p,q) = \sum_{i=0}^{q-1} \left(\!\left(\frac{i}{q}\right)\!\right)
                                  \left(\!\left(\frac{pi}{q}\right)\!\right)

    where

    .. MATH::

        ((x))=\begin{cases}
            x-\lfloor x \rfloor - \frac{1}{2} &\mbox{if }
                x \in \QQ \setminus \ZZ \\
            0 & \mbox{if } x \in \ZZ.
            \end{cases}

    .. WARNING::

        Caution is required as the Dedekind sum sometimes depends on the
        algorithm or is left undefined when `p` and `q` are not coprime.

    INPUT:

    -  ``p``, ``q`` -- integers
    -  ``algorithm`` -- must be one of the following

       -  ``'default'`` - (default) use FLINT
       -  ``'flint'`` - use FLINT
       -  ``'pari'`` - use PARI (gives different results if `p` and `q`
          are not coprime)

    OUTPUT: a rational number

    EXAMPLES:

    Several small values::

        sage: for q in range(10): print([dedekind_sum(p,q) for p in range(q+1)])
        [0]
        [0, 0]
        [0, 0, 0]
        [0, 1/18, -1/18, 0]
        [0, 1/8, 0, -1/8, 0]
        [0, 1/5, 0, 0, -1/5, 0]
        [0, 5/18, 1/18, 0, -1/18, -5/18, 0]
        [0, 5/14, 1/14, -1/14, 1/14, -1/14, -5/14, 0]
        [0, 7/16, 1/8, 1/16, 0, -1/16, -1/8, -7/16, 0]
        [0, 14/27, 4/27, 1/18, -4/27, 4/27, -1/18, -4/27, -14/27, 0]

    Check relations for restricted arguments::

        sage: q = 23; dedekind_sum(1, q); (q-1)*(q-2)/(12*q)
        77/46
        77/46
        sage: p, q = 100, 723    # must be coprime
        sage: dedekind_sum(p, q) + dedekind_sum(q, p)
        31583/86760
        sage: -1/4 + (p/q + q/p + 1/(p*q))/12
        31583/86760

    We check that evaluation works with large input::

        sage: dedekind_sum(3^54 - 1, 2^93 + 1)
        459340694971839990630374299870/29710560942849126597578981379
        sage: dedekind_sum(3^54 - 1, 2^93 + 1, algorithm='pari')
        459340694971839990630374299870/29710560942849126597578981379

    We check consistency of the results::

        sage: dedekind_sum(5, 7, algorithm='default')
        -1/14
        sage: dedekind_sum(5, 7, algorithm='flint')
        -1/14
        sage: dedekind_sum(5, 7, algorithm='pari')
        -1/14
        sage: dedekind_sum(6, 8, algorithm='default')
        -1/8
        sage: dedekind_sum(6, 8, algorithm='flint')
        -1/8
        sage: dedekind_sum(6, 8, algorithm='pari')
        -1/8

    Tests with numpy and gmpy2 numbers::

        sage: from numpy import int8
        sage: dedekind_sum(int8(5), int8(7), algorithm='default')
        -1/14
        sage: from gmpy2 import mpz
        sage: dedekind_sum(mpz(5), mpz(7), algorithm='default')
        -1/14

    REFERENCES:

    - [Ap1997]_

    - :wikipedia:`Dedekind\_sum`
    """
    if algorithm == 'default' or algorithm == 'flint':
        from sage.libs.flint.arith import dedekind_sum as flint_dedekind_sum
        return flint_dedekind_sum(p, q)

    if algorithm == 'pari':
        import sage.interfaces.gp
        x = sage.interfaces.gp.gp('sumdedekind(%s,%s)' % (p, q))
        return Rational(x)

    raise ValueError('unknown algorithm')


def gauss_sum(char_value, finite_field):
    r"""
    Return the Gauss sums for a general finite field.

    INPUT:

    - ``char_value`` -- choice of multiplicative character, given by
      its value on the ``finite_field.multiplicative_generator()``

    - ``finite_field`` -- a finite field

    OUTPUT:

    an element of the parent ring of ``char_value``, that can be any
    field containing enough roots of unity, for example the
    ``UniversalCyclotomicField``, ``QQbar`` or ``ComplexField``

    For a finite field `F` of characteristic `p`, the Gauss sum
    associated to a multiplicative character `\chi` (with values in a
    ring `K`) is defined as

    .. MATH::

        \sum_{x \in F^{\times}} \chi(x) \zeta_p^{\operatorname{Tr} x},

    where `\zeta_p \in K` is a primitive root of unity of order `p` and
    Tr is the trace map from `F` to its prime field `\GF{p}`.

    For more info on Gauss sums, see :wikipedia:`Gauss_sum`.

    .. TODO::

        Implement general Gauss sums for an arbitrary pair
        ``(multiplicative_character, additive_character)``

    EXAMPLES::

        sage: from sage.arith.misc import gauss_sum
        sage: F = GF(5); q = 5
        sage: zq = UniversalCyclotomicField().zeta(q-1)
        sage: L = [gauss_sum(zq**i,F) for i in range(5)]; L
        [-1,
         E(20)^4 + E(20)^13 - E(20)^16 - E(20)^17,
         E(5) - E(5)^2 - E(5)^3 + E(5)^4,
         E(20)^4 - E(20)^13 - E(20)^16 + E(20)^17,
         -1]
        sage: [g*g.conjugate() for g in L]
        [1, 5, 5, 5, 1]

        sage: F = GF(11**2); q = 11**2
        sage: zq = UniversalCyclotomicField().zeta(q-1)
        sage: g = gauss_sum(zq**4,F)
        sage: g*g.conjugate()
        121

    TESTS::

        sage: F = GF(11); q = 11
        sage: zq = UniversalCyclotomicField().zeta(q-1)
        sage: gauss_sum(zq**2,F).n(60)
        2.6361055643248352 + 2.0126965627574471*I

        sage: zq = QQbar.zeta(q-1)
        sage: gauss_sum(zq**2,F)
        2.636105564324836? + 2.012696562757447?*I

        sage: zq = ComplexField(60).zeta(q-1)
        sage: gauss_sum(zq**2,F)
        2.6361055643248352 + 2.0126965627574471*I

        sage: F = GF(7); q = 7
        sage: zq = QQbar.zeta(q-1)
        sage: D = DirichletGroup(7, QQbar)
        sage: all(D[i].gauss_sum()==gauss_sum(zq**i,F) for i in range(6))
        True

        sage: gauss_sum(1,QQ)
        Traceback (most recent call last):
        ...
        ValueError: second input must be a finite field

    .. SEEALSO::

        - :func:`sage.rings.padics.misc.gauss_sum` for a `p`-adic version
        - :meth:`sage.modular.dirichlet.DirichletCharacter.gauss_sum`
          for prime finite fields
        - :meth:`sage.modular.dirichlet.DirichletCharacter.gauss_sum_numerical`
          for prime finite fields
    """
    from sage.categories.fields import Fields
    if finite_field not in Fields().Finite():
        raise ValueError('second input must be a finite field')

    ring = char_value.parent()
    q = finite_field.cardinality()
    p = finite_field.characteristic()
    gen = finite_field.multiplicative_generator()
    zeta_p_powers = ring.zeta(p).powers(p)
    zeta_q = char_value

    resu = ring.zero()
    gen_power = finite_field.one()
    zq_power = ring.one()
    for k in range(q - 1):
        resu += zq_power * zeta_p_powers[gen_power.trace().lift()]
        gen_power *= gen
        zq_power *= zeta_q
    return resu


def dedekind_psi(N):
    r"""
    Return the value of the Dedekind psi function at ``N``.

    INPUT:

    - ``N`` -- a positive integer

    OUTPUT:

    an integer

    The Dedekind psi function is the multiplicative function defined by

    .. MATH::

        \psi(n) = n \prod_{p|n, p prime} (1 + 1/p).

    See :wikipedia:`Dedekind_psi_function` and :oeis:`A001615`.

    EXAMPLES::

        sage: from sage.arith.misc import dedekind_psi
        sage: [dedekind_psi(d) for d in range(1, 12)]
        [1, 3, 4, 6, 6, 12, 8, 12, 12, 18, 12]
    """
    N = Integer(N)
    return Integer(N * prod(1 + 1 / p for p in N.prime_divisors()))<|MERGE_RESOLUTION|>--- conflicted
+++ resolved
@@ -2204,7 +2204,6 @@
         sage: from gmpy2 import mpz
         sage: power_mod(mpz(2),mpz(390),mpz(391))
         mpz(285)
-
     """
     if not m:
         raise ZeroDivisionError("modulus must be nonzero.")
@@ -2221,26 +2220,17 @@
         a = inverse_mod(a, m)
         n = -n
 
-<<<<<<< HEAD
     apow = a
-    while not n&1:
-=======
-    apow = a % m
-    while n & 1 == 0:
->>>>>>> 78bfb6c7
-        apow = (apow*apow) % m
+    while not n & 1:
+        apow = apow * apow % m
         n >>= 1
 
     power = apow
     n >>= 1
     while n:
-        apow = (apow*apow) % m
-<<<<<<< HEAD
-        if n&1:
-=======
-        if n & 1 != 0:
->>>>>>> 78bfb6c7
-            power = (power*apow) % m
+        apow = apow * apow % m
+        if n & 1:
+            power = power * apow % m
         n >>= 1
 
     return power
