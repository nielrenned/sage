r"""
Base class for parent objects

CLASS HIERARCHY::

    SageObject
        CategoryObject
            Parent

A simple example of registering coercions::

    sage: class A_class(Parent):
    ....:   def __init__(self, name):
    ....:       Parent.__init__(self, name=name)
    ....:       self._populate_coercion_lists_()
    ....:       self.rename(name)
    ....:   #
    ....:   def category(self):
    ....:       return Sets()
    ....:   #
    ....:   def _element_constructor_(self, i):
    ....:       assert(isinstance(i, (int, Integer)))
    ....:       return ElementWrapper(self, i)
    ....:
    sage: A = A_class("A")
    sage: B = A_class("B")
    sage: C = A_class("C")

    sage: def f(a):
    ....:   return B(a.value+1)
    ....:
    sage: class MyMorphism(Morphism):
    ....:   def __init__(self, domain, codomain):
    ....:       Morphism.__init__(self, Hom(domain, codomain))
    ....:   #
    ....:   def _call_(self, x):
    ....:       return self.codomain()(x.value)
    ....:
    sage: f = MyMorphism(A,B)
    sage: f
        Generic morphism:
          From: A
          To:   B
    sage: B.register_coercion(f)
    sage: C.register_coercion(MyMorphism(B,C))
    sage: A(A(1)) == A(1)
    True
    sage: B(A(1)) == B(1)
    True
    sage: C(A(1)) == C(1)
    True

    sage: A(B(1))
    Traceback (most recent call last):
    ...
    AssertionError

When implementing an element of a ring, one would typically provide the
element class with ``_rmul_`` and/or ``_lmul_`` methods for the action of a
base ring, and with ``_mul_`` for the ring multiplication. However, prior to
:trac:`14249`, it would have been necessary to additionally define a method
``_an_element_()`` for the parent. But now, the following example works::

    sage: from sage.structure.element import RingElement
    sage: class MyElement(RingElement):
    ....:      def __init__(self, parent, x, y):
    ....:          RingElement.__init__(self, parent)
    ....:      def _mul_(self, other):
    ....:          return self
    ....:      def _rmul_(self, other):
    ....:          return self
    ....:      def _lmul_(self, other):
    ....:          return self
    sage: class MyParent(Parent):
    ....:      Element = MyElement

Now, we define ::

    sage: P = MyParent(base=ZZ, category=Rings())
    sage: a = P(1,2)
    sage: a*a is a
    True
    sage: a*2 is a
    True
    sage: 2*a is a
    True

TESTS:

This came up in some subtle bug once::

    sage: gp(2) + gap(3)
    5

"""

from element cimport parent_c
cimport sage.categories.morphism as morphism
cimport sage.categories.map as map
from sage.structure.debug_options import debug
from sage.structure.sage_object import SageObject
from sage.structure.misc import (dir_with_other_class, getattr_from_other_class,
                                 is_extension_type)
from sage.misc.lazy_attribute import lazy_attribute
from sage.categories.sets_cat import Sets, EmptySetError
from copy import copy
from sage.misc.sage_itertools import unique_merge
from sage.misc.lazy_format import LazyFormat

# Create a dummy attribute error, using some kind of lazy error message,
# so that neither the error itself not the message need to be created
# repeatedly, which would cost time.

from sage.structure.misc cimport AttributeErrorMessage
cdef AttributeErrorMessage dummy_error_message = AttributeErrorMessage(None, '')
dummy_attribute_error = AttributeError(dummy_error_message)


cdef _record_exception():
    from element import get_coercion_model
    get_coercion_model()._record_exception()

cdef object _Integer
cdef bint is_Integer(x):
    global _Integer
    if _Integer is None:
        from sage.rings.integer import Integer as _Integer
    return type(x) is _Integer or type(x) is int

# for override testing
cdef extern from "descrobject.h":
    ctypedef struct PyMethodDef:
        void *ml_meth
    ctypedef struct PyMethodDescrObject:
        PyMethodDef *d_method
    void* PyCFunction_GET_FUNCTION(object)
    bint PyCFunction_Check(object)

###############################################################################
#       Copyright (C) 2009 Robert Bradshaw <robertwb@math.washington.edu>
#       Copyright (C) 2008 Burcin Erocal   <burcin@erocal.org>
#       Copyright (C) 2008 Mike Hansen     <mhansen@gmail.com>
#       Copyright (C) 2008 David Roe       <roed@math.harvard.edu>
#       Copyright (C) 2007 William Stein   <wstein@gmail.com>
#
#  Distributed under the terms of the GNU General Public License (GPL)
#  The full text of the GPL is available at:
#                  http://www.gnu.org/licenses/
###############################################################################

import operator
import weakref

from category_object import CategoryObject
from generators import Generators
from coerce_exceptions import CoercionException

# TODO: Theses should probably go in the printer module (but lots of stuff imports them from parent)
from category_object import localvars

cdef object BuiltinMethodType = type(repr)

from cpython.object cimport *
from cpython.bool cimport *
include 'sage/ext/stdsage.pxi'


def is_Parent(x):
    """
    Return True if x is a parent object, i.e., derives from
    sage.structure.parent.Parent and False otherwise.

    EXAMPLES::

        sage: from sage.structure.parent import is_Parent
        sage: is_Parent(2/3)
        False
        sage: is_Parent(ZZ)
        True
        sage: is_Parent(Primes())
        True
    """
    return isinstance(x, Parent)

cdef bint guess_pass_parent(parent, element_constructor):
    if isinstance(element_constructor, types.MethodType):
        return False
    elif isinstance(element_constructor, BuiltinMethodType):
        return element_constructor.__self__ is not parent
    else:
        return True

from sage.categories.category import Category
from sage.structure.dynamic_class import dynamic_class
Sets_parent_class = Sets().parent_class

cdef inline bint good_as_coerce_domain(S):
    """
    Determine whether the input can be the domain of a map.

    NOTE:

    This is the same as being an object in a category, or
    being a type. Namely, in Sage, we do consider coercion maps
    from the type ``<int>`` to, say, `ZZ`.

    TESTS:

    If an instance `S` is not suitable as domain of a map, then
    the non-existence of a coercion or conversion map from `S`
    to some other parent is not cached, by :trac:`13378`::

        sage: P.<x,y> = QQ[]
        sage: P.is_coercion_cached(x)
        False
        sage: P.coerce_map_from(x)
        sage: P.is_coercion_cached(x)  # indirect doctest
        False

    """
    return isinstance(S,CategoryObject) or isinstance(S,type)

cdef inline bint good_as_convert_domain(S):
    return isinstance(S,SageObject) or isinstance(S,type)

cdef class Parent(category_object.CategoryObject):

    def __init__(self, base=None, *, category=None, element_constructor=None,
                 gens=None, names=None, normalize=True, facade=None, **kwds):
        """
        Base class for all parents.

        Parents are the Sage/mathematical analogues of container
        objects in computer science.

        INPUT:

        - ``base`` -- An algebraic structure considered to be the
          "base" of this parent (e.g. the base field for a vector
          space).

        - ``category`` -- a category or list/tuple of categories. The
          category in which this parent lies (or list or tuple
          thereof).  Since categories support more general
          super-categories, this should be the most specific category
          possible. If category is a list or tuple, a JoinCategory is
          created out of them.  If category is not specified, the
          category will be guessed (see
          :class:`~sage.structure.category_object.CategoryObject`),
          but won't be used to inherit parent's or element's code from
          this category.

        - ``element_constructor`` -- A class or function that creates
          elements of this Parent given appropriate input (can also be
          filled in later with :meth:`_populate_coercion_lists_`)

        - ``gens`` -- Generators for this object (can also be filled in
          later with :meth:`_populate_generators_`)

        - ``names`` -- Names of generators.

        - ``normalize`` -- Whether to standardize the names (remove
          punctuation, etc)

        - ``facade`` -- a parent, or tuple thereof, or ``True``

        If ``facade`` is specified, then ``Sets().Facade()`` is added
        to the categories of the parent. Furthermore, if ``facade`` is
        not ``True``, the internal attribute ``_facade_for`` is set
        accordingly for use by
        :meth:`Sets.Facade.ParentMethods.facade_for`.

        Internal invariants:

        - ``self._element_init_pass_parent == guess_pass_parent(self,
          self._element_constructor)`` Ensures that :meth:`__call__`
          passes down the parent properly to
          :meth:`_element_constructor`.  See :trac:`5979`.

        .. TODO::

            Eventually, category should be
            :class:`~sage.categories.sets_cat.Sets` by default.


        TESTS:

        We check that the facade option is compatible with specifying
        categories as a tuple::

            sage: class MyClass(Parent): pass
            sage: P = MyClass(facade = ZZ, category = (Monoids(), CommutativeAdditiveMonoids()))
            sage: P.category()
            Join of Category of monoids and Category of commutative additive monoids and Category of facade sets

        .. automethod:: __call__
        .. automethod:: _populate_coercion_lists_
        .. automethod:: __mul__
        .. automethod:: __contains__
        .. automethod:: _coerce_map_from_
        .. automethod:: _convert_map_from_
        .. automethod:: _get_action_
        .. automethod:: _an_element_
        .. automethod:: _repr_option
        .. automethod:: _init_category_
        """
        # TODO: in the long run, we want to get rid of the element_constructor = argument
        # (element_constructor would always be set by inheritance)
        # Then, all the element_constructor logic should be moved to init_coerce.
        CategoryObject.__init__(self, base = base)
        if isinstance(category, (tuple, list)):
            category = Category.join(category)
        if facade is not None and facade is not False:
            if isinstance(facade, Parent):
                facade = (facade,)
            if facade is not True:
                assert isinstance(facade, tuple)
                self._facade_for = facade
            if category is None:
                category = Sets().Facade()
            else:
                if isinstance(category, (tuple,list)):
                    category = Category.join(tuple(category) + (Sets().Facade(),))
                else:
                    category = Category.join((category,Sets().Facade()))
        # Setting the categories is currently done in a separate
        # method to let some subclasses (like ParentsWithBase)
        # call it without calling the full constructor
        self._init_category_(category)

        if len(kwds) > 0:
            if debug.bad_parent_warnings:
                print "Illegal keywords for %s: %s" % (type(self), kwds)
        # TODO: many classes don't call this at all, but __new__ crashes Sage
        if debug.bad_parent_warnings:
            if element_constructor is not None and not callable(element_constructor):
                print "coerce BUG: Bad element_constructor provided", type(self), type(element_constructor), element_constructor
        if gens is not None:
            self._populate_generators_(gens, names, normalize)
        elif names is not None:
            self._assign_names(names, normalize)
        if element_constructor is None:
            self._set_element_constructor()
        else:
            self._element_constructor = element_constructor
            self._element_init_pass_parent = guess_pass_parent(self, element_constructor)
        self.init_coerce(False)

        for cls in self.__class__.mro():
            # this calls __init_extra__ if it is *defined* in cls (not in a super class)
            if "__init_extra__" in cls.__dict__:
                cls.__init_extra__(self)

    def _init_category_(self, category):
        """
        Initialize the category framework

        Most parents initialize their category upon construction, and
        this is the recommended behavior. For example, this happens
        when the constructor calls :meth:`Parent.__init__` directly or
        indirectly. However, some parents defer this for performance
        reasons. For example,
        :mod:`sage.matrix.matrix_space.MatrixSpace` does not.

        EXAMPLES::

            sage: P = Parent()
            sage: P.category()
            Category of sets
            sage: class MyParent(Parent):
            ....:     def __init__(self):
            ....:         self._init_category_(Groups())
            sage: MyParent().category()
            Category of groups
        """
        CategoryObject._init_category_(self, category)

        # This substitutes the class of this parent to a subclass
        # which also subclasses the parent_class of the category

        if category is not None: #isinstance(self._category, Category) and not isinstance(self, Set_generic):
            category = self._category # CategoryObject may have done some argument processing
            # Some parent class may readily have their category classes attached
            # TODO: assert that the category is consistent
            if not issubclass(self.__class__, Sets_parent_class) and not is_extension_type(self.__class__):
                #documentation transfer is handled by dynamic_class
                self.__class__ = dynamic_class(
                    '{0}_with_category'.format(self.__class__.__name__),
                    (self.__class__, category.parent_class, ),
                    doccls=self.__class__)

    def _refine_category_(self, category):
        """
        Change the category of ``self`` into a subcategory.

        INPUT:

        - ``category`` -- a category or list or tuple thereof

        The new category is obtained by adjoining ``category`` to the
        current one.

        .. NOTE::

            The class of ``self`` might be replaced by a sub-class.

        .. seealso::

            :meth:`CategoryObject._refine_category`

        EXAMPLES::

            sage: P.<x,y> = QQ[]
            sage: Q = P.quotient(x^2+2)
            sage: Q.category()
            Join of Category of commutative rings and Category of subquotients of monoids and Category of quotients of semigroups
            sage: first_class = Q.__class__
            sage: Q._refine_category_(Fields())
            sage: Q.category()
            Join of Category of fields and Category of subquotients of monoids and Category of quotients of semigroups
            sage: first_class == Q.__class__
            False
            sage: TestSuite(Q).run()


        TESTS:

        Here is a test against :trac:`14471`. Refining the category will issue
        a warning, if this change affects the hash value (note that this will
        only be seen in doctest mode)::

            sage: class MyParent(Parent):
            ....:     def __hash__(self):
            ....:         return hash(type(self))   # subtle mistake
            sage: a = MyParent()
            sage: h_a = hash(a)
            sage: a._refine_category_(Algebras(QQ))
            hash of <class '__main__.MyParent_with_category'> changed in
            Parent._refine_category_ during initialisation

            sage: b = MyParent(category=Rings())
            sage: h_b = hash(b)
            sage: h_a == h_b
            False
            sage: b._refine_category_(Algebras(QQ))
            hash of <class '__main__.MyParent_with_category'> changed in
            Parent._refine_category_ during refinement
            sage: hash(a) == hash(b)
            True
            sage: hash(a) != h_a
            True

        """
        if debug.refine_category_hash_check:
            # check that the hash stays the same after refinement
            hash_old = hash(self)
        if self._category is None:
            self._init_category_(category)
            if debug.refine_category_hash_check and hash_old != hash(self):
                print 'hash of {0} changed in Parent._refine_category_ during initialisation' \
                    .format(str(self.__class__))
            return
        if category is self._category:
            return
        CategoryObject._refine_category_(self, category)
        category = self._category

        # This substitutes the class of this parent to a subclass
        # which also subclasses the parent_class of the category.
        # However, we only do so if we don't have an extension class.
        if not is_extension_type(self.__class__):
            # We tested in the very beginning that this parent
            # had its category initialised. Hence, the class
            # is already a dynamic class.
            base = self.__class__.__base__
            #documentation transfer is handled by dynamic_class
            self.__class__     = dynamic_class("%s_with_category"%base.__name__,
                                               (base, category.parent_class, ),
                                               doccls=base)
        # If the element class has already been assigned, it
        # needs to be erased now.
        try:
            self.__dict__.__delitem__('element_class')
            self.__dict__.__delitem__('_abstract_element_class')
        except (AttributeError, KeyError):
            pass
        if debug.refine_category_hash_check and hash_old != hash(self):
            print 'hash of {0} changed in Parent._refine_category_ during refinement' \
                .format(str(self.__class__))

    def _unset_category(self):
        """
        Remove the information on ``self``'s category.

        NOTE:

        This may change ``self``'s class!

        EXAMPLES:

        Let us create a parent in the category of rings::

            sage: class MyParent(Parent):
            ....:     def __init__(self):
            ....:         Parent.__init__(self, category=Rings())
            ....:
            sage: P = MyParent()
            sage: P.category()
            Category of rings

        Of course, its category is initialised::

            sage: P._is_category_initialized()
            True

        We may now refine the category to the category of fields.
        Note that this changes the class::

            sage: C = type(P)
            sage: C == MyParent
            False
            sage: P._refine_category_(Fields())
            sage: P.category()
            Category of fields
            sage: C == type(P)
            False

        Now we may have noticed that the category refinement was a
        mistake. We do not need to worry, because we can undo category
        initialisation totally::

            sage: P._unset_category()
            sage: P._is_category_initialized()
            False
            sage: type(P) == MyParent
            True

        Hence, we can now initialise the parent again in the original
        category, i.e., the category of rings. We find that not only
        the category, but also theclass of the parent is brought back
        to what it was after the original category initialisation::

            sage: P._init_category_(Rings())
            sage: type(P) == C
            True

        """
        self._category = None
        if not is_extension_type(self.__class__):
            while issubclass(self.__class__, Sets_parent_class):
                self.__class__ = self.__class__.__base__

    @lazy_attribute
    def _abstract_element_class(self):
        """
        An abstract class for the elements of this parent.

        By default, this is the element class provided by the category
        of the parent.

        .. SEEALSO::

            - :meth:`sage.categories.homset.Homset._abstract_element_class`
            - :meth:`element_class`
            - :meth:`Element.__getattr__`

        EXAMPLES::

            sage: S = Semigroups().example()
            sage: S.category()
            Category of semigroups
            sage: S._abstract_element_class
            <class 'sage.categories.semigroups.Semigroups.element_class'>
        """
        return self.category().element_class

    # This probably should go into Sets().Parent
    @lazy_attribute
    def element_class(self):
        """
        The (default) class for the elements of this parent

        FIXME's and design issues:

        - If self.Element is "trivial enough", should we optimize it away with:
          self.element_class = dynamic_class("%s.element_class"%self.__class__.__name__, (category.element_class,), self.Element)
        - This should lookup for Element classes in all super classes
        """
        try: #if hasattr(self, 'Element'):
            return self.__make_element_class__(self.Element, "%s.element_class"%self.__class__.__name__)
        except AttributeError: #else:
            return NotImplemented


    def __make_element_class__(self, cls, name = None, inherit = None):
        """
        A utility to construct classes for the elements of this
        parent, with appropriate inheritance from the element class of
        the category (only for pure python types so far).
        """
        if name is None:
            name = "%s_with_category"%cls.__name__
        # By default, don't fiddle with extension types yet; inheritance from
        # categories will probably be achieved in a different way
        if inherit is None:
            inherit = not is_extension_type(cls)
        if inherit:
            return dynamic_class(name, (cls, self._abstract_element_class))
        else:
            return cls

    def _set_element_constructor(self):
        """
        This function is used in translating from the old to the new coercion model.

        It is called from sage.structure.parent_old.Parent.__init__
        when an old style parent provides a _element_constructor_ method.

        It just asserts that this _element_constructor_ is callable and
        also sets self._element_init_pass_parent

        EXAMPLES::

            sage: k = GF(5); k._element_constructor # indirect doctest
            <bound method FiniteField_prime_modn_with_category._element_constructor_ of Finite Field of size 5>
        """
        try: #if hasattr(self, '_element_constructor_'):
            _element_constructor_ = self._element_constructor_
        except (AttributeError, TypeError):
            # Remark: A TypeError can actually occur;
            # it is a possible reason for "hasattr" to return False
            return
        assert callable(_element_constructor_)
        self._element_constructor = _element_constructor_
        self._element_init_pass_parent = guess_pass_parent(self, self._element_constructor)

    def category(self):
        """
        EXAMPLES::

            sage: P = Parent()
            sage: P.category()
            Category of sets
            sage: class MyParent(Parent):
            ....:     def __init__(self): pass
            sage: MyParent().category()
            Category of sets
        """
        if self._category is None:
            # COERCE TODO: we shouldn't need this
            self._category = Sets()
        return self._category

    def _test_category(self, **options):
        """
        Run generic tests on the method :meth:`.category`.

        See also: :class:`TestSuite`.

        EXAMPLES::

            sage: C = Sets().example()
            sage: C._test_category()

        Let us now write a parent with broken categories:

            sage: class MyParent(Parent):
            ....:     def __init__(self):
            ....:         pass
            sage: P = MyParent()
            sage: P._test_category()
            Traceback (most recent call last):
            ...
            AssertionError: category of self improperly initialized

        To fix this, :meth:`MyParent.__init__` should initialize the
        category of ``self`` by calling :meth:`._init_category` or
        ``Parent.__init__(self, category = ...)``.
        """
        tester = self._tester(**options)
        SageObject._test_category(self, tester = tester)
        category = self.category()
        tester.assert_(category.is_subcategory(Sets()))
        # Tests that self inherits methods from the categories
        if not is_extension_type(self.__class__):
            # For usual Python classes, that should be done with
            # standard inheritance
            tester.assertTrue(isinstance(self, category.parent_class),
                LazyFormat("category of self improperly initialized")%self)
        else:
            # For extension types we just check that inheritance
            # occurs on one specific method.
            # _test_an_element from Sets().ParentMethods is a good
            # candidate because it's unlikely to be overriden in self.
            tester.assertTrue(hasattr(self, "_test_an_element"),
                LazyFormat("category of self improperly initialized")%self)

    def _test_eq(self, **options):
        """
        Test that ``self`` is equal to ``self`` and different to ``None``.

        See also: :class:`TestSuite`.

        TESTS::

            sage: O = Parent()
            sage: O._test_eq()

        Let us now write a broken class method::

            sage: class CCls(Parent):
            ....:     def __eq__(self, other):
            ....:         return True
            sage: CCls()._test_eq()
            Traceback (most recent call last):
            ...
            AssertionError: broken equality: <class '__main__.CCls'> == None

        Let us now break inequality::

            sage: class CCls(Parent):
            ....:     def __ne__(self, other):
            ....:         return True
            sage: CCls()._test_eq()
            Traceback (most recent call last):
            ...
            AssertionError: broken non-equality: <class '__main__.CCls'> != itself
        """
        tester = self._tester(**options)

        # We don't use assertEqual / assertNonEqual in order to be
        # 100% sure we indeed call the operators == and !=, whatever
        # the version of Python is (see #11236)
        tester.assertTrue(self == self,
                   LazyFormat("broken equality: %s == itself is False")%self)
        tester.assertFalse(self == None,
                   LazyFormat("broken equality: %s == None")%self)
        tester.assertFalse(self != self,
                   LazyFormat("broken non-equality: %s != itself")%self)
        tester.assertTrue(self != None,
                   LazyFormat("broken non-equality: %s != None is False")%self)

    cdef int init_coerce(self, bint warn=True) except -1:
        if self._coerce_from_hash is None:
            if warn:
                print "init_coerce() for ", type(self)
                raise ZeroDivisionError("hello")
            self._initial_coerce_list = []
            self._initial_action_list = []
            self._initial_convert_list = []
            self._coerce_from_list = []
            self._registered_domains = []
            self._coerce_from_hash = MonoDict(23)
            self._action_list = []
            self._action_hash = TripleDict(23)
            self._convert_from_list = []
            self._convert_from_hash = MonoDict(53)
            self._embedding = None

    def __getattr__(self, str name):
        """
        Let cat be the category of ``self``. This method emulates
        ``self`` being an instance of both ``Parent`` and
        ``cat.parent_class``, in that order, for attribute lookup.

        NOTE:

        Attributes beginning with two underscores but not ending with
        an unnderscore are considered private and are thus exempted
        from the lookup in ``cat.parent_class``.

        EXAMPLES:

        We test that ZZ (an extension type) inherits the methods from
        its categories, that is from ``EuclideanDomains().parent_class``::

            sage: ZZ._test_associativity
            <bound method JoinCategory.parent_class._test_associativity of Integer Ring>
            sage: ZZ._test_associativity(verbose = True)
            sage: TestSuite(ZZ).run(verbose = True)
            running ._test_additive_associativity() . . . pass
            running ._test_an_element() . . . pass
            running ._test_associativity() . . . pass
            running ._test_category() . . . pass
            running ._test_characteristic() . . . pass
            running ._test_distributivity() . . . pass
            running ._test_elements() . . .
              Running the test suite of self.an_element()
              running ._test_category() . . . pass
              running ._test_eq() . . . pass
              running ._test_nonzero_equal() . . . pass
              running ._test_not_implemented_methods() . . . pass
              running ._test_pickling() . . . pass
              pass
            running ._test_elements_eq_reflexive() . . . pass
            running ._test_elements_eq_symmetric() . . . pass
            running ._test_elements_eq_transitive() . . . pass
            running ._test_elements_neq() . . . pass
            running ._test_enumerated_set_contains() . . . pass
            running ._test_enumerated_set_iter_cardinality() . . . pass
            running ._test_enumerated_set_iter_list() . . .Enumerated set too big; skipping test; increase tester._max_runs
             pass
            running ._test_eq() . . . pass
            running ._test_euclidean_degree() . . . pass
            running ._test_gcd_vs_xgcd() . . . pass
            running ._test_not_implemented_methods() . . . pass
            running ._test_one() . . . pass
            running ._test_pickling() . . . pass
            running ._test_prod() . . . pass
            running ._test_quo_rem() . . . pass
            running ._test_some_elements() . . . pass
            running ._test_zero() . . . pass
            running ._test_zero_divisors() . . . pass

            sage: Sets().example().sadfasdf
            Traceback (most recent call last):
            ...
            AttributeError: 'PrimeNumbers_with_category' object has no attribute 'sadfasdf'

        TESTS:

        We test that "private" attributes are not requested from the element class
        of the category (:trac:`10467`)::

            sage: P = Parent(QQ, category=CommutativeRings())
            sage: P.category().parent_class.__foo = 'bar'
            sage: P.__foo
            Traceback (most recent call last):
            ...
            AttributeError: 'sage.structure.parent.Parent' object has no attribute '__foo'

        """
        if (name.startswith('__') and not name.endswith('_')) or self._category is None:
            dummy_error_message.cls = type(self)
            dummy_error_message.name = name
            raise dummy_attribute_error
        try:
            return self.__cached_methods[name]
        except KeyError:
            attr = getattr_from_other_class(self, self._category.parent_class, name)
            self.__cached_methods[name] = attr
            return attr
        except TypeError:
            attr = getattr_from_other_class(self, self._category.parent_class, name)
            self.__cached_methods = {name:attr}
            return attr

    def __dir__(self):
        """
        Let cat be the category of ``self``. This method emulates
        ``self`` being an instance of both ``Parent`` and
        ``cat.parent_class``, in that order, for attribute directory.

        EXAMPLES::

            sage: for s in dir(ZZ):
            ....:     if s[:6] == "_test_": print s
            _test_additive_associativity
            _test_an_element
            _test_associativity
            _test_category
            _test_characteristic
            _test_distributivity
            _test_elements
            _test_elements_eq_reflexive
            _test_elements_eq_symmetric
            _test_elements_eq_transitive
            _test_elements_neq
            _test_enumerated_set_contains
            _test_enumerated_set_iter_cardinality
            _test_enumerated_set_iter_list
            _test_eq
            _test_euclidean_degree
            _test_gcd_vs_xgcd
            _test_not_implemented_methods
            _test_one
            _test_pickling
            _test_prod
            _test_quo_rem
            _test_some_elements
            _test_zero
            _test_zero_divisors
            sage: F = GF(9,'a')
            sage: dir(F)
            [..., '__class__', ..., '_test_pickling', ..., 'extension', ...]

        """
        return dir_with_other_class(self, self.category().parent_class)

    def _introspect_coerce(self):
        """
        Used for debugging the coercion model.

        EXAMPLES::

            sage: sorted(QQ._introspect_coerce().items())
            [('_action_hash', <sage.structure.coerce_dict.TripleDict object at ...>),
             ('_action_list', []),
             ('_coerce_from_hash', <sage.structure.coerce_dict.MonoDict object at ...>),
             ('_coerce_from_list', []),
             ('_convert_from_hash', <sage.structure.coerce_dict.MonoDict object at ...>),
             ('_convert_from_list', [...]),
             ('_element_init_pass_parent', False),
             ('_embedding', None),
             ('_initial_action_list', []),
             ('_initial_coerce_list', []),
             ('_initial_convert_list', [])]
        """
        return {
            '_coerce_from_list': self._coerce_from_list,
            '_coerce_from_hash': self._coerce_from_hash,
            '_action_list': self._action_list,
            '_action_hash': self._action_hash,
            '_convert_from_list': self._convert_from_list,
            '_convert_from_hash': self._convert_from_hash,
            '_embedding': self._embedding,
            '_initial_coerce_list': self._initial_coerce_list,
            '_initial_action_list': self._initial_action_list,
            '_initial_convert_list': self._initial_convert_list,
            '_element_init_pass_parent': self._element_init_pass_parent,
        }

    def __getstate__(self):
        """
        Used for pickling.

        TESTS::

            sage: loads(dumps(RR['x'])) == RR['x']
            True
        """
        d = CategoryObject.__getstate__(self)
        d['_embedding'] = self._embedding
        d['_element_constructor'] = self._element_constructor
        d['_convert_method_name'] = self._convert_method_name
        d['_element_init_pass_parent'] = self._element_init_pass_parent
        d['_initial_coerce_list'] = self._initial_coerce_list
        d['_initial_action_list'] = self._initial_action_list
        d['_initial_convert_list'] = self._initial_convert_list
        return d

    def __setstate__(self, d):
        """
        Used for pickling.

        TESTS::

            sage: loads(dumps(CDF['x'])) == CDF['x']
            True
        """
        CategoryObject.__setstate__(self, d)
        try:
            version = d['_pickle_version']
        except KeyError:
            version = 0
        if version == 1:
            self.init_coerce(False) # Really, do we want to init this with the same initial data as before?
            self._populate_coercion_lists_(coerce_list=d['_initial_coerce_list'] or [],
                                           action_list=d['_initial_action_list'] or [],
                                           convert_list=d['_initial_convert_list'] or [],
                                           embedding=d['_embedding'],
                                           convert_method_name=d['_convert_method_name'],
                                           element_constructor = d['_element_constructor'],
                                           init_no_parent=not d['_element_init_pass_parent'],
                                           unpickling=True)

    def _repr_option(self, key):
        """
        Metadata about the :meth:`_repr_` output.

        INPUT:

        - ``key`` -- string. A key for different metadata informations
          that can be inquired about.

        Valid ``key`` arguments are:

        - ``'ascii_art'``: The :meth:`_repr_` output is multi-line
          ascii art and each line must be printed starting at the same
          column, or the meaning is lost.

        - ``'element_ascii_art'``: same but for the output of the
          elements. Used in :mod:`sage.repl.display.formatter`.

        - ``'element_is_atomic'``: the elements print atomically, that
          is, parenthesis are not required when *printing* out any of
          `x - y`, `x + y`, `x^y` and `x/y`.

        OUTPUT:

        Boolean.

        EXAMPLES::

            sage: ZZ._repr_option('ascii_art')
            False
            sage: MatrixSpace(ZZ, 2)._repr_option('element_ascii_art')
            True
        """
        if not isinstance(key, basestring):
            raise ValueError('key must be a string')
        defaults = {
            'ascii_art': False,
            'element_ascii_art': False,
            'element_is_atomic': False,
            }
        return defaults[key]

    def is_atomic_repr(self):
        """
        The old way to signal atomic string reps.

        True if the elements have atomic string representations, in the
        sense that if they print at s, then -s means the negative of s. For
        example, integers are atomic but polynomials are not.

        EXAMPLES::

            sage: Parent().is_atomic_repr()
            doctest:...: DeprecationWarning: Use _repr_option to return metadata about string rep
            See http://trac.sagemath.org/14040 for details.
            False
        """
        from sage.misc.superseded import deprecation
        deprecation(14040, 'Use _repr_option to return metadata about string rep')
        return False

    def __call__(self, x=0, *args, **kwds):
        """
        This is the generic call method for all parents.

        When called, it will find a map based on the Parent (or type) of x.
        If a coercion exists, it will always be chosen. This map will
        then be called (with the arguments and keywords if any).

        By default this will dispatch as quickly as possible to
        :meth:`_element_constructor_` though faster pathways are
        possible if so desired.

        TESTS:

        We check that the invariant::

                self._element_init_pass_parent == guess_pass_parent(self, self._element_constructor)

        is preserved (see :trac:`5979`)::

            sage: class MyParent(Parent):
            ....:     def _element_constructor_(self, x):
            ....:         print self, x
            ....:         return sage.structure.element.Element(parent = self)
            ....:     def _repr_(self):
            ....:         return "my_parent"
            ....:
            sage: my_parent = MyParent()
            sage: x = my_parent("bla")
            my_parent bla
            sage: x.parent()         # indirect doctest
            my_parent

            sage: x = my_parent()    # shouldn't this one raise an error?
            my_parent 0
            sage: x = my_parent(3)   # todo: not implemented  why does this one fail???
            my_parent 3


        """
        if self._element_constructor is None:
            # Neither __init__ nor _populate_coercion_lists_ have been called...
            try:
                assert callable(self._element_constructor_)
                self._element_constructor = self._element_constructor_
                self._element_init_pass_parent = guess_pass_parent(self, self._element_constructor)
            except (AttributeError, AssertionError):
                raise NotImplementedError
        cdef Py_ssize_t i
        cdef R = parent_c(x)
        cdef bint no_extra_args = len(args) == 0 and len(kwds) == 0
        if R is self and no_extra_args:
            return x

        # Here we inline the first part of convert_map_from for speed.
        # (Yes, the virtual function overhead can matter.)
        if self._convert_from_hash is None: # this is because parent.__init__() does not always get called
            self.init_coerce()
        cdef map.Map mor
        try:
            mor = <map.Map> self._convert_from_hash.get(R)
        except KeyError:
            mor = <map.Map> self._internal_convert_map_from(R)

        if mor is not None:
            if no_extra_args:
                return mor._call_(x)
            else:
                return mor._call_with_args(x, args, kwds)

        raise TypeError("No conversion defined from %s to %s"%(R, self))

    def __mul__(self,x):
        """
        This is a multiplication method that more or less directly
        calls another attribute ``_mul_`` (single underscore). This
        is because ``__mul__`` can not be implemented via inheritance
        from the parent methods of the category, but ``_mul_`` can
        be inherited. This is, e.g., used when creating twosided
        ideals of matrix algebras. See :trac:`7797`.

        EXAMPLE::

            sage: MS = MatrixSpace(QQ,2,2)

        This matrix space is in fact an algebra, and in particular
        it is a ring, from the point of view of categories::

            sage: MS.category()
            Category of algebras over quotient fields
            sage: MS in Rings()
            True

        However, its class does not inherit from the base class
        ``Ring``::

            sage: isinstance(MS,Ring)
            False

        Its ``_mul_`` method is inherited from the category, and
        can be used to create a left or right ideal::

            sage: MS._mul_.__module__
            'sage.categories.rings'
            sage: MS*MS.1      # indirect doctest
            Left Ideal
            (
              [0 1]
              [0 0]
            )
             of Full MatrixSpace of 2 by 2 dense matrices over Rational Field
            sage: MS*[MS.1,2]
            Left Ideal
            (
              [0 1]
              [0 0],
            <BLANKLINE>
              [2 0]
              [0 2]
            )
             of Full MatrixSpace of 2 by 2 dense matrices over Rational Field
            sage: MS.1*MS
            Right Ideal
            (
              [0 1]
              [0 0]
            )
             of Full MatrixSpace of 2 by 2 dense matrices over Rational Field
            sage: [MS.1,2]*MS
            Right Ideal
            (
              [0 1]
              [0 0],
            <BLANKLINE>
              [2 0]
              [0 2]
            )
             of Full MatrixSpace of 2 by 2 dense matrices over Rational Field

        """
        # generic multiplication method. It defers to
        # _mul_, which may be defined via categories.
        _mul_ = None
        switch = False
        try:
            if isinstance(self,Parent):
                _mul_ = self._mul_
        except AttributeError:
            pass
        if _mul_ is None:
            try:
                if isinstance(x,Parent):
                    _mul_ = x._mul_
                    switch = True
            except AttributeError:
                pass
        if _mul_ is None:
            raise TypeError("For implementing multiplication, provide the method '_mul_' for %s resp. %s"%(self,x))
        if switch:
            return _mul_(self,switch_sides=True)
        return _mul_(x)

    #############################################################################
    # Containment testing
    #############################################################################
    def __contains__(self, x):
        r"""
        True if there is an element of self that is equal to x under
        ==, or if x is already an element of self.  Also, True in other
        cases involving the Symbolic Ring, which is handled specially.

        For many structures we test this by using :meth:`__call__` and
        then testing equality between x and the result.

        The Symbolic Ring is treated differently because it is
        ultra-permissive about letting other rings coerce in, but
        ultra-strict about doing comparisons.

        EXAMPLES::

            sage: 2 in Integers(7)
            True
            sage: 2 in ZZ
            True
            sage: Integers(7)(3) in ZZ
            True
            sage: 3/1 in ZZ
            True
            sage: 5 in QQ
            True
            sage: I in RR
            False
            sage: SR(2) in ZZ
            True
            sage: RIF(1, 2) in RIF
            True
            sage: pi in RIF # there is no element of RIF equal to pi
            False
            sage: sqrt(2) in CC
            True
            sage: pi in RR
            True
            sage: pi in CC
            True
            sage: pi in RDF
            True
            sage: pi in CDF
            True

        TESTS:

        Check that :trac:`13824` is fixed::

            sage: 4/3 in GF(3)
            False
            sage: 15/50 in GF(25, 'a')
            False
            sage: 7/4 in Integers(4)
            False
            sage: 15/36 in Integers(6)
            False
        """
        P = parent_c(x)
        if P is self or P == self:
            return True
        try:
            x2 = self(x)
            EQ = (x2 == x)
            if EQ is True:
                return True
            elif EQ is False:
                return False
            elif EQ:
                return True
            else:
                from sage.symbolic.expression import is_Expression
                if is_Expression(EQ):  # if comparing gives an Expression, then it must be an equation.
                    # We return *true* here, even though the equation
                    # EQ must have evaluated to False for us to get to
                    # this point. The reason is because... in practice
                    # SR is ultra-permissive about letting other rings
                    # coerce in, but ultra-strict about doing
                    # comparisons.
                    return True
                return False
        except (TypeError, ValueError, ZeroDivisionError):
            return False

    cpdef coerce(self, x):
        """
        Return x as an element of self, if and only if there is a canonical
        coercion from the parent of x to self.

        EXAMPLES::

            sage: QQ.coerce(ZZ(2))
            2
            sage: ZZ.coerce(QQ(2))
            Traceback (most recent call last):
            ...
            TypeError: no canonical coercion from Rational Field to Integer Ring

        We make an exception for zero::

            sage: V = GF(7)^7
            sage: V.coerce(0)
            (0, 0, 0, 0, 0, 0, 0)
        """
        mor = self._internal_coerce_map_from(parent_c(x))
        if mor is None:
            if is_Integer(x) and not x:
                try:
                    return self(0)
                except Exception:
                    _record_exception()
            raise TypeError("no canonical coercion from %s to %s" % (parent_c(x), self))
        else:
            return (<map.Map>mor)._call_(x)

    # TODO: move this method in EnumeratedSets (.Finite?) as soon as
    # all Sage enumerated sets are in this category
    def _list_from_iterator_cached(self):
        r"""
        Return a list of the elements of ``self``.

        OUTPUT:

        A list of all the elements produced by the iterator
        defined for the object.  The result is cached. An
        infinite set may define an iterator, allowing one
        to search through the elements, but a request by
        this method for the entire list should fail.

        NOTE:

        Some objects ``X`` do not know if they are finite or not. If
        ``X.is_finite()`` fails with a ``NotImplementedError``, then
        ``X.list()`` will simply try. In that case, it may run without
        stopping.

        However, if ``X`` knows that it is infinite, then running
        ``X.list()`` will raise an appropriate error, while running
        ``list(X)`` will run indefinitely.  For many Sage objects
        ``X``, using ``X.list()`` is preferable to using ``list(X)``.

        Nevertheless, since the whole list of elements is created and
        cached by ``X.list()``, it may be better to do ``for x in
        X:``, not ``for x in X.list():``.

        EXAMPLES::

            sage: R = Integers(11)
            sage: R.list()    # indirect doctest
            [0, 1, 2, 3, 4, 5, 6, 7, 8, 9, 10]

            sage: ZZ.list()
            Traceback (most recent call last):
            ...
            NotImplementedError: since it is infinite, cannot list Integer Ring

        This is the motivation for :trac:`10470` ::

            sage: (QQ^2).list()
            Traceback (most recent call last):
            ...
            NotImplementedError: since it is infinite, cannot list Vector space of dimension 2 over Rational Field

        TESTS:

        The following tests the caching by adjusting the cached version::

            sage: R = Integers(3)
            sage: R.list()
            [0, 1, 2]
            sage: R._list[0] = 'junk'
            sage: R.list()
            ['junk', 1, 2]

        Here we test that for an object that does not know whether it
        is finite or not.  Calling ``X.list()`` simply tries to create
        the list (but here it fails, since the object is not
        iterable). This was fixed :trac:`11350` ::

            sage: R.<t,p> = QQ[]
            sage: Q = R.quotient(t^2-t+1)
            sage: Q.is_finite()
            Traceback (most recent call last):
            ...
            NotImplementedError
            sage: Q.list()
            Traceback (most recent call last):
            ...
            NotImplementedError: object does not support iteration

        Here is another example. We artificially create a version of
        the ring of integers that does not know whether it is finite
        or not::

            sage: from sage.rings.integer_ring import IntegerRing_class
            sage: class MyIntegers_class(IntegerRing_class):
            ....:      def is_finite(self):
            ....:          raise NotImplementedError
            sage: MyIntegers = MyIntegers_class()
            sage: MyIntegers.is_finite()
            Traceback (most recent call last):
            ...
            NotImplementedError

        Asking for ``list(MyIntegers)`` below will never finish without
        pressing Ctrl-C.  We let it run for 1 second and then interrupt::

            sage: alarm(1.0); list(MyIntegers)
            Traceback (most recent call last):
            ...
            AlarmInterrupt

        """
        try:
            if self._list is not None:
                return self._list
        except AttributeError:
            pass
        # if known to be infinite, give up
        # if unsure, proceed (which will hang for an infinite set)
        #
        # TODO: The test below should really be:
        #   if self in Sets().Infinite():
        # However many infinite parents are not yet declared as such,
        # which triggers some doctests failure; see e.g. matrix_space.py.
        # For now we keep the current test as a workaround (see #16239).
        infinite = False # We do it this way so we can raise a NotImplementedError
        try:
            if self in Sets().Infinite() or not self.is_finite():
                infinite = True
        except (AttributeError, NotImplementedError):
            pass
        if infinite:
            raise NotImplementedError( 'since it is infinite, cannot list {}'.format(self) )
        the_list = list(self.__iter__())
        try:
            self._list = the_list
        except AttributeError:
            pass
        return the_list

    def __nonzero__(self):
        """
        By default, all Parents are treated as True when used in an if
        statement. Override this method if other behavior is desired
        (for example, for empty sets).

        EXAMPLES::

            sage: if ZZ: print "Yes"
            Yes
        """
        return True

    cpdef bint _richcmp_helper(left, right, int op) except -2:
        """
        Compare left and right.

        EXAMPLES::

            sage: ZZ < QQ
            True
        """
        cdef int r

        if not isinstance(right, Parent) or not isinstance(left, Parent):
            # One is not a parent -- use arbitrary ordering
            if (<PyObject*>left) < (<PyObject*>right):
                r = -1
            elif (<PyObject*>left) > (<PyObject*>right):
                r = 1
            else:
                r = 0

        else:
            # Both are parents -- but need *not* have the same type.
            if HAS_DICTIONARY(left):
                r = left.__cmp__(right)
            else:
                r = left._cmp_(right)

        if op == 0:  #<
            return r  < 0
        elif op == 2: #==
            return r == 0
        elif op == 4: #>
            return r  > 0
        elif op == 1: #<=
            return r <= 0
        elif op == 3: #!=
            return r != 0
        elif op == 5: #>=
            return r >= 0

    # Should be moved and merged into the EnumeratedSets() category (#12955)
    def __len__(self):
        """
        Returns the number of elements in self. This is the naive algorithm
        of listing self and counting the elements.

        EXAMPLES::

            sage: len(GF(5))
            5
            sage: len(MatrixSpace(GF(2), 3, 3))
            512
        """
        return len(self.list())

    # Should be moved and merged into the EnumeratedSets() category (#12955)
    def __getitem__(self, n):
        """
        Returns the `n^{th}` item or slice `n` of self,
        by getting self as a list.

        EXAMPLES::

            sage: VectorSpace(GF(7), 3)[:10]
            [(0, 0, 0),
             (1, 0, 0),
             (2, 0, 0),
             (3, 0, 0),
             (4, 0, 0),
             (5, 0, 0),
             (6, 0, 0),
             (0, 1, 0),
             (1, 1, 0),
             (2, 1, 0)]

        TESTS:

        We test the workaround described in #12956 to let categories
        override this default implementation::

            sage: class As(Category):
            ....:     def super_categories(self): return [Sets()]
            ....:     class ParentMethods:
            ....:         def __getitem__(self, n):
            ....:             return 'coucou'
            sage: class A(Parent):
            ....:     def __init__(self):
            ....:         Parent.__init__(self, category=As())
            sage: a = A()
            sage: a[1]
            'coucou'
        """
        try:
            meth = super(Parent, self).__getitem__
        except AttributeError:
            pass
        # needed when self is a Cython object (super() does not call getattr())
        try:
            meth = getattr_from_other_class(self, self._category.parent_class, '__getitem__')
        except AttributeError:
            pass
        try:
            return meth(n)
        except NameError:
            return self.list()[n]


    #################################################################################
    # Generators and Homomorphisms
    #################################################################################

    def _is_valid_homomorphism_(self, codomain, im_gens):
       r"""
       Return True if ``im_gens`` defines a valid homomorphism
       from self to codomain; otherwise return False.

       If determining whether or not a homomorphism is valid has not
       been implemented for this ring, then a NotImplementedError exception
       is raised.
       """
       raise NotImplementedError("Verification of correctness of homomorphisms from %s not yet implemented."%self)

    def Hom(self, codomain, category=None):
        r"""
        Return the homspace ``Hom(self, codomain, category)``.

        INPUT:

        - ``codomain`` -- a parent
        - ``category`` -- a category or ``None`` (default: ``None``)
          If ``None``, the meet of the category of ``self`` and
          ``codomain`` is used.

        OUTPUT:

        The homspace of all homomorphisms from ``self`` to
        ``codomain`` in the category ``category``.

        .. SEEALSO:: :func:`~sage.categories.homset.Hom`

        EXAMPLES::

            sage: R.<x,y> = PolynomialRing(QQ, 2)
            sage: R.Hom(QQ)
            Set of Homomorphisms from Multivariate Polynomial Ring in x, y over Rational Field to Rational Field

        Homspaces are defined for very general Sage objects, even elements of familiar rings::

            sage: n = 5; Hom(n,7)
            Set of Morphisms from 5 to 7 in Category of elements of Integer Ring
            sage: z=(2/3); Hom(z,8/1)
            Set of Morphisms from 2/3 to 8 in Category of elements of Rational Field

        This example illustrates the optional third argument::

            sage: QQ.Hom(ZZ, Sets())
            Set of Morphisms from Rational Field to Integer Ring in Category of sets

        A parent may specify how to construct certain homsets by
        implementing a method :meth:`_Hom_`(codomain, category).
        See :func:`~sage.categories.homset.Hom` for details.
        """
        from sage.categories.homset import Hom
        return Hom(self, codomain, category)

    def hom(self, im_gens, codomain=None, check=None):
       r"""
       Return the unique homomorphism from self to codomain that
       sends ``self.gens()`` to the entries of ``im_gens``.
       Raises a TypeError if there is no such homomorphism.

       INPUT:

       - ``im_gens`` -- the images in the codomain of the generators
         of this object under the homomorphism

       - ``codomain`` -- the codomain of the homomorphism

       - ``check`` -- whether to verify that the images of generators
         extend to define a map (using only canonical coercions).

       OUTPUT:

       A homomorphism self --> codomain

       .. NOTE::

          As a shortcut, one can also give an object X instead of
          ``im_gens``, in which case return the (if it exists)
          natural map to X.

       EXAMPLES:

       Polynomial Ring: We first illustrate construction of a few
       homomorphisms involving a polynomial ring::

           sage: R.<x> = PolynomialRing(ZZ)
           sage: f = R.hom([5], QQ)
           sage: f(x^2 - 19)
           6

           sage: R.<x> = PolynomialRing(QQ)
           sage: f = R.hom([5], GF(7))
           Traceback (most recent call last):
           ...
           TypeError: images do not define a valid homomorphism

           sage: R.<x> = PolynomialRing(GF(7))
           sage: f = R.hom([3], GF(49,'a'))
           sage: f
           Ring morphism:
             From: Univariate Polynomial Ring in x over Finite Field of size 7
             To:   Finite Field in a of size 7^2
             Defn: x |--> 3
           sage: f(x+6)
           2
           sage: f(x^2+1)
           3

       Natural morphism::

           sage: f = ZZ.hom(GF(5))
           sage: f(7)
           2
           sage: f
           Ring Coercion morphism:
             From: Integer Ring
             To:   Finite Field of size 5

       There might not be a natural morphism, in which case a
       ``TypeError`` is raised::

           sage: QQ.hom(ZZ)
           Traceback (most recent call last):
           ...
           TypeError: Natural coercion morphism from Rational Field to Integer Ring not defined.
       """
       if isinstance(im_gens, Parent):
           return self.Hom(im_gens).natural_map()
       from sage.structure.sequence import Sequence_generic, Sequence
       if codomain is None:
           im_gens = Sequence(im_gens)
           codomain = im_gens.universe()
       if isinstance(im_gens, (Sequence_generic, Generators)):
            im_gens = list(im_gens)
       if check is None:
           return self.Hom(codomain)(im_gens)
       else:
           return self.Hom(codomain)(im_gens, check=check)

    #################################################################################
    # New Coercion support functionality
    #################################################################################

    def _populate_coercion_lists_(self,
                                  coerce_list=[],
                                  action_list=[],
                                  convert_list=[],
                                  embedding=None,
                                  convert_method_name=None,
                                  element_constructor=None,
                                  init_no_parent=None,
                                  bint unpickling=False):
        """
        This function allows one to specify coercions, actions, conversions
        and embeddings involving this parent.

        IT SHOULD ONLY BE CALLED DURING THE __INIT__ method, often at the end.

        INPUT:

        - ``coerce_list`` -- a list of coercion Morphisms to self and
          parents with canonical coercions to self

        - ``action_list`` -- a list of actions on and by self

        - ``convert_list`` -- a list of conversion Maps to self and
           parents with conversions to self

        - ``embedding`` -- a single Morphism from self

        - ``convert_method_name`` -- a name to look for that other elements
          can implement to create elements of self (e.g. _integer_)

        - ``element_constructor`` -- A callable object used by the
          __call__ method to construct new elements. Typically the
          element class or a bound method (defaults to
          self._element_constructor_).

        - ``init_no_parent`` -- if True omit passing self in as the
          first argument of element_constructor for conversion. This
          is useful if parents are unique, or element_constructor is a
          bound method (this latter case can be detected
          automatically).
        """
        self.init_coerce(False)

        if element_constructor is None and not unpickling:
            try:
                element_constructor = self._element_constructor_
            except AttributeError:
                raise RuntimeError("element_constructor must be provided, either as an _element_constructor_ method or via the _populate_coercion_lists_ call")
        self._element_constructor = element_constructor
        self._element_init_pass_parent = guess_pass_parent(self, element_constructor)

        if not isinstance(coerce_list, list):
            raise ValueError("%s_populate_coercion_lists_: coerce_list is type %s, must be list" % (type(coerce_list), type(self)))
        if not isinstance(action_list, list):
            raise ValueError("%s_populate_coercion_lists_: action_list is type %s, must be list" % (type(action_list), type(self)))
        if not isinstance(convert_list, list):
            raise ValueError("%s_populate_coercion_lists_: convert_list is type %s, must be list" % (type(convert_list), type(self)))

        self._initial_coerce_list = copy(coerce_list)
        self._initial_action_list = copy(action_list)
        self._initial_convert_list = copy(convert_list)

        self._convert_method_name = convert_method_name
        if init_no_parent is not None:
            self._element_init_pass_parent = not init_no_parent

        for mor in coerce_list:
            self.register_coercion(mor)
        for action in action_list:
            self.register_action(action)
        for mor in convert_list:
            self.register_conversion(mor)
        if embedding is not None:
            self.register_embedding(embedding)


    def _unset_coercions_used(self):
        r"""
        Pretend that this parent has never been interrogated by the coercion
        model, so that it is possible to add coercions, conversions, and
        actions.  Does not remove any existing embedding.

        WARNING::

            For internal use only!
        """
        self._coercions_used = False
        import sage.structure.element
        sage.structure.element.get_coercion_model().reset_cache()

    def _unset_embedding(self):
        r"""
        Pretend that this parent has never been interrogated by the
        coercion model, and remove any existing embedding.

        WARNING::

            This does *not* make it safe to add an entirely new embedding!  It
            is possible that a `Parent` has cached information about the
            existing embedding; that cached information *is not* removed by
            this call.

            For internal use only!
        """
        self._embedding = None
        self._unset_coercions_used()

    cpdef bint is_coercion_cached(self, domain):
        """

        """
        return domain in self._coerce_from_hash

    cpdef bint is_conversion_cached(self, domain):
        """
        """
        return domain in self._convert_from_hash

    cpdef register_coercion(self, mor):
        r"""
        Update the coercion model to use `mor : P \to \text{self}` to coerce
        from a parent ``P`` into ``self``.

        For safety, an error is raised if another coercion has already
        been registered or discovered between ``P`` and ``self``.

        EXAMPLES::

            sage: K.<a> = ZZ['a']
            sage: L.<b> = ZZ['b']
            sage: L_into_K = L.hom([-a]) # non-trivial automorphism
            sage: K.register_coercion(L_into_K)

            sage: K(0) + b
            -a
            sage: a + b
            0
            sage: K(b) # check that convert calls coerce first; normally this is just a
            -a

            sage: L(0) + a in K # this goes through the coercion mechanism of K
            True
            sage: L(a) in L # this still goes through the convert mechanism of L
            True

            sage: K.register_coercion(L_into_K)
            Traceback (most recent call last):
            ...
            AssertionError: coercion from Univariate Polynomial Ring in b over Integer Ring to Univariate Polynomial Ring in a over Integer Ring already registered or discovered
        """
        if isinstance(mor, map.Map):
            if mor.codomain() is not self:
                raise ValueError("Map's codomain must be self (%s) is not (%s)" % (self, mor.codomain()))
        elif isinstance(mor, Parent) or isinstance(mor, type):
            mor = self._generic_convert_map(mor)
        else:
            raise TypeError("coercions must be parents or maps (got %s)" % type(mor))
        D = mor.domain()

        assert not (self._coercions_used and D in self._coerce_from_hash), "coercion from {} to {} already registered or discovered".format(D, self)
        self._coerce_from_list.append(mor)
        self._registered_domains.append(D)
        self._coerce_from_hash.set(D,mor)

    cpdef register_action(self, action):
        r"""
        Update the coercion model to use ``action`` to act on self.

        ``action`` should be of type ``sage.categories.action.Action``.

        EXAMPLES::

            sage: import sage.categories.action
            sage: import operator

            sage: class SymmetricGroupAction(sage.categories.action.Action):
            ....:     "Act on a multivariate polynomial ring by permuting the generators."
            ....:     def __init__(self, G, M, is_left=True):
            ....:         sage.categories.action.Action.__init__(self, G, M, is_left, operator.mul)
            ....:
            ....:     def _call_(self, g, a):
            ....:         if not self.is_left():
            ....:             g, a = a, g
            ....:         D = {}
            ....:         for k, v in a.dict().items():
            ....:             nk = [0]*len(k)
            ....:             for i in range(len(k)):
            ....:                 nk[g(i+1)-1] = k[i]
            ....:             D[tuple(nk)] = v
            ....:         return a.parent()(D)

            sage: R.<x, y, z> = QQ['x, y, z']
            sage: G = SymmetricGroup(3)
            sage: act = SymmetricGroupAction(G, R)
            sage: t = x + 2*y + 3*z

            sage: act(G((1, 2)), t)
            2*x + y + 3*z
            sage: act(G((2, 3)), t)
            x + 3*y + 2*z
            sage: act(G((1, 2, 3)), t)
            3*x + y + 2*z

        This should fail, since we haven't registered the left
        action::

            sage: G((1,2)) * t
            Traceback (most recent call last):
            ...
            TypeError: ...

        Now let's make it work::

            sage: R._unset_coercions_used()
            sage: R.register_action(act)
            sage: G((1, 2)) * t
            2*x + y + 3*z
        """
        assert not self._coercions_used, "coercions must all be registered up before use"
        from sage.categories.action import Action
        if isinstance(action, Action):
            if action.actor() is self:
                self._action_list.append(action)
                self._action_hash.set(action.domain(), action.operation(), action.is_left(), action)
            elif action.domain() is self:
                self._action_list.append(action)
                self._action_hash.set(action.actor(), action.operation(), not action.is_left(), action)
            else:
                raise ValueError("Action must involve self")
        else:
            raise TypeError("actions must be actions")

    cpdef register_conversion(self, mor):
        r"""
        Update the coercion model to use `\text{mor} : P \to \text{self}` to convert
        from ``P`` into ``self``.

        EXAMPLES::

            sage: K.<a> = ZZ['a']
            sage: M.<c> = ZZ['c']
            sage: M_into_K = M.hom([a]) # trivial automorphism
            sage: K._unset_coercions_used()
            sage: K.register_conversion(M_into_K)

            sage: K(c)
            a
            sage: K(0) + c
            Traceback (most recent call last):
            ...
            TypeError: ...
        """
        assert not (self._coercions_used and mor.domain() in self._convert_from_hash), "conversion from %s to %s already registered or discovered"%(mor.domain(), self)
        if isinstance(mor, map.Map):
            if mor.codomain() is not self:
                raise ValueError("Map's codomain must be self")
            self._convert_from_list.append(mor)
            self._convert_from_hash.set(mor.domain(),mor)
        elif isinstance(mor, Parent) or isinstance(mor, type):
            t = mor
            mor = self._generic_convert_map(mor)
            self._convert_from_list.append(mor)
            self._convert_from_hash.set(t, mor)
            self._convert_from_hash.set(mor.domain(), mor)
        else:
            raise TypeError("conversions must be parents or maps")

    cpdef register_embedding(self, embedding):
        r"""
        Add embedding to coercion model.

        This method updates the coercion model to use
        `\text{embedding} : \text{self} \to P` to embed ``self`` into
        the parent ``P``.

        There can only be one embedding registered; it can only be registered
        once; and it must be registered before using this parent in the
        coercion model.

        EXAMPLES::

            sage: S3 = AlternatingGroup(3)
            sage: G = SL(3, QQ)
            sage: p = S3[2]; p.matrix()
            [0 0 1]
            [1 0 0]
            [0 1 0]

        In general one can't mix matrices and permutations::

            sage: G(p)
            Traceback (most recent call last):
            ...
            TypeError: entries must be coercible to a list or integer
            sage: phi = S3.hom(lambda p: G(p.matrix()), codomain = G)
            sage: phi(p)
            [0 0 1]
            [1 0 0]
            [0 1 0]
            sage: S3._unset_coercions_used()
            sage: S3.register_embedding(phi)

        By :trac:`14711`, coerce maps should be copied when using outside of
        the coercion system::

            sage: phi = copy(S3.coerce_embedding()); phi
            Generic morphism:
              From: Alternating group of order 3!/2 as a permutation group
              To:   Special Linear Group of degree 3 over Rational Field
            sage: phi(p)
            [0 0 1]
            [1 0 0]
            [0 1 0]

        This does not work since matrix groups are still old-style
        parents (see :trac:`14014`)::

            sage: G(p)                               # todo: not implemented

        Though one can have a permutation act on the rows of a matrix::

            sage: G(1) * p
            [0 0 1]
            [1 0 0]
            [0 1 0]

        Some more advanced examples::

            sage: x = QQ['x'].0
            sage: t = abs(ZZ.random_element(10^6))
            sage: K = NumberField(x^2 + 2*3*7*11, "a"+str(t))
            sage: a = K.gen()
            sage: K_into_MS = K.hom([a.matrix()])
            sage: K._unset_coercions_used()
            sage: K.register_embedding(K_into_MS)

            sage: L = NumberField(x^2 + 2*3*7*11*19*31, "b"+str(abs(ZZ.random_element(10^6))))
            sage: b = L.gen()
            sage: L_into_MS = L.hom([b.matrix()])
            sage: L._unset_coercions_used()
            sage: L.register_embedding(L_into_MS)

            sage: K.coerce_embedding()(a)
            [   0    1]
            [-462    0]
            sage: L.coerce_embedding()(b)
            [      0       1]
            [-272118       0]

            sage: a.matrix() * b
            [-272118       0]
            [      0    -462]
            sage: a * b.matrix()
            [-272118       0]
            [      0    -462]
        """
        assert not self._coercions_used, "coercions must all be registered up before use"
        assert self._embedding is None, "only one embedding allowed"

        if isinstance(embedding, map.Map):
            if embedding.domain() is not self:
                raise ValueError("embedding's domain must be self")
            self._embedding = embedding
        elif isinstance(embedding, Parent):
            self._embedding = embedding._generic_convert_map(self)
        elif embedding is not None:
            raise TypeError("embedding must be a parent or map")
        self._embedding._make_weak_references()

    def coerce_embedding(self):
        """
        Return the embedding of ``self`` into some other parent, if such a
        parent exists.

        This does not mean that there are no coercion maps from ``self`` into
        other fields, this is simply a specific morphism specified out of
        ``self`` and usually denotes a special relationship (e.g. sub-objects,
        choice of completion, etc.)

        EXAMPLES::

            sage: K.<a>=NumberField(x^3+x^2+1,embedding=1)
            sage: K.coerce_embedding()
            Generic morphism:
              From: Number Field in a with defining polynomial x^3 + x^2 + 1
              To:   Real Lazy Field
              Defn: a -> -1.465571231876768?
            sage: K.<a>=NumberField(x^3+x^2+1,embedding=CC.gen())
            sage: K.coerce_embedding()
            Generic morphism:
              From: Number Field in a with defining polynomial x^3 + x^2 + 1
              To:   Complex Lazy Field
              Defn: a -> 0.2327856159383841? + 0.7925519925154479?*I
        """
        return copy(self._embedding) # It might be overkill to make a copy here

    cpdef _generic_convert_map(self, S):
        r"""
        Returns the default conversion map based on the data provided to
        :meth:`_populate_coercion_lists_`.

        This is called when :meth:`_coerce_map_from_` returns ``True``.

        If a ``convert_method_name`` is provided, it creates a
        ``NamedConvertMap``, otherwise it creates a
        ``DefaultConvertMap`` or ``DefaultConvertMap_unique``
        depending on whether or not init_no_parent is set.

        EXAMPLES:
        """
        import coerce_maps
        if self._convert_method_name is not None:
            # handle methods like _integer_
            if isinstance(S, type):
                element_constructor = S
            elif isinstance(S, Parent):
                element_constructor = (<Parent>S)._element_constructor
                if not isinstance(element_constructor, type):
                    # if element_constructor is not an actual class, get the element class
                    element_constructor = type(S.an_element())
            else:
                element_constructor = None
            if element_constructor is not None and hasattr(element_constructor, self._convert_method_name):
                return coerce_maps.NamedConvertMap(S, self, self._convert_method_name)

        if self._element_init_pass_parent:
            return coerce_maps.DefaultConvertMap(S, self)
        else:
            return coerce_maps.DefaultConvertMap_unique(S, self)

    def _coerce_map_via(self, v, S):
        """
        This attempts to construct a morphism from S to self by passing through
        one of the items in v (tried in order).

        S may appear in the list, in which case algorithm will never progress
        beyond that point.

        This is similar in spirit to the old {{{_coerce_try}}}, and useful when
        defining _coerce_map_from_

        INPUT:

        - ``v`` - A list (iterator) of parents with coercions into self. There
          MUST be maps provided from each item in the list to self.

        - ``S`` - the starting parent

        EXAMPLES:

        By :trac:`14711`, coerce maps should be copied for usage outside
        of the coercion system::

            sage: copy(CDF._coerce_map_via([ZZ, RR, CC], int))
            Composite map:
              From: Set of Python objects of type 'int'
              To:   Complex Double Field
              Defn:   Native morphism:
                      From: Set of Python objects of type 'int'
                      To:   Integer Ring
                    then
                      Native morphism:
                      From: Integer Ring
                      To:   Complex Double Field

            sage: copy(CDF._coerce_map_via([ZZ, RR, CC], QQ))
            Composite map:
              From: Rational Field
              To:   Complex Double Field
              Defn:   Generic map:
                      From: Rational Field
                      To:   Real Field with 53 bits of precision
                    then
                      Native morphism:
                      From: Real Field with 53 bits of precision
                      To:   Complex Double Field

            sage: copy(CDF._coerce_map_via([ZZ, RR, CC], CC))
            Generic map:
              From: Complex Field with 53 bits of precision
              To:   Complex Double Field
        """
        cdef Parent R
        for R in v:
            if R is None:
                continue
            if R is S:
                return self._internal_coerce_map_from(R)
            connecting = R._internal_coerce_map_from(S)
            if connecting is not None:
                return self._internal_coerce_map_from(R) * connecting

    cpdef bint has_coerce_map_from(self, S) except -2:
        """
        Return True if there is a natural map from S to self.
        Otherwise, return False.

        EXAMPLES::

            sage: RDF.has_coerce_map_from(QQ)
            True
            sage: RDF.has_coerce_map_from(QQ['x'])
            False
            sage: RDF['x'].has_coerce_map_from(QQ['x'])
            True
            sage: RDF['x,y'].has_coerce_map_from(QQ['x'])
            True
        """
        if S is self:
            return True
        elif S == self:
            if debug.unique_parent_warnings:
                print "Warning: non-unique parents %s"%(type(S))
            return True
        return self._internal_coerce_map_from(S) is not None

    cpdef _coerce_map_from_(self, S):
        """
        Override this method to specify coercions beyond those specified
        in coerce_list.

        If no such coercion exists, return None or False. Otherwise, it may
        return either an actual Map to use for the coercion, a callable
        (in which case it will be wrapped in a Map), or True (in which case
        a generic map will be provided).
        """
        return None

    cpdef coerce_map_from(self, S):
        """
        Return a :class:`Map` object to coerce from ``S`` to ``self`` if one
        exists, or ``None`` if no such coercion exists.

        EXAMPLES:

        By :trac:`12313`, a special kind of weak key dictionary is used to
        store coercion and conversion maps, namely
        :class:`~sage.structure.coerce_dict.MonoDict`. In that way, a memory
        leak was fixed that would occur in the following test::

            sage: import gc
            sage: _ = gc.collect()
            sage: K = GF(1<<55,'t')
            sage: for i in range(50):
            ....:   a = K.random_element()
            ....:   E = EllipticCurve(j=a)
            ....:   b = K.has_coerce_map_from(E)
            sage: _ = gc.collect()
            sage: len([x for x in gc.get_objects() if isinstance(x,type(E))])
            1

        TESTS:

        The following was fixed in :trac:`12969`::

            sage: R = QQ['q,t'].fraction_field()
            sage: Sym = sage.combinat.sf.sf.SymmetricFunctions(R)
            sage: H = Sym.macdonald().H()
            sage: P = Sym.macdonald().P()
            sage: m = Sym.monomial()
            sage: Ht = Sym.macdonald().Ht()
            sage: phi = m.coerce_map_from(P)
        """
        return copy(self._internal_coerce_map_from(S))

    cpdef _internal_coerce_map_from(self, S):
        """
        Return the :class:`Map` object to coerce from ``S`` to ``self`` that
        is used internally by the coercion system if one exists, or ``None``
        if no such coercion exists.

        EXAMPLES:

        By :trac:`14711`, coerce maps should be copied when using them
        outside of the coercion system, because they may become defunct
        by garbage collection::

            sage: ZZ._internal_coerce_map_from(int)
            (map internal to coercion system -- copy before use)
            Native morphism:
              From: Set of Python objects of type 'int'
              To:   Integer Ring
            sage: copy(ZZ._internal_coerce_map_from(int))
            Native morphism:
              From: Set of Python objects of type 'int'
              To:   Integer Ring
            sage: copy(QQ._internal_coerce_map_from(ZZ))
            Natural morphism:
              From: Integer Ring
              To:   Rational Field

            sage: R = QQ['q,t'].fraction_field()
            sage: Sym = sage.combinat.sf.sf.SymmetricFunctions(R)
            sage: P = Sym.macdonald().P()
            sage: Ht = Sym.macdonald().Ht()
            sage: Ht._internal_coerce_map_from(P)
            (map internal to coercion system -- copy before use)
            Composite map:
              From: Symmetric Functions over Fraction Field of Multivariate Polynomial Ring in q, t over Rational Field in the Macdonald P basis
              To:   Symmetric Functions over Fraction Field of Multivariate Polynomial Ring in q, t over Rational Field in the Macdonald Ht basis
            sage: copy(Ht._internal_coerce_map_from(P))
            Composite map:
              From: Symmetric Functions over Fraction Field of Multivariate Polynomial Ring in q, t over Rational Field in the Macdonald P basis
              To:   Symmetric Functions over Fraction Field of Multivariate Polynomial Ring in q, t over Rational Field in the Macdonald Ht basis
              Defn:   Generic morphism:
                      From: Symmetric Functions over Fraction Field of Multivariate Polynomial Ring in q, t over Rational Field in the Macdonald P basis
                      To:   Symmetric Functions over Fraction Field of Multivariate Polynomial Ring in q, t over Rational Field in the Macdonald J basis
                    then
                      Generic morphism:
                      From: Symmetric Functions over Fraction Field of Multivariate Polynomial Ring in q, t over Rational Field in the Macdonald J basis
                      To:   Symmetric Functions over Fraction Field of Multivariate Polynomial Ring in q, t over Rational Field in the Schur basis
                    then
                      Generic morphism:
                      From: Symmetric Functions over Fraction Field of Multivariate Polynomial Ring in q, t over Rational Field in the Schur basis
                      To:   Symmetric Functions over Fraction Field of Multivariate Polynomial Ring in q, t over Rational Field in the Macdonald Ht basis

        The following was fixed in :trac:`4740`::

            sage: F = GF(13)
            sage: F._internal_coerce_map_from(F) is F._internal_coerce_map_from(F)
            True
        """
        if not good_as_coerce_domain(S):
            return None
        self._coercions_used = True
        cdef map.Map mor

        if isinstance(S, Set_PythonType_class):
            return self._internal_coerce_map_from(S._type)
        if self._coerce_from_hash is None: # this is because parent.__init__() does not always get called
            self.init_coerce(False)

        try:
            return self._coerce_from_hash.get(S)
        except KeyError:
            pass

        if S is self:
            from sage.categories.homset import Hom
            mor = Hom(self, self).identity()
            self._coerce_from_hash.set(S, mor)
            return mor

        if S == self:
            # non-unique parents
            if debug.unique_parent_warnings:
                print "Warning: non-unique parents %s"%(type(S))
            mor = self._generic_convert_map(S)
            self._coerce_from_hash.set(S, mor)
            mor._make_weak_references()
            return mor

        try:
            _register_pair(self, S, "coerce")
            mor = self.discover_coerce_map_from(S)
            #if mor is not None:
            #    # Need to check that this morphism doesn't connect previously unconnected parts of the coercion diagram
            #    if self._embedding is not None and not self._embedding.codomain().has_coerce_map_from(S):
            #        # The following if statement may call this function with self and S.  If so, we want to return None,
            #        # so that it doesn't use this path for the existence of a coercion path.
            #        # We disable this for now because it is too strict
            #        pass
            #        # print "embed problem: the following morphisms connect unconnected portions of the coercion graph\n%s\n%s"%(self._embedding, mor)
            #        # mor = None
            # if mor is not None:
            #     # NOTE: this line is what makes the coercion detection stateful
            #     # self._coerce_from_list.append(mor)
            #     pass
            # It may be that the only coercion from S to self is
            # via another parent X. But if the pair (S,X) is temporarily
            # disregarded (using _register_pair, to avoid infinite recursion)
            # then we are not allowed to cache the absence of a coercion
            # from S to self. See #12969
            if (mor is not None) or _may_cache_none(self, S, "coerce"):
                self._coerce_from_hash.set(S,mor)
                if mor is not None:
                    mor._make_weak_references()
            return mor
        except CoercionException as ex:
            _record_exception()
            return None
        finally:
            _unregister_pair(self, S, "coerce")

    cdef discover_coerce_map_from(self, S):
        """
        Precedence for discovering a coercion S -> self goes as follows:

        1. If S has an embedding into T, look for T -> self and return composition

        2. If self._coerce_map_from_(S) is NOT exactly one of

           - DefaultConvertMap
           - DefaultConvertMap_unique
           - NamedConvertMap

           return this map

        3. Traverse the coercion lists looking for another map
           returning the map from step (2) if none is found.

        In the future, multiple paths may be discovered and compared.

        TESTS:

        Regression test for :trac:`12919` (probably not 100% robust)::

            sage: class P(Parent):
            ....:     def __init__(self):
            ....:         Parent.__init__(self, category=Sets())
            ....:     Element=ElementWrapper
            sage: A = P(); a = A('a')
            sage: B = P(); b = B('b')
            sage: C = P(); c = C('c')
            sage: D = P(); d = D('d')
            sage: Hom(A, B)(lambda x: b).register_as_coercion()
            sage: Hom(B, A)(lambda x: a).register_as_coercion()
            sage: Hom(C, B)(lambda x: b).register_as_coercion()
            sage: Hom(D, C)(lambda x: c).register_as_coercion()
            sage: A(d)
            'a'

        Another test::

            sage: K = NumberField([x^2-2, x^2-3], 'a,b')
            sage: M = K.absolute_field('c')
            sage: M_to_K, K_to_M = M.structure()
            sage: M.register_coercion(K_to_M)
            sage: K.register_coercion(M_to_K)
            sage: phi = M.coerce_map_from(QQ)
            sage: p = QQ.random_element()
            sage: c = phi(p) - p; c
            0
            sage: c.parent() is M
            True
            sage: K.coerce_map_from(QQ)
            Conversion map:
            From: Rational Field
            To:   Number Field in a with defining polynomial x^2 - 2 over its base field
        """
        best_mor = None
        if isinstance(S, Parent) and (<Parent>S)._embedding is not None:
            if (<Parent>S)._embedding.codomain() is self:
                return (<Parent>S)._embedding
            connecting = self._internal_coerce_map_from((<Parent>S)._embedding.codomain())
            if connecting is not None:
                return (<Parent>S)._embedding.post_compose(connecting)

        cdef map.Map mor
        user_provided_mor = self._coerce_map_from_(S)

        if user_provided_mor is False:
            user_provided_mor = None

        elif user_provided_mor is not None:

            from sage.categories.map import Map
            from coerce_maps import DefaultConvertMap, DefaultConvertMap_unique, NamedConvertMap, CallableConvertMap

            if user_provided_mor is True:
                mor = self._generic_convert_map(S)
            elif isinstance(user_provided_mor, Map):
                mor = <map.Map>user_provided_mor
            elif callable(user_provided_mor):
                mor = CallableConvertMap(user_provided_mor)
            else:
                raise TypeError("_coerce_map_from_ must return None, a boolean, a callable, or an explicit Map (called on %s, got %s)" % (type(self), type(user_provided_mor)))

            if (type(mor) is DefaultConvertMap or
                  type(mor) is DefaultConvertMap_unique or
                  type(mor) is NamedConvertMap) and not mor._force_use:
                # If there is something better in the list, try to return that instead
                # This is so, for example, _coerce_map_from_ can return True but still
                # take advantage of the _populate_coercion_lists_ data.
                best_mor = mor
            else:
                return mor

        from sage.categories.homset import Hom

        cdef int num_paths = 1 # this is the number of paths we find before settling on the best (the one with lowest coerce_cost).
                               # setting this to 1 will make it return the first path found.
        cdef int mor_found = 0
        cdef Parent R, D
        # Recurse.  Note that if S is the domain of one of the maps in self._coerce_from_list,
        # we will have stuck the map into _coerce_map_hash and thus returned it already.
        for mor in self._coerce_from_list:
            D = mor.domain()
            if D is self:
                continue
            if D is S:
                if best_mor is None or mor._coerce_cost < best_mor._coerce_cost:
                    best_mor = mor
                mor_found += 1
                if mor_found  >= num_paths:
                    return best_mor
            else:
                connecting = None
                if EltPair(D, S, "coerce") not in _coerce_test_dict:
                    connecting = D._internal_coerce_map_from(S)
                if connecting is not None:
                    mor = mor * connecting
                    if best_mor is None or mor._coerce_cost < best_mor._coerce_cost:
                        best_mor = mor
                    mor_found += 1
                    if mor_found  >= num_paths:
                        return best_mor

        return best_mor

    cpdef convert_map_from(self, S):
        """
        This function returns a :class:`Map` from `S` to `self`,
        which may or may not succeed on all inputs.
        If a coercion map from S to self exists,
        then the it will be returned. If a coercion from `self` to `S` exists,
        then it will attempt to return a section of that map.

        Under the new coercion model, this is the fastest way to convert
        elements of `S` to elements of `self` (short of manually constructing
        the elements) and is used by :meth:`__call__`.

        EXAMPLES::

            sage: m = ZZ.convert_map_from(QQ)
            sage: m
            Generic map:
              From: Rational Field
              To:   Integer Ring
            sage: m(-35/7)
            -5
            sage: parent(m(-35/7))
            Integer Ring
        """
        return copy(self._internal_convert_map_from(S))


    cpdef _internal_convert_map_from(self, S):
        """
        This function returns a :class:`Map` from `S` to `self`,
        which may or may not succeed on all inputs.
        If a coercion map from S to self exists,
        then the it will be returned. If a coercion from `self` to `S` exists,
        then it will attempt to return a section of that map.

        Under the new coercion model, this is the fastest way to convert
        elements of `S` to elements of `self` (short of manually constructing
        the elements) and is used by :func:`__call__`.

        EXAMPLES::

            sage: m = ZZ._internal_convert_map_from(QQ)
            sage: m
            (map internal to coercion system -- copy before use)
            Generic map:
              From: Rational Field
              To:   Integer Ring
            sage: m(-35/7)
            -5
            sage: parent(m(-35/7))
            Integer Ring
        """
        if not good_as_convert_domain(S):
            return None
        if self._convert_from_hash is None: # this is because parent.__init__() does not always get called
            self.init_coerce()
        try:
            return self._convert_from_hash.get(S)
        except KeyError:
            mor = self.discover_convert_map_from(S)
            # Before trac #14711, the morphism has been 
            # put both into _convert_from_list and into
            # _convert_from_hash. But there is no reason
            # to have a double book-keeping, specifically
            # if one of them is by strong references!
            self._convert_from_hash.set(S, mor)
            # Moreover, again by #14711, the morphism should
            # only keep weak references to domain and codomain,
            # to allow them being garbage collected.
            if mor is not None:
                mor._make_weak_references()
            return mor

    cdef discover_convert_map_from(self, S):

        cdef map.Map mor = self._internal_coerce_map_from(S)
        if mor is not None:
            return mor

        if isinstance(S, Parent):
            mor = S._internal_coerce_map_from(self)
            if mor is not None:
                mor = mor.section()
                if mor is not None:
                    return mor

        user_provided_mor = self._convert_map_from_(S)

        if user_provided_mor is not None:
            if isinstance(user_provided_mor, map.Map):
                return user_provided_mor
            elif callable(user_provided_mor):
                from coerce_maps import CallableConvertMap
                return CallableConvertMap(user_provided_mor)
            else:
                raise TypeError("_convert_map_from_ must return a map or callable (called on %s, got %s)" % (type(self), type(user_provided_mor)))

<<<<<<< HEAD
=======
        if not isinstance(S, type) and not isinstance(S, Parent):
            # Sequences is not a Parent but a category!! As we would like to
            # consider them as a parent we consider a workaround by using
            # Set_PythonType from sage.structure.parent
            from sage.categories.category_types import Sequences
            from sage.structure.coerce_maps import ListMorphism
            if isinstance(S, Sequences):
                from sage.structure.sequence import Sequence_generic
                SS = Set_PythonType(Sequence_generic)
                return ListMorphism(SS, self.convert_map_from(list))

>>>>>>> 52db42b0
        mor = self._generic_convert_map(S)
        return mor

    cpdef _convert_map_from_(self, S):
        """
        Override this method to provide additional conversions beyond those
        given in convert_list.

        This function is called after coercions are attempted. If there is a
        coercion morphism in the opposite direction, one should consider
        adding a section method to that.

        This MUST return a Map from S to self, or None. If None is returned
        then a generic map will be provided.
        """
        return None

    cpdef get_action(self, S, op=operator.mul, bint self_on_left=True, self_el=None, S_el=None):
        """
        Returns an action of self on S or S on self.

        To provide additional actions, override :meth:`_get_action_`.

        TESTS::

            sage: M = QQ['y']^3
            sage: M.get_action(ZZ['x']['y'])
            Right scalar multiplication by Univariate Polynomial Ring in y over Univariate Polynomial Ring in x over Integer Ring on Ambient free module of rank 3 over the principal ideal domain Univariate Polynomial Ring in y over Rational Field
            sage: M.get_action(ZZ['x']) # should be None
        """
        try:
            if self._action_hash is None: # this is because parent.__init__() does not always get called
                self.init_coerce()
            return self._action_hash.get(S, op, self_on_left)
        except KeyError:
            pass

        action = self._get_action_(S, op, self_on_left)
        if action is None:
            action = self.discover_action(S, op, self_on_left, self_el, S_el)

        if action is not None:
            from sage.categories.action import Action
            if not isinstance(action, Action):
                raise TypeError("get_action_impl must return None or an Action")
            # We do NOT add to the list, as this would lead to errors as in
            # the example above.

        self._action_hash.set(S, op, self_on_left, action)
        return action


    cdef discover_action(self, S, op, bint self_on_left, self_el=None, S_el=None):
        # G acts on S, G -> G', R -> S => G' acts on R (?)
        # NO! ZZ[x,y] acts on Matrices(ZZ[x]) but ZZ[y] does not.
        # What may be true is that if the action's destination is S, then this can be allowed.
        # Note: a is either None or a sample elements of self.
        # If needed, it will be passed to Left/RightModuleAction.
        from sage.categories.action import Action, PrecomposedAction
        from sage.categories.homset import Hom
        from coerce_actions import LeftModuleAction, RightModuleAction
        cdef Parent R
        for action in self._action_list:
            if isinstance(action, Action) and action.operation() is op:
                if self_on_left:
                    if action.left_domain() is not self: continue
                    R = action.right_domain()
                else:
                    if action.right_domain() is not self: continue
                    R = action.left_domain()
            elif op is operator.mul and isinstance(action, Parent):
                try:
                    R = action
                    _register_pair(self, R, "action") # to kill circular recursion
                    if self_on_left:
                        action = LeftModuleAction(R, self, a=S_el, g=self_el) # self is acted on from right
                    else:
                        action = RightModuleAction(R, self, a=S_el, g=self_el) # self is acted on from left
                    ## The following two lines are disabled to prevent the following from working:
                    ## sage: x, y = var('x,y')
                    ## sage: parent(ZZ[x][y](1)*vector(QQ[y],[1,2]))
                    ## sage: parent(ZZ[x](1)*vector(QQ[y],[1,2]))
                    ## We will hopefully come up with a way to reinsert them, because they increase the scope
                    ## of discovered actions.
                    #i = self._action_list.index(R)
                    #self._action_list[i] = action
                except CoercionException:
                    _record_exception()
                    continue
                finally:
                    _unregister_pair(self, R, "action")
            else:
                continue # only try mul if not specified
            if R is S:
                return action
            else:
                connecting = R._internal_coerce_map_from(S) # S -> R
                if connecting is not None:
                    if self_on_left:
                        return PrecomposedAction(action, None, connecting)
                    else:
                        return PrecomposedAction(action, connecting, None)

        # We didn't find an action in the list, but maybe the elements
        # define special action methods
        if op is operator.mul:
            # TODO: if _xmul_/_x_action_ code does stuff like
            # if self == 0:
            #    return self
            # then an_element() == 0 could be very bad.
            try:
                _register_pair(self, S, "action") # this is to avoid possible infinite loops

                # detect actions defined by _rmul_, _lmul_, _act_on_, and _acted_upon_ methods
                from coerce_actions import detect_element_action
                action = detect_element_action(self, S, self_on_left, self_el, S_el)
                if action is not None:
                    return action

                try:
                    # maybe there is a more clever way of detecting ZZ than importing here...
                    from sage.rings.integer_ring import ZZ
                    if S is ZZ and not self.has_coerce_map_from(ZZ):
                        from sage.structure.coerce_actions import IntegerMulAction
                        action = IntegerMulAction(S, self, not self_on_left, self_el)
                        return action
                except (CoercionException, TypeError):
                    _record_exception()

            finally:
                _unregister_pair(self, S, "action")


    cpdef _get_action_(self, S, op, bint self_on_left):
        """
        Override this method to provide an action of self on S or S on self
        beyond what was specified in action_list.

        This must return an action which accepts an element of self and an
        element of S (in the order specified by self_on_left).
        """
        return None

    def construction(self):
        """
        Returns a pair (functor, parent) such that functor(parent) return self.
        If this ring does not have a functorial construction, return None.

        EXAMPLES::

            sage: QQ.construction()
            (FractionField, Integer Ring)
            sage: f, R = QQ['x'].construction()
            sage: f
            Poly[x]
            sage: R
            Rational Field
            sage: f(R)
            Univariate Polynomial Ring in x over Rational Field
        """
        return None

    # TODO: remove once all parents in Sage will inherit properly from
    # Sets().ParentMethods.an_element
    cpdef an_element(self):
        r"""
        Returns a (preferably typical) element of this parent.

        This is used both for illustration and testing purposes. If
        the set ``self`` is empty, :meth:`an_element` raises the
        exception :class:`EmptySetError`.

        This calls :meth:`_an_element_` (which see), and caches the
        result. Parent are thus encouraged to override :meth:`_an_element_`.

        EXAMPLES::

            sage: CDF.an_element()
            1.0*I
            sage: ZZ[['t']].an_element()
            t

        In case the set is empty, an :class:`EmptySetError` is raised::

            sage: Set([]).an_element()
            Traceback (most recent call last):
            ...
            EmptySetError
        """
        if self.__an_element is None:
            self.__an_element = self._an_element_()
        return self.__an_element

    def _an_element_(self):
        """
        Returns an element of self. Want it in sufficient generality
        that poorly-written functions won't work when they're not
        supposed to. This is cached so doesn't have to be super fast.

        EXAMPLES::

            sage: QQ._an_element_()
            1/2
            sage: ZZ['x,y,z']._an_element_()
            x

        TESTS:

        Since ``Parent`` comes before the parent classes provided by
        categories in the hierarchy of classes, we make sure that this
        default implementation of :meth:`_an_element_` does not
        override some provided by the categories.  Eventually, this
        default implementation should be moved into the categories to
        avoid this workaround::

            sage: S = FiniteEnumeratedSet([1,2,3])
            sage: S.category()
            Category of facade finite enumerated sets
            sage: super(Parent, S)._an_element_
            Cached version of <function _an_element_from_iterator at ...>
            sage: S._an_element_()
            1
            sage: S = FiniteEnumeratedSet([])
            sage: S._an_element_()
            Traceback (most recent call last):
            ...
            EmptySetError

        """
        try:
            return super(Parent, self)._an_element_()
        except EmptySetError:
            raise
        except Exception:
            _record_exception()
            pass

        try:
            return self.gen(0)
        except Exception:
            _record_exception()
            pass

        try:
            return self.gen()
        except Exception:
            _record_exception()
            pass

        from sage.rings.infinity import infinity
        for x in ['_an_element_', 'pi', 1.2, 2, 1, 0, infinity]:
            # This weird looking list is to try to get an element
            # which doesn't coerce other places.
            try:
                return self(x)
            except (TypeError, NameError, NotImplementedError, AttributeError, ValueError):
                _record_exception()

        raise NotImplementedError("please implement _an_element_ for %s" % self)

    cpdef bint is_exact(self) except -2:
        """
        Test whether the ring is exact.

        .. NOTE::

            This defaults to true, so even if it does return ``True``
            you have no guarantee (unless the ring has properly
            overloaded this).

        OUTPUT:

        Return True if elements of this ring are represented exactly, i.e.,
        there is no precision loss when doing arithmetic.

        EXAMPLES::

            sage: QQ.is_exact()
            True
            sage: ZZ.is_exact()
            True
            sage: Qp(7).is_exact()
            False
            sage: Zp(7, type='capped-abs').is_exact()
            False
        """
        return True


############################################################################
# Set base class --
############################################################################


cdef class Set_generic(Parent): # Cannot use Parent because Element._parent is Parent
    """
    Abstract base class for sets.

    TESTS::

        sage: Set(QQ).category()
        Category of sets

    """
#     def category(self):
#         # TODO: remove once all subclasses specify their category, or
#         # the constructor of Parent sets it to Sets() by default
#         """
#         The category that this set belongs to, which is the category
#         of all sets.

#         EXAMPLES:
#             sage: Set(QQ).category()
#             Category of sets
#         """
#         from sage.categories.sets_cat import Sets
#         return Sets()

    def object(self):
        return self

    def __nonzero__(self):
        """
        A set is considered True unless it is empty, in which case it is
        considered to be False.

        EXAMPLES::

            sage: bool(Set(QQ))
            True
            sage: bool(Set(GF(3)))
            True
        """
        return not (self.is_finite() and len(self) == 0)


import types
cdef _type_set_cache = {}

cpdef Parent Set_PythonType(theType):
    """
    Return the (unique) Parent that represents the set of Python objects
    of a specified type.

    EXAMPLES::

        sage: from sage.structure.parent import Set_PythonType
        sage: Set_PythonType(list)
        Set of Python objects of type 'list'
        sage: Set_PythonType(list) is Set_PythonType(list)
        True
        sage: S = Set_PythonType(tuple)
        sage: S([1,2,3])
        (1, 2, 3)

      S is a parent which models the set of all lists:
        sage: S.category()
        Category of sets

    EXAMPLES::

        sage: R = sage.structure.parent.Set_PythonType(int)
        sage: S = sage.structure.parent.Set_PythonType(float)
        sage: Hom(R, S)
        Set of Morphisms from Set of Python objects of type 'int' to Set of Python objects of type 'float' in Category of sets

    """
    try:
        return _type_set_cache[theType]
    except KeyError:
        _type_set_cache[theType] = theSet = Set_PythonType_class(theType)
        return theSet

cdef class Set_PythonType_class(Set_generic):
    r"""
    The set of Python objects of a given type.

    EXAMPLES::

        sage: S = sage.structure.parent.Set_PythonType(int)
        sage: S
        Set of Python objects of type 'int'
        sage: int('1') in S
        True
        sage: Integer('1') in S
        False

        sage: sage.structure.parent.Set_PythonType(2)
        Traceback (most recent call last):
        ...
        TypeError: must be intialized with a type, not 2
    """

    cdef _type

    def __init__(self, theType):
        """
        EXAMPLES::

            sage: S = sage.structure.parent.Set_PythonType(float)
            sage: S.category()
            Category of sets
        """
        if not isinstance(theType, type):
            raise TypeError("must be intialized with a type, not %r" % theType)
        Set_generic.__init__(self, element_constructor=theType, category=Sets())
        self._type = theType

    def __reduce__(self):
        r"""
        Pickling support

        TESTS::

            sage: S = sage.structure.parent.Set_PythonType(object)
            sage: loads(dumps(S))
            Set of Python objects of type 'object'
        """
        return Set_PythonType, (self._type,)

    def __call__(self, x):
        """
        This doesn't return Elements, but actual objects of the given type.

        EXAMPLES::

            sage: S = sage.structure.parent.Set_PythonType(float)
            sage: S(5)
            5.0
            sage: S(9/3)
            3.0
            sage: S(1/3)
            0.333333333333333...

        """
        if isinstance(x, self._type):
            return x
        return self._type(x)

    def __hash__(self):
        """
        TESTS::

            sage: S = sage.structure.parent.Set_PythonType(int)
            sage: hash(S) == -hash(int)
            True
        """
        return -hash(self._type)

    cpdef int _cmp_(self, other) except -100:
        """
        Two Python type sets are considered the same if they contain the same
        type.

        EXAMPLES::

            sage: S = sage.structure.parent.Set_PythonType(int)
            sage: S == S
            True
            sage: S == sage.structure.parent.Set_PythonType(float)
            False
        """
        if self is other:
            return 0
        if isinstance(other, Set_PythonType_class):
            return cmp(self._type, other._type)
        else:
            return cmp(self._type, other)

    def __contains__(self, x):
        """
        Only things of the right type (or subtypes thereof) are considered to
        belong to the set.

        EXAMPLES::

            sage: S = sage.structure.parent.Set_PythonType(tuple)
            sage: (1,2,3) in S
            True
            sage: () in S
            True
            sage: [1,2] in S
            False
        """
        return isinstance(x, self._type)

    def _repr_(self):
        """
        EXAMPLES::

            sage: sage.structure.parent.Set_PythonType(tuple)
            Set of Python objects of type 'tuple'
            sage: sage.structure.parent.Set_PythonType(Integer)
            Set of Python objects of type 'sage.rings.integer.Integer'
            sage: sage.structure.parent.Set_PythonType(Parent)
            Set of Python objects of type 'sage.structure.parent.Parent'
        """
        return "Set of Python objects of %s"%(str(self._type)[1:-1])

    def object(self):
        """
        EXAMPLES::

            sage: S = sage.structure.parent.Set_PythonType(tuple)
            sage: S.object()
            <type 'tuple'>
        """
        return self._type

    def cardinality(self):
        """
        EXAMPLES::

            sage: S = sage.structure.parent.Set_PythonType(bool)
            sage: S.cardinality()
            2
            sage: S = sage.structure.parent.Set_PythonType(int)
            sage: S.cardinality()
            4294967296                        # 32-bit
            18446744073709551616              # 64-bit
            sage: S = sage.structure.parent.Set_PythonType(float)
            sage: S.cardinality()
            18437736874454810627
            sage: S = sage.structure.parent.Set_PythonType(long)
            sage: S.cardinality()
            +Infinity
        """
        from sage.rings.integer import Integer
        two = Integer(2)
        if self._type is bool:
            return two
        elif self._type is int:
            import sys
            return two * sys.maxsize + 2
        elif self._type is float:
            return 2 * two**52 * (two**11 - 1) + 3 # all NaN's are the same from Python's point of view
        else:
            # probably
            import sage.rings.infinity
            return sage.rings.infinity.infinity

# These functions are to guarantee that user defined _lmul_, _rmul_,
# _act_on_, _acted_upon_ do not in turn call __mul__ on their
# arguments, leading to an infinite loop.

cdef dict _coerce_test_dict = {}

cdef class EltPair:
    cdef x, y, tag
    def __init__(self, x, y, tag):
        self.x = x
        self.y = y
        self.tag = tag

    def __richcmp__(EltPair self, EltPair other, int op):
        cdef bint eq = self.x is other.x and self.y is other.y and self.tag is other.tag
        if op in [Py_EQ, Py_GE, Py_LE]:
            return eq
        else:
            return not eq

    def __hash__(self):
        """
        EXAMPLES::

            sage: from sage.structure.parent import EltPair
            sage: a = EltPair(ZZ, QQ, "coerce")
            sage: b = EltPair(ZZ, QQ, "coerce")
            sage: hash(a) == hash(b)
            True

        TESTS:

        Verify that :trac:`16341` has been resolved::

            sage: K.<a> = Qq(9)
            sage: E=EllipticCurve_from_j(0).base_extend(K)
            sage: E.get_action(ZZ)
            Right Integer Multiplication by Integer Ring on Elliptic Curve defined by y^2 + (1+O(3^20))*y = x^3 over Unramified Extension of 3-adic Field with capped relative precision 20 in a defined by (1 + O(3^20))*x^2 + (2 + O(3^20))*x + (2 + O(3^20))

        """
        return hash((id(self.x), id(self.y), id(self.tag)))

    def short_repr(self):
        return self.tag, hex(<long><void*>self.x), hex(<long><void*>self.y)

    def __repr__(self):
        return "%r: %r (%r), %r (%r)" % (self.tag, self.x, type(self.x), self.y, type(self.y))

cdef bint _may_cache_none(x, y, tag) except -1:
    # Are we allowed to cache the absence of a coercion
    # from y to x? We are only allowed, if y is *not*
    # part of any coerce path that is temporarily disregarded,
    # with the only exception of the path from y to x.
    # See #12969.
    cdef EltPair P
    for P in _coerce_test_dict.iterkeys():
        if (P.y is y) and (P.x is not x) and (P.tag is tag):
            return 0
    return 1

cdef bint _register_pair(x, y, tag) except -1:
    # Means: We will temporarily disregard coercions from
    # y to x when looking for a coercion path by depth first
    # search. This is to avoid infinite recursion.
    both = EltPair(x,y,tag)

    if both in _coerce_test_dict:
        xp = type(x) if isinstance(x, Parent) else parent_c(x)
        yp = type(y) if isinstance(y, Parent) else parent_c(y)
        raise CoercionException("Infinite loop in action of %s (parent %s) and %s (parent %s)!" % (x, xp, y, yp))
    _coerce_test_dict[both] = True
    return 0

cdef bint _unregister_pair(x, y, tag) except -1:
    try:
        _coerce_test_dict.pop(EltPair(x,y,tag), None)
    except (ValueError, CoercionException):
        pass

empty_set = Set_generic()

def normalize_names(ngens, names):
    """
    TESTS::

        sage: sage.structure.parent.normalize_names(5, 'x')
        ('x0', 'x1', 'x2', 'x3', 'x4')
        sage: sage.structure.parent.normalize_names(2, ['x','y'])
        ('x', 'y')
    """
    return empty_set.normalize_names(ngens, names)<|MERGE_RESOLUTION|>--- conflicted
+++ resolved
@@ -2604,20 +2604,6 @@
             else:
                 raise TypeError("_convert_map_from_ must return a map or callable (called on %s, got %s)" % (type(self), type(user_provided_mor)))
 
-<<<<<<< HEAD
-=======
-        if not isinstance(S, type) and not isinstance(S, Parent):
-            # Sequences is not a Parent but a category!! As we would like to
-            # consider them as a parent we consider a workaround by using
-            # Set_PythonType from sage.structure.parent
-            from sage.categories.category_types import Sequences
-            from sage.structure.coerce_maps import ListMorphism
-            if isinstance(S, Sequences):
-                from sage.structure.sequence import Sequence_generic
-                SS = Set_PythonType(Sequence_generic)
-                return ListMorphism(SS, self.convert_map_from(list))
-
->>>>>>> 52db42b0
         mor = self._generic_convert_map(S)
         return mor
 
