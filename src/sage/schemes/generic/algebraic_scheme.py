--- conflicted
+++ resolved
@@ -131,14 +131,11 @@
 #          class AlgebraicScheme_subscheme_affine_toric
 #    class AlgebraicScheme_quasi
 
-<<<<<<< HEAD
 from sage.arith.misc import binomial
 from sage.matrix.constructor import matrix
 from sage.combinat.tuple import UnorderedTuples
 
-=======
 from sage.categories.fields import Fields
->>>>>>> c4f3c936
 from sage.categories.number_fields import NumberFields
 from sage.categories.morphism import Morphism
 
@@ -3408,8 +3405,6 @@
         Q = [1/t*Q[j] for j in range(n)]
         return X1.intersection_multiplicity(X2, X1.ambient_space()(Q))
 
-<<<<<<< HEAD
-=======
     def multiplicity(self, P):
         r"""
         Return the multiplicity of ``P`` on this subscheme.
@@ -3474,7 +3469,6 @@
         t = Q.pop(i)
         Q = [1/t*Q[j] for j in range(self.ambient_space().dimension_relative())]
         return X.multiplicity(X.ambient_space()(Q))
->>>>>>> c4f3c936
 
 class AlgebraicScheme_subscheme_product_projective(AlgebraicScheme_subscheme_projective):
 
