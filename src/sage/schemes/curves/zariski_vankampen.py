--- conflicted
+++ resolved
@@ -791,13 +791,8 @@
     """
     EC = [v[0] for v in orient_circuit(E.eulerian_circuit())]
     i = EC.index(p)
-<<<<<<< HEAD
-    EC = EC[i:]+EC[:i+1]   # A counterclockwise eulerian circuit on the boundary, based at p
+    EC = EC[i:] + EC[:i + 1]   # A counterclockwise eulerian circuit on the boundary, based at p
     if G.size() == E.size():
-=======
-    EC = EC[i:] + EC[:i + 1]   # A counterclockwise eulerian circuit on the boundary, based at p
-    if len(G.edges()) == len(E.edges()):
->>>>>>> 7d70a031
         if E.is_cycle():
             return [EC]
     I = Graph()
@@ -812,29 +807,16 @@
 
     for i, ECi in enumerate(EC):  # q and r are the points we will cut through
 
-<<<<<<< HEAD
         if EC[i] in I:
             q = EC[i]
             connecting_path = EC[:i]
             break
-        elif EC[-i] in I:
+        if EC[-i] in I:
             q = EC[-i]
             connecting_path = list(reversed(EC[-i:]))
             break
-    distancequotients = [(E.distance(q, v)**2/I.distance(q, v), v) for v in E if v in I.connected_component_containing_vertex(q) and not v == q]
-=======
-        if ECi in I.vertices():
-            q = ECi
-            connecting_path = EC[:i]
-            break
-        if EC[-i] in I.vertices():
-            q = EC[-i]
-            connecting_path = list(reversed(EC[-i:]))
-            break
-    distancequotients = [(E.distance(q, v)**2 / I.distance(q, v), v)
-                         for v in E.vertices()
+    distancequotients = [(E.distance(q, v)**2 / I.distance(q, v), v) for v in E
                          if v in I.connected_component_containing_vertex(q) and not v == q]
->>>>>>> 7d70a031
     r = max(distancequotients)[1]
     cutpath = I.shortest_path(q, r)
     Gcut = copy(G)
@@ -850,29 +832,16 @@
     for v in cutpath:
         neighs = G.neighbors(v)
         for n in neighs:
-<<<<<<< HEAD
             if n in G1 or n in cutpath:
                 G1.add_edge(v, n, None)
             if n in G2 or n in cutpath:
                 G2.add_edge(v, n, None)
 
-    if EC[EC.index(q)+1] in G2:
+    if EC[EC.index(q) + 1] in G2:
         G1, G2 = G2, G1
 
     E1, E2 = Ecut.connected_components_subgraphs()
-    if EC[EC.index(q)+1] in E2:
-=======
-            if n in G1.vertices() + cutpath:
-                G1.add_edge(v, n, None)
-            if n in G2.vertices() + cutpath:
-                G2.add_edge(v, n, None)
-
-    if EC[EC.index(q) + 1] in G2.vertices():
-        G1, G2 = G2, G1
-
-    E1, E2 = Ecut.connected_components_subgraphs()
-    if EC[EC.index(q) + 1] in E2.vertices():
->>>>>>> 7d70a031
+    if EC[EC.index(q) + 1] in E2:
         E1, E2 = E2, E1
 
     for i in range(len(cutpath) - 1):
@@ -1053,9 +1022,9 @@
     """
     g = f
     if projective:
-        x,y = g.parent().gens()
+        x, y = g.parent().gens()
         while g.degree(y) < g.degree():
-            g = g.subs({x : x + y})
+            g = g.subs({x: x + y})
     bm = braid_monodromy(g)
     n = bm[0].parent().strands()
     F = FreeGroup(n)
