"""
Projective curves.

EXAMPLES:

We can construct curves in either a projective plane::

    sage: P.<x,y,z> = ProjectiveSpace(QQ, 2)
    sage: C = Curve([y*z^2 - x^3], P); C
    Projective Plane Curve over Rational Field defined by -x^3 + y*z^2

or in higher dimensional projective spaces::

    sage: P.<x,y,z,w> = ProjectiveSpace(QQ, 3)
    sage: C = Curve([y*w^3 - x^4, z*w^3 - x^4], P); C
    Projective Curve over Rational Field defined by -x^4 + y*w^3, -x^4 + z*w^3

AUTHORS:

- William Stein (2005-11-13)

- David Joyner (2005-11-13)

- David Kohel (2006-01)

- Moritz Minzlaff (2010-11)

- Grayson Jorgenson (2016-8)
"""

#*****************************************************************************
#       Copyright (C) 2005 William Stein <wstein@gmail.com>
#
#  Distributed under the terms of the GNU General Public License (GPL)
#
#  The full text of the GPL is available at:
#
#                  http://www.gnu.org/licenses/
#*****************************************************************************
from __future__ import division
from __future__ import absolute_import

from sage.categories.fields import Fields
from sage.categories.number_fields import NumberFields
from sage.categories.homset import Hom, End
from sage.interfaces.all import singular
from sage.matrix.constructor import matrix
from sage.misc.all import add, sage_eval
from sage.rings.all import degree_lowest_rational_function
<<<<<<< HEAD
from sage.rings.polynomial.polynomial_ring_constructor import PolynomialRing
=======
from sage.rings.number_field.number_field import NumberField
from sage.rings.polynomial.polynomial_ring_constructor import PolynomialRing
from sage.rings.qqbar import (number_field_elements_from_algebraics,
                              QQbar)
>>>>>>> 6ef31f5e
from sage.rings.rational_field import is_RationalField
from sage.schemes.affine.affine_space import AffineSpace
from sage.schemes.projective.projective_space import ProjectiveSpace, is_ProjectiveSpace

from . import point

from sage.schemes.generic.algebraic_scheme import AlgebraicScheme_subscheme_projective
from sage.schemes.projective.projective_space import (is_ProjectiveSpace,
                                                      ProjectiveSpace)

from .curve import Curve_generic


class ProjectiveCurve(Curve_generic, AlgebraicScheme_subscheme_projective):

    _point = point.ProjectiveCurvePoint_field

    def _repr_type(self):
        r"""
        Return a string representation of the type of this curve.

        EXAMPLES::

            sage: P.<x,y,z,w> = ProjectiveSpace(QQ, 3)
            sage: C = Curve([y^3 - z^3 - w^3, z*x^3 - y^4])
            sage: C._repr_type()
            'Projective'
        """
        return "Projective"

    def __init__(self, A, X):
        r"""
        Initialization function.

        EXAMPLES::

            sage: P.<x,y,z,w,u> = ProjectiveSpace(GF(7), 4)
            sage: C = Curve([y*u^2 - x^3, z*u^2 - x^3, w*u^2 - x^3, y^3 - x^3], P); C
            Projective Curve over Finite Field of size 7 defined by -x^3 + y*u^2,
            -x^3 + z*u^2, -x^3 + w*u^2, -x^3 + y^3

        ::

            sage: K.<u> = CyclotomicField(11)
            sage: P.<x,y,z,w> = ProjectiveSpace(K, 3)
            sage: C = Curve([y*w - u*z^2 - x^2, x*w - 3*u^2*z*w], P); C
            Projective Curve over Cyclotomic Field of order 11 and degree 10 defined
            by -x^2 + (-u)*z^2 + y*w, x*w + (-3*u^2)*z*w
        """
        if not is_ProjectiveSpace(A):
            raise TypeError("A (=%s) must be a projective space"%A)
        Curve_generic.__init__(self, A, X)
        d = self.dimension()
        if d != 1:
            raise ValueError("defining equations (=%s) define a scheme of dimension %s != 1"%(X,d))

    def affine_patch(self, i, AA=None):
        r"""
        Return the i-th affine patch of this projective curve.

        INPUT:

        - ``i`` -- affine coordinate chart of the projective ambient space of this curve to compute affine patch
          with respect to.

        - ``AA`` -- (default: None) ambient affine space, this is constructed if it is not given.

        OUTPUT:

        - a curve in affine space.

        EXAMPLES::

            sage: P.<x,y,z,w> = ProjectiveSpace(CC, 3)
            sage: C = Curve([y*z - x^2, w^2 - x*y], P)
            sage: C.affine_patch(0)
            Affine Curve over Complex Field with 53 bits of precision defined by
            x0*x1 - 1.00000000000000, x2^2 - x0

        ::

            sage: P.<x,y,z> = ProjectiveSpace(QQ, 2)
            sage: C = Curve(x^3 - x^2*y + y^3 - x^2*z, P)
            sage: C.affine_patch(1)
            Affine Plane Curve over Rational Field defined by x0^3 - x0^2*x1 - x0^2 + 1

        ::

            sage: A.<x,y> = AffineSpace(QQ, 2)
            sage: P.<u,v,w> = ProjectiveSpace(QQ, 2)
            sage: C = Curve([u^2 - v^2], P)
            sage: C.affine_patch(1, A).ambient_space() == A
            True
        """
        from .constructor import Curve
        return Curve(AlgebraicScheme_subscheme_projective.affine_patch(self, i, AA))

    def projection(self, P=None, PS=None):
        r"""
        Return a projection of this curve into projective space of dimension one less than the dimension of
        the ambient space of this curve.

        This curve must not already be a plane curve. Over finite fields, if this curve contains all points
        in its ambient space, then an error will be returned.

        INPUT:

        - ``P`` -- (default: None) a point not on this curve that will be used to define the projection map;
          this is constructed if not specified.

        - ``PS`` -- (default: None) the projective space the projected curve will be defined in. This space must
          be defined over the same base ring as this curve, and must have dimension one less than that of the
          ambient space of this curve. This space will be constructed if not specified.

        OUTPUT:

        - a tuple consisting of two elements: a scheme morphism from this curve into a projective space of
          dimension one less than that of the ambient space of this curve, and the projective curve that
          is the image of that morphism.

        EXAMPLES::

            sage: K.<a> = CyclotomicField(3)
            sage: P.<x,y,z,w> = ProjectiveSpace(K, 3)
            sage: C = Curve([y*w - x^2, z*w^2 - a*x^3], P)
            sage: L.<a,b,c> = ProjectiveSpace(K, 2)
            sage: proj1 = C.projection(PS=L)
            sage: proj1
            (Scheme morphism:
               From: Projective Curve over Cyclotomic Field of order 3 and degree 2
            defined by -x^2 + y*w, (-a)*x^3 + z*w^2
               To:   Projective Space of dimension 2 over Cyclotomic Field of order
            3 and degree 2
               Defn: Defined on coordinates by sending (x : y : z : w) to
                     (x : y : -z + w),
             Projective Plane Curve over Cyclotomic Field of order 3 and degree 2
            defined by a^6 + (-a)*a^3*b^3 - a^4*b*c)
            sage: proj1[1].ambient_space() is L
            True
            sage: proj2 = C.projection()
            sage: proj2[1].ambient_space() is L
            False

        ::

            sage: P.<x,y,z,w,a,b,c> = ProjectiveSpace(QQ, 6)
            sage: C = Curve([y - x, z - a - b, w^2 - c^2, z - x - a, x^2 - w*z], P)
            sage: C.projection()
            (Scheme morphism:
               From: Projective Curve over Rational Field defined by -x + y, z - a -
            b, w^2 - c^2, -x + z - a, x^2 - z*w
               To:   Projective Space of dimension 5 over Rational Field
               Defn: Defined on coordinates by sending (x : y : z : w : a : b : c)
            to
                     (x : y : -z + w : a : b : c),
             Projective Curve over Rational Field defined by x1 - x4, x0 - x4, x2*x3
            + x3^2 + x2*x4 + 2*x3*x4, x2^2 - x3^2 - 2*x3*x4 + x4^2 - x5^2, x2*x4^2 +
            x3*x4^2 + x4^3 - x3*x5^2 - x4*x5^2, x4^4 - x3^2*x5^2 - 2*x3*x4*x5^2 -
            x4^2*x5^2)

        ::

            sage: P.<x,y,z,w> = ProjectiveSpace(GF(2), 3)
            sage: C = P.curve([(x - y)*(x - z)*(x - w)*(y - z)*(y - w), x*y*z*w*(x+y+z+w)])
            sage: C.projection()
            Traceback (most recent call last):
            ...
            NotImplementedError: this curve contains all points of its ambient space

        ::

            sage: P.<x,y,z,w,u> = ProjectiveSpace(GF(7), 4)
            sage: C = P.curve([x^3 - y*z*u, w^2 - u^2 + 2*x*z, 3*x*w - y^2])
            sage: L.<a,b,c,d> = ProjectiveSpace(GF(7), 3)
            sage: C.projection(PS=L)
            (Scheme morphism:
               From: Projective Curve over Finite Field of size 7 defined by x^3 -
            y*z*u, 2*x*z + w^2 - u^2, -y^2 + 3*x*w
               To:   Projective Space of dimension 3 over Finite Field of size 7
               Defn: Defined on coordinates by sending (x : y : z : w : u) to
                     (x : y : z : w),
             Projective Curve over Finite Field of size 7 defined by b^2 - 3*a*d,
            a^5*b + a*b*c^3*d - 3*b*c^2*d^3, a^6 + a^2*c^3*d - 3*a*c^2*d^3)
            sage: Q.<a,b,c> = ProjectiveSpace(GF(7), 2)
            sage: C.projection(PS=Q)
            Traceback (most recent call last):
            ...
            TypeError: (=Projective Space of dimension 2 over Finite Field of size
            7) must have dimension (=3)
            

        ::

            sage: PP.<x,y,z,w> = ProjectiveSpace(QQ, 3)
            sage: C = PP.curve([x^3 - z^2*y, w^2 - z*x])
            sage: Q = PP([1,0,1,1])
            sage: C.projection(P=Q)
            (Scheme morphism:
               From: Projective Curve over Rational Field defined by x^3 - y*z^2,
            -x*z + w^2
               To:   Projective Space of dimension 2 over Rational Field
               Defn: Defined on coordinates by sending (x : y : z : w) to
                     (y : -x + z : -x + w),
             Projective Plane Curve over Rational Field defined by x0*x1^5 -
            6*x0*x1^4*x2 + 14*x0*x1^3*x2^2 - 16*x0*x1^2*x2^3 + 9*x0*x1*x2^4 -
            2*x0*x2^5 - x2^6)
            sage: LL.<a,b,c> = ProjectiveSpace(QQ, 2)
            sage: Q = PP([0,0,0,1])
            sage: C.projection(PS=LL, P=Q)
            (Scheme morphism:
               From: Projective Curve over Rational Field defined by x^3 - y*z^2,
            -x*z + w^2
               To:   Projective Space of dimension 2 over Rational Field
               Defn: Defined on coordinates by sending (x : y : z : w) to
                     (x : y : z),
             Projective Plane Curve over Rational Field defined by a^3 - b*c^2)
            sage: Q = PP([0,0,1,0])
            sage: C.projection(P=Q)
            Traceback (most recent call last):
            ...
            TypeError: (=(0 : 0 : 1 : 0)) must be a point not on this curve

        ::

            sage: P.<x,y,z> = ProjectiveSpace(QQ, 2)
            sage: C = P.curve(y^2 - x^2 + z^2)
            sage: C.projection()
            Traceback (most recent call last):
            ...
            TypeError: this curve is already a plane curve
        """
        PP = self.ambient_space()
        n = PP.dimension_relative()
        if n == 2:
            raise TypeError("this curve is already a plane curve")
        if self.base_ring() not in Fields():
            raise TypeError("this curve must be defined over a field")
        if not PS is None:
            if not is_ProjectiveSpace(PS):
                raise TypeError("(=%s) must be a projective space"%PS)
            if PS.dimension_relative() != n - 1:
                raise TypeError("(=%s) must have dimension (=%s)"%(PS,n - 1))
            if PS.base_ring() != PP.base_ring():
                raise TypeError("(=%s) must be defined over the same base field as this curve"%PS)
        if P is None:
            # find a point not on the curve if not given
            if self.base_ring().characteristic() == 0:
                # when working over a characteristic 0 field, we can construct a point not on the curve.
                # we do this by constructing a point on which at least one nonzero element of the defining ideal of
                # this curve does not vanish
                F = 0
                # find a nonzero element
                for i in range(len(self.defining_polynomials())):
                    if self.defining_polynomials()[i] != 0:
                        F = self.defining_polynomials()[i]
                # find a point on which it doesn't vanish
                l = list(PP.gens())
                for i in range(n + 1):
                    l[i] = 0
                    while(F(l) == 0):
                        l[i] = l[i] + 1
                Q = PP(l) # will be a point not on the curve
            else:
                # if the base ring is a finite field, iterate over all points in the ambient space and check which
                # are on this curve
                Q = None
                for P in PP.rational_points():
                    try:
                        self(P)
                    except TypeError:
                        Q = P
                        break
                if Q is None:
                    raise NotImplementedError("this curve contains all points of its ambient space")
        else:
            # make sure the given point is in the ambient space of the curve, but not on the curve
            Q = None
            try:
                Q = self(P)
            except TypeError:
                pass
            if not Q is None:
                raise TypeError("(=%s) must be a point not on this curve"%P)
            try:
                Q = self.ambient_space()(P)
            except TypeError:
                raise TypeError("(=%s) must be a point in the ambient space of this curve"%P)
        # in order to create the change of coordinates map, need to find a coordinate of Q that is nonzero
        j = 0
        while Q[j] == 0:
            j = j + 1
        # use this Q to project. Apply a change of coordinates to move Q to (0:...:0:1:0:...:0)
        # where 1 is in the jth coordinate
        if PS is None:
            PP2 = ProjectiveSpace(self.base_ring(), n - 1)
        else:
            PP2 = PS
        H = Hom(self, PP2)
        coords = [PP.gens()[i] - Q[i]/Q[j]*PP.gens()[j] for i in range(n + 1)]
        coords.pop(j)
        psi = H(coords)
        # compute image of psi via elimination
        # first construct the image of this curve by the change of coordinates. This can be found by composing the
        # defining polynomials of this curve with the polynomials defining the inverse of the change of coordinates
        invcoords = [Q[i]*PP.gens()[j] + PP.gens()[i] for i in range(n + 1)]
        invcoords[j] = Q[j]*PP.gens()[j]
        I = PP.coordinate_ring().ideal([f(invcoords) for f in self.defining_polynomials()])
        J = I.elimination_ideal(PP.gens()[j])
        K = Hom(PP.coordinate_ring(), PP2.coordinate_ring())
        l = list(PP2.gens())
        l.insert(j, 0)
        phi = K(l)
        G = [phi(f) for f in J.gens()]
        C = PP2.curve(G)
        return tuple([psi, C])

    def plane_projection(self, PP=None):
        r"""
        Return a projection of this curve into a projective plane.

        INPUT:

        - ``PP`` -- (default: None) the projective plane the projected curve will be defined in. This space must
          be defined over the same base field as this curve, and must have dimension two. This space is constructed
          if not specified.

        OUTPUT:

        - a tuple consisting of two elements: a scheme morphism from this curve into a projective plane,
          and the projective curve that is the image of that morphism.

        EXAMPLES::

            sage: P.<x,y,z,w,u,v> = ProjectiveSpace(QQ, 5)
            sage: C = P.curve([x*u - z*v, w - y, w*y - x^2, y^3*u*2*z - w^4*w])
            sage: L.<a,b,c> = ProjectiveSpace(QQ, 2)
            sage: proj1 = C.plane_projection(PP=L)
            sage: proj1
            (Scheme morphism:
               From: Projective Curve over Rational Field defined by x*u - z*v, -y +
            w, -x^2 + y*w, -w^5 + 2*y^3*z*u
               To:   Projective Space of dimension 2 over Rational Field
               Defn: Defined on coordinates by sending (x : y : z : w : u : v) to
                     (x : -z + u : -z + v),
             Projective Plane Curve over Rational Field defined by a^8 + 6*a^7*b +
            4*a^5*b^3 - 4*a^7*c - 2*a^6*b*c - 4*a^5*b^2*c + 2*a^6*c^2)
            sage: proj1[1].ambient_space() is L
            True
            sage: proj2 = C.projection()
            sage: proj2[1].ambient_space() is L
            False

        ::

            sage: P.<x,y,z,w,u> = ProjectiveSpace(GF(7), 4)
            sage: C = P.curve([x^2 - 6*y^2, w*z*u - y^3 + 4*y^2*z, u^2 - x^2])
            sage: C.plane_projection()
            (Scheme morphism:
               From: Projective Curve over Finite Field of size 7 defined by x^2 +
            y^2, -y^3 - 3*y^2*z + z*w*u, -x^2 + u^2
               To:   Projective Space of dimension 2 over Finite Field of size 7
               Defn: Defined on coordinates by sending (x : y : z : w : u) to
                     (y : z : -x + w),
             Projective Plane Curve over Finite Field of size 7 defined by x0^10 -
            2*x0^9*x1 + 3*x0^8*x1^2 - 2*x0^7*x1^3 + x0^6*x1^4 + 2*x0^6*x1^2*x2^2 -
            2*x0^5*x1^3*x2^2 - x0^4*x1^4*x2^2 + x0^2*x1^4*x2^4)

        ::

            sage: P.<x,y,z> = ProjectiveSpace(GF(17), 2)
            sage: C = P.curve(x^2 - y*z - z^2)
            sage: C.plane_projection()
            Traceback (most recent call last):
            ...
            TypeError: this curve is already a plane curve
        """
        PS = self.ambient_space()
        n = PS.dimension_relative()
        if n == 2:
            raise TypeError("this curve is already a plane curve")
        C = self
        H = Hom(PS, PS)
        phi = H([PS.gens()[i] for i in range(n + 1)])
        for i in range(n - 2):
            if i == n - 3:
                L = C.projection(PS=PP)
            else:
                L = C.projection()
            C = L[1]
            # compose the scheme morphisms that are created
            K = Hom(phi.codomain().coordinate_ring(), PS.coordinate_ring())
            psi = K(phi.defining_polynomials())
            H = Hom(self, L[1].ambient_space())
            phi = H([psi(L[0].defining_polynomials()[i]) for i in range(len(L[0].defining_polynomials()))])
        return tuple([phi, C])

    def arithmetic_genus(self):
        r"""
        Return the arithmetic genus of this projective curve.

        This is the arithmetic genus `g_a(C)` as defined in [Hartshorne]_. If `P` is the
        Hilbert polynomial of the defining ideal of this curve, then the arithmetic genus
        of this curve is `1 - P(0)`. This curve must be irreducible.

        OUTPUT: Integer.

        EXAMPLES::

            sage: P.<x,y,z,w> = ProjectiveSpace(QQ, 3)
            sage: C = P.curve([w*z - x^2, w^2 + y^2 + z^2])
            sage: C.arithmetic_genus()
            1

        ::

            sage: P.<x,y,z,w,t> = ProjectiveSpace(GF(7), 4)
            sage: C = P.curve([t^3 - x*y*w, x^3 + y^3 + z^3, z - w])
            sage: C.arithmetic_genus()
            10
        """
        if not self.is_irreducible():
            raise TypeError("this curve must be irreducible")
        return 1 - self.defining_ideal().hilbert_polynomial()(0)

    def is_complete_intersection(self):
        r"""
        Return whether this projective curve is or is not a complete intersection.

        OUTPUT: Boolean.

        EXAMPLES::

            sage: P.<x,y,z,w> = ProjectiveSpace(QQ, 3)
            sage: C = Curve([x*y - z*w, x^2 - y*w, y^2*w - x*z*w], P)
            sage: C.is_complete_intersection()
            False

        ::

            sage: P.<x,y,z,w> = ProjectiveSpace(QQ, 3)
            sage: C = Curve([y*w - x^2, z*w^2 - x^3], P)
            sage: C.is_complete_intersection()
            True

            sage: P.<x,y,z,w> = ProjectiveSpace(QQ, 3)
            sage: C = Curve([z^2 - y*w, y*z - x*w, y^2 - x*z], P)
            sage: C.is_complete_intersection()
            False
        """
        singular.lib("sing.lib")
        I = singular.simplify(self.defining_ideal(), 10)
        L = singular.is_ci(I).sage()
        return len(self.ambient_space().gens()) - len(I.sage().gens()) == L[-1]

class ProjectivePlaneCurve(ProjectiveCurve):

    _point = point.ProjectivePlaneCurvePoint_field

    def __init__(self, A, f):
        r"""
        Initialization function.

        EXAMPLES::

            sage: P.<x,y,z> = ProjectiveSpace(QQbar, 2)
            sage: C = Curve([y*z - x^2 - QQbar.gen()*z^2], P); C
            Projective Plane Curve over Algebraic Field defined by
            -x^2 + y*z + (-I)*z^2

        ::

            sage: P.<x,y,z> = ProjectiveSpace(GF(5^2, 'v'), 2)
            sage: C = Curve([y^2*z - x*z^2 - z^3], P); C
            Projective Plane Curve over Finite Field in v of size 5^2 defined by y^2*z - x*z^2 - z^3
        """
        if not (is_ProjectiveSpace(A) and A.dimension != 2):
            raise TypeError("Argument A (= %s) must be a projective plane."%A)
        Curve_generic.__init__(self, A, [f])

    def _repr_type(self):
        r"""
        Return a string representation of the type of this curve.

        EXAMPLES::

            sage: P.<x,y,z> = ProjectiveSpace(QQ, 2)
            sage: C = Curve([y*z^3 - 5/7*x^4 + 4*x^3*z - 9*z^4], P)
            sage: C._repr_type()
            'Projective Plane'
        """
        return "Projective Plane"

    def arithmetic_genus(self):
        r"""
        Return the arithmetic genus of this projective curve.

        This is the arithmetic genus `g_a(C)` as defined in [Hartshorne]_. For a projective
        plane curve of degree `d`, this is simply `(d-1)(d-2)/2`. It need *not* equal
        the geometric genus (the genus of the normalization of the curve). This curve must be
        irreducible.

        OUTPUT: Integer.

        EXAMPLE::

            sage: x,y,z = PolynomialRing(GF(5), 3, 'xyz').gens()
            sage: C = Curve(y^2*z^7 - x^9 - x*z^8); C
            Projective Plane Curve over Finite Field of size 5 defined by -x^9 + y^2*z^7 - x*z^8
            sage: C.arithmetic_genus()
            28
            sage: C.genus()
            4

        ::

            sage: P.<x,y,z> = ProjectiveSpace(QQ, 2)
            sage: C = Curve([y^3*x - x^2*y*z - 7*z^4])
            sage: C.arithmetic_genus()
            3

        REFERENCES:

        ..  [Hartshorne] \R. Hartshorne. Algebraic Geometry. Springer-Verlag, New York, 1977.
        """
        if not self.is_irreducible():
            raise TypeError("this curve must be irreducible")
        d = self.defining_polynomial().total_degree()
        return int((d-1)*(d-2)/2)

    def divisor_of_function(self, r):
        """
        Return the divisor of a function on a curve.

        INPUT: r is a rational function on X

        OUTPUT:


        -  ``list`` - The divisor of r represented as a list of
           coefficients and points. (TODO: This will change to a more
           structural output in the future.)


        EXAMPLES::

            sage: FF = FiniteField(5)
            sage: P2 = ProjectiveSpace(2, FF, names = ['x','y','z'])
            sage: R = P2.coordinate_ring()
            sage: x, y, z = R.gens()
            sage: f = y^2*z^7 - x^9 - x*z^8
            sage: C = Curve(f)
            sage: K = FractionField(R)
            sage: r = 1/x
            sage: C.divisor_of_function(r)     # todo: not implemented  !!!!
            [[-1, (0, 0, 1)]]
            sage: r = 1/x^3
            sage: C.divisor_of_function(r)     # todo: not implemented  !!!!
            [[-3, (0, 0, 1)]]
        """
        F = self.base_ring()
        f = self.defining_polynomial()
        x, y, z = f.parent().gens()
        pnts = self.rational_points()
        divf = []
        for P in pnts:
            if P[2] != F(0):
                # What is the '5' in this line and the 'r()' in the next???
                lcs = self.local_coordinates(P,5)
                ldg = degree_lowest_rational_function(r(lcs[0],lcs[1]),z)
                if ldg[0] != 0:
                    divf.append([ldg[0],P])
        return divf


    def local_coordinates(self, pt, n):
        r"""
        Return local coordinates to precision n at the given point.

            Behaviour is flaky - some choices of `n` are worst that
            others.


        INPUT:


        -  ``pt`` - an F-rational point on X which is not a
           point of ramification for the projection (x,y) - x.

        -  ``n`` - the number of terms desired


        OUTPUT: x = x0 + t y = y0 + power series in t

        EXAMPLES::

            sage: FF = FiniteField(5)
            sage: P2 = ProjectiveSpace(2, FF, names = ['x','y','z'])
            sage: x, y, z = P2.coordinate_ring().gens()
            sage: C = Curve(y^2*z^7-x^9-x*z^8)
            sage: pt = C([2,3,1])
            sage: C.local_coordinates(pt,9)     # todo: not implemented  !!!!
                  [2 + t, 3 + 3*t^2 + t^3 + 3*t^4 + 3*t^6 + 3*t^7 + t^8 + 2*t^9 + 3*t^11 + 3*t^12]
        """

        f = self.defining_polynomial()
        R = f.parent()
        F = self.base_ring()
        p = F.characteristic()
        x0 = F(pt[0])
        y0 = F(pt[1])
        astr = ["a"+str(i) for i in range(1,2*n)]
        x,y = R.gens()
        R0 = PolynomialRing(F,2*n+2,names = [str(x),str(y),"t"]+astr)
        vars0 = R0.gens()
        t = vars0[2]
        yt = y0*t**0 + add([vars0[i]*t**(i-2) for i in range(3,2*n+2)])
        xt = x0+t
        ft = f(xt,yt)
        S = singular
        S.eval('ring s = '+str(p)+','+str(R0.gens())+',lp;')
        S.eval('poly f = '+str(ft))
        cmd = 'matrix c = coeffs ('+str(ft)+',t)'
        S.eval(cmd)
        N = int(S.eval('size(c)'))
        b = ["c["+str(i)+",1]," for i in range(2, N//2 - 4)]
        b = ''.join(b)
        b = b[:len(b)-1] #to cut off the trailing comma
        cmd = 'ideal I = '+b
        S.eval(cmd)
        c = S.eval('slimgb(I)')
        d = c.split("=")
        d = d[1:]
        d[len(d)-1] += "\n"
        e = [x[:x.index("\n")] for x in d]
        vals = []
        for x in e:
            for y in vars0:
                if str(y) in x:
                    if len(x.replace(str(y),"")) != 0:
                        i = x.find("-")
                        if i>0:
                            vals.append([eval(x[1:i]),x[:i],F(eval(x[i+1:]))])
                        i = x.find("+")
                        if i>0:
                            vals.append([eval(x[1:i]),x[:i],-F(eval(x[i+1:]))])
                    else:
                        vals.append([eval(str(y)[1:]),str(y),F(0)])
        vals.sort()
        k = len(vals)
        v = [x0+t,y0+add([vals[i][2]*t**(i+1) for i in range(k)])]
        return v

    def plot(self, *args, **kwds):
        """
        Plot the real points of an affine patch of this projective
        plane curve.


        INPUT:


        -  ``self`` - an affine plane curve

        -  ``patch`` - (optional) the affine patch to be plotted; if not
           specified, the patch corresponding to the last projective
           coordinate being nonzero

        -  ``*args`` - optional tuples (variable, minimum, maximum) for
           plotting dimensions

        -  ``**kwds`` - optional keyword arguments passed on to
           ``implicit_plot``


        EXAMPLES:

        A cuspidal curve::

            sage: R.<x, y, z> = QQ[]
            sage: C = Curve(x^3 - y^2*z)
            sage: C.plot()
            Graphics object consisting of 1 graphics primitive

        The other affine patches of the same curve::

            sage: C.plot(patch=0)
            Graphics object consisting of 1 graphics primitive
            sage: C.plot(patch=1)
            Graphics object consisting of 1 graphics primitive

        An elliptic curve::

            sage: E = EllipticCurve('101a')
            sage: C = Curve(E)
            sage: C.plot()
            Graphics object consisting of 1 graphics primitive
            sage: C.plot(patch=0)
            Graphics object consisting of 1 graphics primitive
            sage: C.plot(patch=1)
            Graphics object consisting of 1 graphics primitive

        A hyperelliptic curve::

            sage: P.<x> = QQ[]
            sage: f = 4*x^5 - 30*x^3 + 45*x - 22
            sage: C = HyperellipticCurve(f)
            sage: C.plot()
            Graphics object consisting of 1 graphics primitive
            sage: C.plot(patch=0)
            Graphics object consisting of 1 graphics primitive
            sage: C.plot(patch=1)
            Graphics object consisting of 1 graphics primitive
        """
        # if user hasn't specified a favourite affine patch, take the
        # one avoiding "infinity", i.e. the one corresponding to the
        # last projective coordinate being nonzero
        patch = kwds.pop('patch', self.ngens() - 1)
        from .constructor import Curve
        C = Curve(self.affine_patch(patch))
        return C.plot(*args, **kwds)

    def is_singular(self, P=None):
        r"""
        Return whether this curve is singular or not, or if a point ``P`` is provided,
        whether ``P`` is a singular point of this curve.

        INPUT:

        - ``P`` -- (default: None) a point on this curve.

        OUTPUT:

        - Boolean. If no point ``P`` is provided, returns True of False depending on whether
          this curve is singular or not. If a point ``P`` is provided, returns True or False
          depending on whether ``P`` is or is not a singular point of this curve.

        EXAMPLES:

        Over `\QQ`::

            sage: F = QQ
            sage: P2.<X,Y,Z> = ProjectiveSpace(F,2)
            sage: C = Curve(X^3-Y^2*Z)
            sage: C.is_singular()
            True

        Over a finite field::

            sage: F = GF(19)
            sage: P2.<X,Y,Z> = ProjectiveSpace(F,2)
            sage: C = Curve(X^3+Y^3+Z^3)
            sage: C.is_singular()
            False
            sage: D = Curve(X^4-X*Z^3)
            sage: D.is_singular()
            True
            sage: E = Curve(X^5+19*Y^5+Z^5)
            sage: E.is_singular()
            True
            sage: E = Curve(X^5+9*Y^5+Z^5)
            sage: E.is_singular()
            False

        Over `\CC`::

            sage: F = CC
            sage: P2.<X,Y,Z> = ProjectiveSpace(F,2)
            sage: C = Curve(X)
            sage: C.is_singular()
            False
            sage: D = Curve(Y^2*Z-X^3)
            sage: D.is_singular()
            True
            sage: E = Curve(Y^2*Z-X^3+Z^3)
            sage: E.is_singular()
            False

        Showing that :trac:`12187` is fixed::

            sage: F.<X,Y,Z> = GF(2)[]
            sage: G = Curve(X^2+Y*Z)
            sage: G.is_singular()
            False

        ::

            sage: P.<x,y,z> = ProjectiveSpace(CC, 2)
            sage: C = Curve([y^4 - x^3*z], P)
            sage: Q = P([0,0,1])
            sage: C.is_singular()
            True
        """
        if P is None:
            poly = self.defining_polynomial()
            return poly.parent().ideal(poly.gradient()+[poly]).dimension() > 0
        else:
            return not self.is_smooth(P)

    def degree(self):
        r"""
        Return the degree of this projective curve.

        For a plane curve, this is just the degree of its defining polynomial.

        OUTPUT: integer.

        EXAMPLES::

            sage: P.<x,y,z> = ProjectiveSpace(QQ, 2)
            sage: C = P.curve([y^7 - x^2*z^5 + 7*z^7])
            sage: C.degree()
            7
        """
        return self.defining_polynomial().degree()

    def tangents(self, P, factor=True):
            r"""
            Return the tangents of this projective plane curve at the point ``P``.

            These are found by homogenizing the tangents of an affine patch of this curve
            containing ``P``. The point ``P`` must be a point on this curve.

            INPUT:

            - ``P`` -- a point on this curve.

            - ``factor`` -- (default: True) whether to attempt computing the polynomials of the individual tangent
              lines over the base field of this curve, or to just return the polynomial corresponding to the union
              of the tangent lines (which requires fewer computations).

            OUTPUT:

            - a list of polynomials in the coordinate ring of the ambient space of this curve.

            EXAMPLES::

                sage: set_verbose(-1)
                sage: P.<x,y,z> = ProjectiveSpace(QQbar, 2)
                sage: C = Curve([x^3*y + 2*x^2*y^2 + x*y^3 + x^3*z + 7*x^2*y*z + 14*x*y^2*z + 9*y^3*z], P)
                sage: Q = P([0,0,1])
                sage: C.tangents(Q)
                [x + 4.147899035704788?*y, x + (1.426050482147607? + 0.3689894074818041?*I)*y,
                x + (1.426050482147607? - 0.3689894074818041?*I)*y]
                sage: C.tangents(Q, factor=False)
                [6*x^3 + 42*x^2*y + 84*x*y^2 + 54*y^3]

            ::

                sage: P.<x,y,z> = ProjectiveSpace(QQ,2)
                sage: C = P.curve([x^2*y^3*z^4 - y^6*z^3 - 4*x^2*y^4*z^3 - 4*x^4*y^2*z^3 + 3*y^7*z^2 +\
                10*x^2*y^5*z^2 + 9*x^4*y^3*z^2 + 5*x^6*y*z^2 - 3*y^8*z - 9*x^2*y^6*z - 11*x^4*y^4*z -\
                7*x^6*y^2*z - 2*x^8*z + y^9 + 2*x^2*y^7 + 3*x^4*y^5 + 4*x^6*y^3 + 2*x^8*y])
                sage: Q = P([0,1,1])
                sage: C.tangents(Q)
                [-y + z, 3*x^2 - y^2 + 2*y*z - z^2]

            ::

                sage: P.<x,y,z> = ProjectiveSpace(QQ, 2)
                sage: C = P.curve([z^3*x + y^4 - x^2*z^2])
                sage: Q = P([1,1,1])
                sage: C.tangents(Q)
                Traceback (most recent call last):
                ...
                TypeError: (=(1 : 1 : 1)) is not a point on (=Projective Plane Curve
                over Rational Field defined by y^4 - x^2*z^2 + x*z^3)
            """
            PP = self.ambient_space()
            # Check whether P is a point on this curve
            try:
                P = self(P)
            except TypeError:
                raise TypeError("(=%s) is not a point on (=%s)"%(P,self))

            # Find an affine chart of the ambient space of self that contains P
            i = 0
            while(P[i] == 0):
                i = i + 1
            C = self.affine_patch(i)
            L = C.tangents(C(P.dehomogenize(i)), factor)
            R = PP.coordinate_ring()
            H = Hom(C.ambient_space().coordinate_ring(), R)
            G = list(R.gens())
            x = G.pop(i)
            phi = H(G)
            return [phi(g).homogenize(x) for g in L]

    def is_ordinary_singularity(self, P):
        r"""
        Return whether the singular point ``P`` of this projective plane curve is an ordinary singularity.

        The point ``P`` is an ordinary singularity of this curve if it is a singular point, and
        if the tangents of this curve at ``P`` are distinct.

        INPUT:

        - ``P`` -- a point on this curve.

        OUTPUT:

        - Boolean. True or False depending on whether ``P`` is or is not an ordinary singularity of this
          curve, respectively. An error is raised if ``P`` is not a singular point of this curve.

        EXAMPLES::

            sage: P.<x,y,z> = ProjectiveSpace(QQ, 2)
            sage: C = Curve([y^2*z^3 - x^5], P)
            sage: Q = P([0,0,1])
            sage: C.is_ordinary_singularity(Q)
            False

        ::

            sage: R.<a> = QQ[]
            sage: K.<b> = NumberField(a^2 - 3)
            sage: P.<x,y,z> = ProjectiveSpace(K, 2)
            sage: C = P.curve([x^2*y^3*z^4 - y^6*z^3 - 4*x^2*y^4*z^3 - 4*x^4*y^2*z^3 + 3*y^7*z^2 + 10*x^2*y^5*z^2\
            + 9*x^4*y^3*z^2 + 5*x^6*y*z^2 - 3*y^8*z - 9*x^2*y^6*z - 11*x^4*y^4*z - 7*x^6*y^2*z - 2*x^8*z + y^9 +\
            2*x^2*y^7 + 3*x^4*y^5 + 4*x^6*y^3 + 2*x^8*y])
            sage: Q = P([0,1,1])
            sage: C.is_ordinary_singularity(Q)
            True

        ::

            sage: P.<x,y,z> = ProjectiveSpace(QQ, 2)
            sage: C = P.curve([z^5 - y^5 + x^5 + x*y^2*z^2])
            sage: Q = P([0,1,1])
            sage: C.is_ordinary_singularity(Q)
            Traceback (most recent call last):
            ...
            TypeError: (=(0 : 1 : 1)) is not a singular point of (=Projective Plane
            Curve over Rational Field defined by x^5 - y^5 + x*y^2*z^2 + z^5)
        """
        r = self.multiplicity(P)
        if r < 2:
            raise TypeError("(=%s) is not a singular point of (=%s)"%(P,self))

        # Find an affine chart of the ambient space of self that contains P
        i = 0
        while(P[i] == 0):
            i = i + 1
        C = self.affine_patch(i)
        return C.is_ordinary_singularity(C(P.dehomogenize(i)))

    def quadratic_transform(self):
        r"""
        Return a birational map from this curve to the proper transform of this curve with respect to the standard
        Cremona transformation.

        The standard Cremona transformation is the birational automorphism of `\mathbb{P}^{2}` defined
        `(x : y : z)\mapsto (yz : xz : xy)`.

        OUTPUT:

        - a scheme morphism representing the restriction of the standard Cremona transformation from this curve
          to the proper transform.

        EXAMPLES::

            sage: P.<x,y,z> = ProjectiveSpace(QQ, 2)
            sage: C = Curve(x^3*y - z^4 - z^2*x^2, P)
            sage: C.quadratic_transform()
            Scheme morphism:
              From: Projective Plane Curve over Rational Field defined by x^3*y -
            x^2*z^2 - z^4
              To:   Projective Plane Curve over Rational Field defined by -x^3*y -
            x*y*z^2 + z^4
              Defn: Defined on coordinates by sending (x : y : z) to
                    (y*z : x*z : x*y)

        ::

            sage: P.<x,y,z> = ProjectiveSpace(GF(17), 2)
            sage: C = P.curve([y^7*z^2 - 16*x^9 + x*y*z^7 + 2*z^9])
            sage: C.quadratic_transform()
            Scheme morphism:
              From: Projective Plane Curve over Finite Field of size 17 defined by
            x^9 + y^7*z^2 + x*y*z^7 + 2*z^9
              To:   Projective Plane Curve over Finite Field of size 17 defined by
            2*x^9*y^7 + x^8*y^6*z^2 + x^9*z^7 + y^7*z^9
              Defn: Defined on coordinates by sending (x : y : z) to
                    (y*z : x*z : x*y)
        """
        PP = self.ambient_space()
        R = PP.coordinate_ring()
        L = R.gens()
        coords = [L[1]*L[2], L[0]*L[2], L[0]*L[1]]
        G = self.defining_polynomial()(coords)
        # remove the component of the curve corresponding to the exceptional divisor
        degs = [G.degree()]*len(L)
        for F in G.monomials():
            for i in range(len(L)):
                if F.degree(L[i]) < degs[i]:
                    degs[i] = F.degree(L[i])
        T = []
        for item in G.dict().items():
            tup = tuple([item[0][i] - degs[i] for i in range(len(L))])
            T.append(tuple([tup, item[1]]))
        G = R(dict(T))
        H = Hom(self, PP.curve(G))
        phi = H(coords)
        return phi

    def excellent_position(self, Q):
        r"""
        Return a transformation of this curve into one in excellent position with respect to the point ``Q``.

        Here excellent position is defined as in [Fulton89]_. A curve `C` of degree `d` containing the point
        `(0 : 0 : 1)` with multiplicity `r` is said to be in excellent position if none of the coordinate lines
        are tangent to `C` at any of the fundamental points `(1 : 0 : 0)`, `(0 : 1 : 0)`, and `(0 : 0 : 1)`, and
        if the two coordinate lines containing `(0 : 0 : 1)` intersect `C` transversally in `d - r` distinct
        non-fundamental points, and if the other coordinate line intersects `C` transversally at `d` distinct,
        non-fundamental points.

        INPUT:

        - ``Q`` -- a point on this curve.

        OUPUT:

        - a scheme morphism from this curve to a curve in excellent position that is a restriction of a change
          of coordinates map of the projective plane.

        EXAMPLES::

            sage: P.<x,y,z> = ProjectiveSpace(QQ, 2)
            sage: C = Curve([x*y - z^2], P)
            sage: Q = P([1,1,1])
            sage: C.excellent_position(Q)
            Scheme morphism:
              From: Projective Plane Curve over Rational Field defined by x*y - z^2
              To:   Projective Plane Curve over Rational Field defined by -x^2 -
            3*x*y - 4*y^2 - x*z - 3*y*z
              Defn: Defined on coordinates by sending (x : y : z) to
                    (-x + 1/2*y + 1/2*z : -1/2*y + 1/2*z : x + 1/2*y - 1/2*z)

        ::

            sage: R.<a> = QQ[]
            sage: K.<b> = NumberField(a^2 - 3)
            sage: P.<x,y,z> = ProjectiveSpace(K, 2)
            sage: C = P.curve([z^2*y^3*x^4 - y^6*x^3 - 4*z^2*y^4*x^3 - 4*z^4*y^2*x^3 + 3*y^7*x^2 + 10*z^2*y^5*x^2\
            + 9*z^4*y^3*x^2 + 5*z^6*y*x^2 - 3*y^8*x - 9*z^2*y^6*x - 11*z^4*y^4*x - 7*z^6*y^2*x - 2*z^8*x + y^9 +\
            2*z^2*y^7 + 3*z^4*y^5 + 4*z^6*y^3 + 2*z^8*y])
            sage: Q = P([1,0,0])
            sage: C.excellent_position(Q)
            Scheme morphism:
              From: Projective Plane Curve over Number Field in b with defining
            polynomial a^2 - 3 defined by -x^3*y^6 + 3*x^2*y^7 - 3*x*y^8 + y^9 +
            x^4*y^3*z^2 - 4*x^3*y^4*z^2 + 10*x^2*y^5*z^2 - 9*x*y^6*z^2 + 2*y^7*z^2 -
            4*x^3*y^2*z^4 + 9*x^2*y^3*z^4 - 11*x*y^4*z^4 + 3*y^5*z^4 + 5*x^2*y*z^6 -
            7*x*y^2*z^6 + 4*y^3*z^6 - 2*x*z^8 + 2*y*z^8
              To:   Projective Plane Curve over Number Field in b with defining
            polynomial a^2 - 3 defined by 900*x^9 - 7410*x^8*y + 29282*x^7*y^2 -
            69710*x^6*y^3 + 110818*x^5*y^4 - 123178*x^4*y^5 + 96550*x^3*y^6 -
            52570*x^2*y^7 + 18194*x*y^8 - 3388*y^9 - 1550*x^8*z + 9892*x^7*y*z -
            30756*x^6*y^2*z + 58692*x^5*y^3*z - 75600*x^4*y^4*z + 67916*x^3*y^5*z -
            42364*x^2*y^6*z + 16844*x*y^7*z - 3586*y^8*z + 786*x^7*z^2 -
            3958*x^6*y*z^2 + 9746*x^5*y^2*z^2 - 14694*x^4*y^3*z^2 +
            15174*x^3*y^4*z^2 - 10802*x^2*y^5*z^2 + 5014*x*y^6*z^2 - 1266*y^7*z^2 -
            144*x^6*z^3 + 512*x^5*y*z^3 - 912*x^4*y^2*z^3 + 1024*x^3*y^3*z^3 -
            816*x^2*y^4*z^3 + 512*x*y^5*z^3 - 176*y^6*z^3 + 8*x^5*z^4 - 8*x^4*y*z^4
            - 16*x^3*y^2*z^4 + 16*x^2*y^3*z^4 + 8*x*y^4*z^4 - 8*y^5*z^4
              Defn: Defined on coordinates by sending (x : y : z) to
                    (1/4*y + 1/2*z : -1/4*y + 1/2*z : x + 1/4*y - 1/2*z)

        ::

            sage: set_verbose(-1)
            sage: a = QQbar(sqrt(2))
            sage: P.<x,y,z> = ProjectiveSpace(QQbar, 2)
            sage: C = Curve([(-1/4*a)*x^3 + (-3/4*a)*x^2*y + (-3/4*a)*x*y^2 + (-1/4*a)*y^3 - 2*x*y*z], P)
            sage: Q = P([0,0,1])
            sage: C.excellent_position(Q)
            Scheme morphism:
              From: Projective Plane Curve over Algebraic Field defined by
            (-0.3535533905932738?)*x^3 + (-1.060660171779822?)*x^2*y +
            (-1.060660171779822?)*x*y^2 + (-0.3535533905932738?)*y^3 + (-2)*x*y*z
              To:   Projective Plane Curve over Algebraic Field defined by
            (-2.828427124746190?)*x^3 + (-2)*x^2*y + 2*y^3 + (-2)*x^2*z + 2*y^2*z
              Defn: Defined on coordinates by sending (x : y : z) to
                    (1/2*x + 1/2*y : (-1/2)*x + 1/2*y : 1/2*x + (-1/2)*y + z)

        REFERENCES:

        ..  [Fulton89] \W. Fulton. Algebraic curves: an introduction to algebraic geometry. Addison-Wesley,
            Redwood City CA (1989).
        """
        PP = self.ambient_space()
        # check that Q is on this curve
        try:
            Q = self(Q)
        except TypeError:
            raise TypeError("(=%s) must be a point on this curve"%Q)
        r = self.multiplicity(Q)
        d = self.degree()
        # first move Q to (0 : 0 : 1), (1 : 0 : 0), or (0 : 1 : 0)
        # this makes it easier to construct the main transformation
        i = 0
        while Q[i] == 0:
            i = i + 1
        coords = [PP.gens()[j] + Q[j]/Q[i]*PP.gens()[i] for j in range(3)]
        coords[i] = PP.gens()[i]
        accoords = [PP.gens()[j] - Q[j]/Q[i]*PP.gens()[i] for j in range(3)] # coords used in map construction
        accoords[i] = PP.gens()[i]
        baseC = PP.curve(self.defining_polynomial()(coords))
        P = [0]*3
        P[i] = 1
        P = PP(P)
        l = [0,1,2]
        l.pop(i)
        # choose points forming a triangle with one vertex at P to map to the coordinate triangle
        good = False
        a = 0
        while not good:
            a = a + 1
            # find points to map to (1 : 0 : 0) and (0 : 1 : 0), not on the curve
            Px = [0]*3
            Px[l[0]] = a
            Px[l[1]] = 1
            Py = [0]*3
            Py[l[0]] = -a
            Py[l[1]] = 1
            Py[i] = 1
            try:
                Px = baseC(Px)
                Py = baseC(Py)
                continue
            except TypeError:
                pass
            # by construction, P, Px, Py are linearly independent so the following matrix is invertible
            M = matrix([[Px[j], Py[j], P[j]] for j in range(3)])
            # M defines a change of coordinates sending (1 : 0 : 0) to Py, (0 : 1 : 0) to Px, (0 : 0 : 1) to P; the
            # inverse of the transformation we want, used to create the new defining polynomial
            coords = [sum([M.row(j)[k]*PP.gens()[k] for k in range(3)]) for j in range(3)]
            C = PP.curve(baseC.defining_polynomial()(coords))
            # check tangents at (0 : 0 : 1)
            T = C.tangents(PP([0,0,1]), factor=False)[0]
            if all([e[0] > 0 for e in T.exponents()]) or all([e[1] > 0 for e in T.exponents()]):
                continue
            # check that the other intersections of C with the exceptional lines are correct
            need_continue = False
            for j in range(3):
                poly = C.defining_polynomial().subs({PP.gens()[j]: 0})
                # this is a homogeneous polynomial in the other two variables
                # and so should factor completely into homogeneous linear factors
                # each corresponding to an intersection point where the jth coord is 0.
                # check if there are enough roots, up to multiplicity (that is, that PP.gens()[j]
                # doesn't divide the defining polynomial of C)
                if poly.degree() != d:
                    need_continue = True
                    break
                # if j != 2, then there should be d - r multiplicity 1 roots,
                # besides the root corresponding to (0 : 0 : 1)
                # if j == 2, then all roots should have multiplicity 1
                npoly = poly
                if j != 2:
                    # since (0 : 0 : 1) has multiplicity r, divide out by the highest
                    # shared power of the corresponding variable before doing the resultant computations
                    if j == 0:
                        div_pow = min([e[1] for e in npoly.exponents()])
                        npoly = PP.coordinate_ring()(dict([((v[0],v[1] - div_pow,v[2]),g) for (v,g) in\
                                                         npoly.dict().items()]))
                    else:
                        div_pow = min([e[0] for e in npoly.exponents()])
                        npoly = PP.coordinate_ring()(dict([((v[0] - div_pow,v[1],v[2]),g) for (v,g) in\
                                                         npoly.dict().items()]))
                    # check the degree again
                    if npoly.degree() != d - r:
                        need_continue = True
                        break
                    # check that npoly isn't a constant now
                    if npoly.degree() > 0:
                        t = 0
                        while npoly.degree(PP.gens()[t]) == 0:
                            t = t + 1
                        if npoly.resultant(npoly.derivative(PP.gens()[t]), PP.gens()[t]) == 0:
                            need_continue = True
                            break
                else:
                    t = 0
                    while npoly.degree(PP.gens()[t]) == 0:
                        t = t + 1
                    if poly.resultant(poly.derivative(PP.gens()[t]), PP.gens()[t]) == 0:
                        need_continue = True
                        break
                # check that intersections with the line PP.gens()[j] are transverse.
                # at a simple point P of the curve, the tangent at that point is
                # given by F_x(P)*x + F_y(P)*y + F_z(P)*z where F is the defining polynomial
                # of the curve
                tmp_l = [0,1,2]
                tmp_l.pop(j)
                poly1 = npoly.derivative(PP.gens()[tmp_l[0]])
                poly2 = npoly.derivative(PP.gens()[tmp_l[1]])
                if poly1.degree() > 0 or poly2.degree() > 0:
                    t = 0
                    while poly1.degree(PP.gens()[t]) == 0 and poly2.degree(PP.gens()[t]) == 0:
                        t = t + 1
                    # maybe a stricter check than necessary
                    if poly1.resultant(poly2, PP.gens()[t]) == 0:
                        need_continue = True
                        break
            if need_continue:
                continue
            good = True
            # coords for map
            M = M.inverse()
            accoords2 = [sum([M.row(j)[k]*PP.gens()[k] for k in range(3)]) for j in range(3)]
            H = Hom(self, C)
            phi = H([f(accoords) for f in accoords2])
        return phi

    def ordinary_model(self):
        r"""
        Return a birational map from this curve to a plane curve with only ordinary singularities.

        Currently only implemented over number fields. If not all of the coordinates of the non-ordinary
        singularities of this curve are contained in its base field, then the domain and codomain of the
        map returned will be defined over an extension. This curve must be irreducible.

        OUPUT:

        - a scheme morphism from this curve to a curve with only ordinary singularities that defines a
          birational map between the two curves.

        EXAMPLES::

            sage: set_verbose(-1)
            sage: K = QuadraticField(3)
            sage: P.<x,y,z> = ProjectiveSpace(K, 2)
            sage: C = Curve([x^5 - K.0*y*z^4], P)
            sage: C.ordinary_model()
            Scheme morphism:
              From: Projective Plane Curve over Number Field in a with defining
            polynomial x^2 - 3 defined by x^5 + (-a)*y*z^4
              To:   Projective Plane Curve over Number Field in a with defining
            polynomial x^2 - 3 defined by (-a)*x^5*y + (-4*a)*x^4*y^2 +
            (-6*a)*x^3*y^3 + (-4*a)*x^2*y^4 + (-a)*x*y^5 + (-a - 1)*x^5*z + (-4*a +
            5)*x^4*y*z + (-6*a - 10)*x^3*y^2*z + (-4*a + 10)*x^2*y^3*z + (-a -
            5)*x*y^4*z + y^5*z
              Defn: Defined on coordinates by sending (x : y : z) to
                    (-1/4*x^2 - 1/2*x*y + 1/2*x*z + 1/2*y*z - 1/4*z^2 : 1/4*x^2 +
            1/2*x*y + 1/2*y*z - 1/4*z^2 : -1/4*x^2 + 1/4*z^2)

        ::

            sage: set_verbose(-1)
            sage: P.<x,y,z> = ProjectiveSpace(QQ, 2)
            sage: C = Curve([y^2*z^2 - x^4 - x^3*z], P)
            sage: D = C.ordinary_model(); D # long time (2 seconds)
            Scheme morphism:
              From: Projective Plane Curve over Rational Field defined by -x^4 -
            x^3*z + y^2*z^2
              To:   Projective Plane Curve over Rational Field defined by 4*x^6*y^3
            - 24*x^5*y^4 + 36*x^4*y^5 + 8*x^6*y^2*z - 40*x^5*y^3*z + 24*x^4*y^4*z +
            72*x^3*y^5*z - 4*x^6*y*z^2 + 8*x^5*y^2*z^2 - 56*x^4*y^3*z^2 +
            104*x^3*y^4*z^2 + 44*x^2*y^5*z^2 + 8*x^6*z^3 - 16*x^5*y*z^3 -
            24*x^4*y^2*z^3 + 40*x^3*y^3*z^3 + 48*x^2*y^4*z^3 + 8*x*y^5*z^3 -
            8*x^5*z^4 + 36*x^4*y*z^4 - 56*x^3*y^2*z^4 + 20*x^2*y^3*z^4 +
            40*x*y^4*z^4 - 16*y^5*z^4
              Defn: Defined on coordinates by sending (x : y : z) to
                    (-3/64*x^4 + 9/64*x^2*y^2 - 3/32*x*y^3 - 1/16*x^3*z -
            1/8*x^2*y*z + 1/4*x*y^2*z - 1/16*y^3*z - 1/8*x*y*z^2 + 1/16*y^2*z^2 :
            -1/64*x^4 + 3/64*x^2*y^2 - 1/32*x*y^3 + 1/16*x*y^2*z - 1/16*y^3*z +
            1/16*y^2*z^2 : 3/64*x^4 - 3/32*x^3*y + 3/64*x^2*y^2 + 1/16*x^3*z -
            3/16*x^2*y*z + 1/8*x*y^2*z - 1/8*x*y*z^2 + 1/16*y^2*z^2)
            sage: all([D.codomain().is_ordinary_singularity(Q) for Q in D.codomain().singular_points()]) # long time
            True

        ::

            sage: set_verbose(-1)
            sage: P.<x,y,z> = ProjectiveSpace(QQ, 2)
            sage: C = Curve([(x^2 + y^2 - y*z - 2*z^2)*(y*z - x^2 + 2*z^2)*z + y^5], P)
            sage: C.ordinary_model() # long time (5 seconds)
            Scheme morphism:
              From: Projective Plane Curve over Number Field in a with defining
            polynomial y^2 - 2 defined by y^5 - x^4*z - x^2*y^2*z + 2*x^2*y*z^2 +
            y^3*z^2 + 4*x^2*z^3 + y^2*z^3 - 4*y*z^4 - 4*z^5
              To:   Projective Plane Curve over Number Field in a with defining
            polynomial y^2 - 2 defined by (-29*a + 1)*x^8*y^6 + (10*a + 158)*x^7*y^7
            + (-109*a - 31)*x^6*y^8 + (-80*a - 198)*x^8*y^5*z + (531*a +
            272)*x^7*y^6*z + (170*a - 718)*x^6*y^7*z + (19*a - 636)*x^5*y^8*z +
            (-200*a - 628)*x^8*y^4*z^2 + (1557*a - 114)*x^7*y^5*z^2 + (2197*a -
            2449)*x^6*y^6*z^2 + (1223*a - 3800)*x^5*y^7*z^2 + (343*a -
            1329)*x^4*y^8*z^2 + (-323*a - 809)*x^8*y^3*z^3 + (1630*a -
            631)*x^7*y^4*z^3 + (4190*a - 3126)*x^6*y^5*z^3 + (3904*a -
            7110)*x^5*y^6*z^3 + (1789*a - 5161)*x^4*y^7*z^3 + (330*a -
            1083)*x^3*y^8*z^3 + (-259*a - 524)*x^8*y^2*z^4 + (720*a -
            605)*x^7*y^3*z^4 + (3082*a - 2011)*x^6*y^4*z^4 + (4548*a -
            5462)*x^5*y^5*z^4 + (2958*a - 6611)*x^4*y^6*z^4 + (994*a -
            2931)*x^3*y^7*z^4 + (117*a - 416)*x^2*y^8*z^4 + (-108*a - 184)*x^8*y*z^5
            + (169*a - 168)*x^7*y^2*z^5 + (831*a - 835)*x^6*y^3*z^5 + (2225*a -
            1725)*x^5*y^4*z^5 + (1970*a - 3316)*x^4*y^5*z^5 + (952*a -
            2442)*x^3*y^6*z^5 + (217*a - 725)*x^2*y^7*z^5 + (16*a - 77)*x*y^8*z^5 +
            (-23*a - 35)*x^8*z^6 + (43*a + 24)*x^7*y*z^6 + (21*a - 198)*x^6*y^2*z^6
            + (377*a - 179)*x^5*y^3*z^6 + (458*a - 537)*x^4*y^4*z^6 + (288*a -
            624)*x^3*y^5*z^6 + (100*a - 299)*x^2*y^6*z^6 + (16*a - 67)*x*y^7*z^6 -
            5*y^8*z^6
              Defn: Defined on coordinates by sending (x : y : z) to
                    ((-5/128*a - 5/128)*x^4 + (-5/32*a + 5/32)*x^3*y + (-1/16*a +
            3/32)*x^2*y^2 + (1/16*a - 1/16)*x*y^3 + (1/32*a - 1/32)*y^4 - 1/32*x^3*z
            + (3/16*a - 5/8)*x^2*y*z + (1/8*a - 5/16)*x*y^2*z + (1/8*a +
            5/32)*x^2*z^2 + (-3/16*a + 5/16)*x*y*z^2 + (-3/16*a - 1/16)*y^2*z^2 +
            1/16*x*z^3 + (1/4*a + 1/4)*y*z^3 + (-3/32*a - 5/32)*z^4 : (-5/128*a -
            5/128)*x^4 + (5/32*a)*x^3*y + (3/32*a + 3/32)*x^2*y^2 + (-1/16*a)*x*y^3
            + (-1/32*a - 1/32)*y^4 - 1/32*x^3*z + (-11/32*a)*x^2*y*z + (1/8*a +
            5/16)*x*y^2*z + (3/16*a + 1/4)*y^3*z + (1/8*a + 5/32)*x^2*z^2 + (-1/16*a
            - 3/8)*x*y*z^2 + (-3/8*a - 9/16)*y^2*z^2 + 1/16*x*z^3 + (5/16*a +
            1/2)*y*z^3 + (-3/32*a - 5/32)*z^4 : (1/64*a + 3/128)*x^4 + (-1/32*a -
            1/32)*x^3*y + (3/32*a - 9/32)*x^2*y^2 + (1/16*a - 3/16)*x*y^3 - 1/32*y^4
            + (3/32*a + 1/8)*x^2*y*z + (-1/8*a + 1/8)*x*y^2*z + (-1/16*a)*y^3*z +
            (-1/16*a - 3/32)*x^2*z^2 + (1/16*a + 1/16)*x*y*z^2 + (3/16*a +
            3/16)*y^2*z^2 + (-3/16*a - 1/4)*y*z^3 + (1/16*a + 3/32)*z^4)
        """
        # helper function for extending the base field
        def extension(self):
            F = self.base_ring()
            pts = self.change_ring(F.embeddings(QQbar)[0]).rational_points()
            L = [t for pt in pts for t in pt]
            K = number_field_elements_from_algebraics(L)[0]
            if is_RationalField(K):
                return F.embeddings(F)[0]
            else:
                if is_RationalField(F):
                    return F.embeddings(K)[0]
                else:
                    # make sure the defining polynomial variable names are the same for K, N
                    N = NumberField(K.defining_polynomial().parent()(F.defining_polynomial()), str(K.gen()))
                    return N.composite_fields(K, both_maps=True)[0][1]*F.embeddings(N)[0]
        if not self.base_ring() in NumberFields():
            raise NotImplementedError("the base ring of this curve must be a number field")
        if not self.is_irreducible():
            raise TypeError("this curve must be irreducible")
        C_orig = self
        C = self
        PP = C.ambient_space()
        # extend the base field if necessary to find all singular points
        emb = extension(C.singular_subscheme())
        PP = PP.change_ring(emb)
        C = C.change_ring(emb)
        C_orig = C_orig.change_ring(emb)
        pts = C.singular_points()
        H = End(C)
        phi = H(list(C.ambient_space().gens()))
        while len(pts) > 0:
            for i in range(len(pts) - 1, -1, -1):
                try:
                    if C.is_ordinary_singularity(pts[i]):
                        pts.pop(i)
                except TypeError:
                    pts.pop(i)
            if len(pts) > 0:
                temp_exc = C.excellent_position(pts[0])
                temp_qua = temp_exc.codomain().quadratic_transform()
                C = temp_qua.codomain()
                phi = temp_qua*temp_exc*phi
                # transform the old points
                for i in range(len(pts) - 1, -1, -1):
                    # find image if it is a point the composition map is defined on
                    try:
                        temp_pt = (temp_qua*temp_exc)(temp_exc.domain()(pts[i]))
                        pts.pop(i)
                        if not PP(list(temp_pt)) in [PP(list(tpt)) for tpt in pts]:
                            pts.append(temp_pt)
                    except (TypeError, ValueError):
                        pass
                # add points from the intersection of C and the line z
                PPline = ProjectiveSpace(PP.base_ring(), 1)
                # make sure the conversion happens in the right order
                ringH = Hom(PP.coordinate_ring(), PPline.coordinate_ring())
                psi = ringH(list(PPline.gens()) + [0])
                X = PPline.subscheme([psi(f) for f in C.singular_subscheme().defining_polynomials()])
                emb = extension(X)
                PP = PP.change_ring(emb)
                phi = phi.change_ring(emb)
                C = C.change_ring(emb)
                C_orig = C_orig.change_ring(emb)
                X = X.change_ring(emb)
                pts = [PP(pt.change_ring(emb)) for pt in pts]
                newpts = [PP(list(pt) + [0]) for pt in X.rational_points()]
                # avoid duplicates
                for pt in newpts:
                    if not PP(list(pt)) in [PP(list(tpt)) for tpt in pts]:
                        pts.append(pt)
        return phi

    def is_transverse(self, C, P):
        r"""
        Return whether the intersection of this curve with the curve ``C`` at the point ``P`` is transverse.

        The intersection at ``P`` is transverse if ``P`` is a nonsingular point of both curves, and if the
        tangents of the curves at ``P`` are distinct.

        INPUT:

        - ``C`` -- a curve in the ambient space of this curve.

        - ``P`` -- a point in the intersection of both curves.

        OUTPUT: Boolean.

        EXAMPLES::

            sage: P.<x,y,z> = ProjectiveSpace(QQ, 2)
            sage: C = Curve([x^2 - y^2], P)
            sage: D = Curve([x - y], P)
            sage: Q = P([1,1,0])
            sage: C.is_transverse(D, Q)
            False

        ::

            sage: K = QuadraticField(-1)
            sage: P.<x,y,z> = ProjectiveSpace(K, 2)
            sage: C = Curve([y^2*z - K.0*x^3], P)
            sage: D = Curve([z*x + y^2], P)
            sage: Q = P([0,0,1])
            sage: C.is_transverse(D, Q)
            False

        ::

            sage: P.<x,y,z> = ProjectiveSpace(QQ, 2)
            sage: C = Curve([x^2 - 2*y^2 - 2*z^2], P)
            sage: D = Curve([y - z], P)
            sage: Q = P([2,1,1])
            sage: C.is_transverse(D, Q)
            True
        """
        if not self.intersects_at(C, P):
            raise TypeError("(=%s) must be a point in the intersection of (=%s) and this curve"%(P,C))
        if self.is_singular(P) or C.is_singular(P):
            return False

        # there is only one tangent at a nonsingular point of a plane curve
        return not self.tangents(P)[0] == C.tangents(P)[0]

    def rational_parameterization(self):
        r"""
        Return a rational parameterization of this curve.

        This curve must have rational coefficients and be absolutely irreducible (i.e. irreducible
        over the algebraic closure of the rational field). The curve must also be rational (have
        geometric genus zero).

        The rational parameterization may have coefficients in a quadratic extension of the rational
        field.

        OUTPUT:

        - a birational map between `\mathbb{P}^{1}` and this curve, given as a scheme morphism.

        EXAMPLES::

            sage: P.<x,y,z> = ProjectiveSpace(QQ, 2)
            sage: C = Curve([y^2*z - x^3], P)
            sage: C.rational_parameterization()
            Scheme morphism:
              From: Projective Space of dimension 1 over Rational Field
              To:   Projective Plane Curve over Rational Field defined by -x^3 + y^2*z
              Defn: Defined on coordinates by sending (s : t) to
                    (s^2*t : s^3 : t^3)

        ::

            sage: P.<x,y,z> = ProjectiveSpace(QQ, 2)
            sage: C = Curve([x^3 - 4*y*z^2 + x*z^2 - x*y*z], P)
            sage: C.rational_parameterization()
            Scheme morphism:
              From: Projective Space of dimension 1 over Rational Field
              To:   Projective Plane Curve over Rational Field defined by x^3 - x*y*z + x*z^2 - 4*y*z^2
              Defn: Defined on coordinates by sending (s : t) to
                    (4*s^2*t + s*t^2 : s^2*t + t^3 : 4*s^3 + s^2*t)

        ::

            sage: P.<x,y,z> = ProjectiveSpace(QQ, 2)
            sage: C = Curve([x^2 + y^2 + z^2], P)
            sage: C.rational_parameterization()
            Scheme morphism:
              From: Projective Space of dimension 1 over Number Field in a with defining polynomial a^2 + 1
              To:   Projective Plane Curve over Number Field in a with defining
              polynomial a^2 + 1 defined by x^2 + y^2 + z^2
              Defn: Defined on coordinates by sending (s : t) to
                    (s^2 - t^2 : (a)*s^2 + (a)*t^2 : -2*s*t)
        """
        if self.genus() != 0:
            raise TypeError("this curve must have geometric genus zero")
        if not is_RationalField(self.base_ring()):
            raise TypeError("this curve must be defined over the rational field")
        singular.lib("paraplanecurves.lib")
        R = singular.paraPlaneCurve(self.defining_polynomial())
        singular.setring(R)
        param = singular('PARA').sage().gens()
        R = R.sage()
        C = self.change_ring(R.base_ring())
        H = Hom(ProjectiveSpace(R.base_ring(), 1, R.gens()), C)
        return H(param)

class ProjectivePlaneCurve_finite_field(ProjectivePlaneCurve):

    _point = point.ProjectivePlaneCurvePoint_finite_field

    def rational_points_iterator(self):
        r"""
        Return a generator object for the rational points on this curve.

        INPUT:

        - ``self`` -- a projective curve

        OUTPUT:

        A generator of all the rational points on the curve defined over its base field.

        EXAMPLE::

            sage: F = GF(37)
            sage: P2.<X,Y,Z> = ProjectiveSpace(F,2)
            sage: C = Curve(X^7+Y*X*Z^5*55+Y^7*12)
            sage: len(list(C.rational_points_iterator()))
            37

        ::

            sage: F = GF(2)
            sage: P2.<X,Y,Z> = ProjectiveSpace(F,2)
            sage: C = Curve(X*Y*Z)
            sage: a = C.rational_points_iterator()
            sage: next(a)
            (1 : 0 : 0)
            sage: next(a)
            (0 : 1 : 0)
            sage: next(a)
            (1 : 1 : 0)
            sage: next(a)
            (0 : 0 : 1)
            sage: next(a)
            (1 : 0 : 1)
            sage: next(a)
            (0 : 1 : 1)
            sage: next(a)
            Traceback (most recent call last):
            ...
            StopIteration

        ::

            sage: F = GF(3^2,'a')
            sage: P2.<X,Y,Z> = ProjectiveSpace(F,2)
            sage: C = Curve(X^3+5*Y^2*Z-33*X*Y*X)
            sage: b = C.rational_points_iterator()
            sage: next(b)
            (0 : 1 : 0)
            sage: next(b)
            (0 : 0 : 1)
            sage: next(b)
            (2*a + 2 : a : 1)
            sage: next(b)
            (2 : a + 1 : 1)
            sage: next(b)
            (a + 1 : 2*a + 1 : 1)
            sage: next(b)
            (1 : 2 : 1)
            sage: next(b)
            (2*a + 2 : 2*a : 1)
            sage: next(b)
            (2 : 2*a + 2 : 1)
            sage: next(b)
            (a + 1 : a + 2 : 1)
            sage: next(b)
            (1 : 1 : 1)
            sage: next(b)
            Traceback (most recent call last):
            ...
            StopIteration

        """
        g = self.defining_polynomial()
        K = g.parent().base_ring()
        from sage.rings.polynomial.all import PolynomialRing
        R = PolynomialRing(K,'X')
        X = R.gen()
        one = K.one()
        zero = K.zero()

        # the point with  Z = 0 = Y
        try:
            t = self.point([one,zero,zero])
            yield(t)
        except TypeError:
            pass

        # points with Z = 0, Y = 1
        g10 = R(g(X,one,zero))
        if g10.is_zero():
            for x in K:
                yield(self.point([x,one,zero]))
        else:
            for x in g10.roots(multiplicities=False):
                yield(self.point([x,one,zero]))

        # points with Z = 1
        for y in K:
            gy1 = R(g(X,y,one))
            if gy1.is_zero():
                for x in K:
                    yield(self.point([x,y,one]))
            else:
                for x in gy1.roots(multiplicities=False):
                    yield(self.point([x,y,one]))

    def rational_points(self, algorithm="enum", sort=True):
        r"""
        Return the rational points on this curve computed via enumeration.


        INPUT:

        - ``algorithm`` (string, default: 'enum') -- the algorithm to
          use.  Currently this is ignored.

        - ``sort`` (boolean, default ``True``) -- whether the output
          points should be sorted.  If False, the order of the output
          is non-deterministic.

        OUTPUT:

        A list of all the rational points on the curve defined over
        its base field, possibly sorted.

        .. note::

           This is a slow Python-level implementation.


        EXAMPLES::

            sage: F = GF(7)
            sage: P2.<X,Y,Z> = ProjectiveSpace(F,2)
            sage: C = Curve(X^3+Y^3-Z^3)
            sage: C.rational_points()
            [(0 : 1 : 1), (0 : 2 : 1), (0 : 4 : 1), (1 : 0 : 1), (2 : 0 : 1), (3 : 1 : 0), (4 : 0 : 1), (5 : 1 : 0), (6 : 1 : 0)]


        ::

            sage: F = GF(1237)
            sage: P2.<X,Y,Z> = ProjectiveSpace(F,2)
            sage: C = Curve(X^7+7*Y^6*Z+Z^4*X^2*Y*89)
            sage: len(C.rational_points())
            1237

        ::

            sage: F = GF(2^6,'a')
            sage: P2.<X,Y,Z> = ProjectiveSpace(F,2)
            sage: C = Curve(X^5+11*X*Y*Z^3 + X^2*Y^3 - 13*Y^2*Z^3)
            sage: len(C.rational_points())
            104

        ::

            sage: R.<x,y,z> = GF(2)[]
            sage: f = x^3*y + y^3*z + x*z^3
            sage: C = Curve(f); pts = C.rational_points()
            sage: pts
            [(0 : 0 : 1), (0 : 1 : 0), (1 : 0 : 0)]

        """
        points = list(self.rational_points_iterator())
        if sort:
            points.sort()
        return points

class ProjectivePlaneCurve_prime_finite_field(ProjectivePlaneCurve_finite_field):
    def _points_via_singular(self, sort=True):
        r"""
        Return all rational points on this curve, computed using Singular's
        Brill-Noether implementation.

        INPUT:


        -  ``sort`` - bool (default: True), if True return the
           point list sorted. If False, returns the points in the order
           computed by Singular.


        EXAMPLE::

            sage: x, y, z = PolynomialRing(GF(5), 3, 'xyz').gens()
            sage: f = y^2*z^7 - x^9 - x*z^8
            sage: C = Curve(f); C
            Projective Plane Curve over Finite Field of size 5 defined by
            -x^9 + y^2*z^7 - x*z^8
            sage: C._points_via_singular()
            [(0 : 0 : 1), (0 : 1 : 0), (2 : 2 : 1), (2 : 3 : 1),
             (3 : 1 : 1), (3 : 4 : 1)]
            sage: C._points_via_singular(sort=False)     #random
            [(0 : 1 : 0), (3 : 1 : 1), (3 : 4 : 1), (2 : 2 : 1),
             (0 : 0 : 1), (2 : 3 : 1)]


        .. note::

           The Brill-Noether package does not always work (i.e., the
           'bn' algorithm. When it fails a RuntimeError exception is
           raised.
        """
        f = self.defining_polynomial()._singular_()
        singular = f.parent()
        singular.lib('brnoeth')
        try:
            X1 = f.Adj_div()
        except (TypeError, RuntimeError) as s:
            raise RuntimeError(str(s) + "\n\n ** Unable to use the\
                                          Brill-Noether Singular package to\
                                          compute all points (see above).")

        X2 = singular.NSplaces(1, X1)
        R = X2[5][1][1]
        singular.set_ring(R)

        # We use sage_flattened_str_list since iterating through
        # the entire list through the sage/singular interface directly
        # would involve hundreds of calls to singular, and timing issues with
        # the expect interface could crop up.  Also, this is vastly
        # faster (and more robust).
        v = singular('POINTS').sage_flattened_str_list()
        pnts = [self(int(v[3*i]), int(v[3*i+1]), int(v[3*i+2]))
                for i in range(len(v)//3)]
        # singular always dehomogenizes with respect to the last variable
        # so if this variable divides the curve equation, we need to add
        # points at infinity
        F = self.defining_polynomial()
        z = F.parent().gens()[-1]
        if z.divides(F):
            pnts += [self(1,a,0) for a in self.base_ring()]
            pnts += [self(0,1,0)]
        # remove multiple points
        pnts = list(set(pnts))
        if sort:
            pnts.sort()
        return pnts

    def riemann_roch_basis(self, D):
        r"""
        Return a basis for the Riemann-Roch space corresponding to
        `D`.

        This uses Singular's Brill-Noether implementation.

        INPUT:

        -  ``D`` - a divisor

        OUTPUT:

        A list of function field elements that form a basis of the Riemann-Roch space

        EXAMPLE::

            sage: R.<x,y,z> = GF(2)[]
            sage: f = x^3*y + y^3*z + x*z^3
            sage: C = Curve(f); pts = C.rational_points()
            sage: D = C.divisor([ (4, pts[0]), (4, pts[2]) ])
            sage: C.riemann_roch_basis(D)
            [x/y, 1, z/y, z^2/y^2, z/x, z^2/(x*y)]

        ::

            sage: R.<x,y,z> = GF(5)[]
            sage: f = x^7 + y^7 + z^7
            sage: C = Curve(f); pts = C.rational_points()
            sage: D = C.divisor([ (3, pts[0]), (-1,pts[1]), (10, pts[5]) ])
            sage: C.riemann_roch_basis(D)
            [(-2*x + y)/(x + y), (-x + z)/(x + y)]


        .. NOTE::

            Currently this only works over prime field and divisors
            supported on rational points.
        """
        f = self.defining_polynomial()._singular_()
        singular = f.parent()
        singular.lib('brnoeth')
        try:
            X1 = f.Adj_div()
        except (TypeError, RuntimeError) as s:
            raise RuntimeError(str(s) + "\n\n ** Unable to use the Brill-Noether Singular package to compute all points (see above).")
        X2 = singular.NSplaces(1, X1)
        # retrieve list of all computed closed points (possibly of degree >1)
        v = X2[3].sage_flattened_str_list()    # We use sage_flattened_str_list since iterating through
                                               # the entire list through the sage/singular interface directly
                                               # would involve hundreds of calls to singular, and timing issues with
                                               # the expect interface could crop up.  Also, this is vastly
                                               # faster (and more robust).
        v = [ v[i].partition(',') for i in range(len(v)) ]
        pnts = [ ( int(v[i][0]), int(v[i][2])-1 ) for i in range(len(v))]
        # retrieve coordinates of rational points
        R = X2[5][1][1]
        singular.set_ring(R)
        v = singular('POINTS').sage_flattened_str_list()
        coords = [self(int(v[3*i]), int(v[3*i+1]), int(v[3*i+2])) for i in range(len(v)//3)]
        # build correct representation of D for singular
        Dsupport = D.support()
        Dcoeffs = []
        for x in pnts:
            if x[0] == 1:
                Dcoeffs.append(D.coefficient(coords[x[1]]))
            else:
                Dcoeffs.append(0)
        Dstr = str(tuple(Dcoeffs))
        G = singular(','.join([str(x) for x in Dcoeffs]), type='intvec')
        # call singular's brill noether routine and return
        T = X2[1][2]
        T.set_ring()
        LG = G.BrillNoether(X2)
        LG = [X.split(',\n') for X in LG.sage_structured_str_list()]
        x,y,z = self.ambient_space().coordinate_ring().gens()
        vars = {'x':x, 'y':y, 'z':z}
        V = [(sage_eval(a, vars)/sage_eval(b, vars)) for a, b in LG]
        return V

    def rational_points(self, algorithm="enum", sort=True):
        r"""
        INPUT:


        -  ``algorithm`` - string:

        -  ``'enum'`` - straightforward enumeration

        -  ``'bn'`` - via Singular's brnoeth package.


        EXAMPLE::

            sage: x, y, z = PolynomialRing(GF(5), 3, 'xyz').gens()
            sage: f = y^2*z^7 - x^9 - x*z^8
            sage: C = Curve(f); C
            Projective Plane Curve over Finite Field of size 5 defined by
            -x^9 + y^2*z^7 - x*z^8
            sage: C.rational_points()
            [(0 : 0 : 1), (0 : 1 : 0), (2 : 2 : 1), (2 : 3 : 1),
             (3 : 1 : 1), (3 : 4 : 1)]
            sage: C = Curve(x - y + z)
            sage: C.rational_points()
            [(0 : 1 : 1), (1 : 1 : 0), (1 : 2 : 1), (2 : 3 : 1),
             (3 : 4 : 1), (4 : 0 : 1)]
            sage: C = Curve(x*z+z^2)
            sage: C.rational_points('all')
            [(0 : 1 : 0), (1 : 0 : 0), (1 : 1 : 0), (2 : 1 : 0),
             (3 : 1 : 0), (4 : 0 : 1), (4 : 1 : 0), (4 : 1 : 1),
             (4 : 2 : 1), (4 : 3 : 1), (4 : 4 : 1)]

        .. note::

           The Brill-Noether package does not always work (i.e., the
           'bn' algorithm. When it fails a RuntimeError exception is
           raised.
        """
        if algorithm == "enum":

            return ProjectivePlaneCurve_finite_field.rational_points(self,
                                                                algorithm="enum",
                                                                sort=sort)

        elif algorithm == "bn":

            return self._points_via_singular(sort=sort)

        elif algorithm == "all":

            S_enum = self.rational_points(algorithm = "enum")
            S_bn = self.rational_points(algorithm = "bn")
            if S_enum != S_bn:
                raise RuntimeError("Bug in rational_points -- different\
                                     algorithms give different answers for\
                                     curve %s!"%self)
            return S_enum

        else:

            raise ValueError("No algorithm '%s' known"%algorithm)

def Hasse_bounds(q, genus=1):
    r"""
    Return the Hasse-Weil bounds for the cardinality of a nonsingular
    curve defined over `\GF{q}` of given ``genus``.

    INPUT:

    - ``q`` (int) -- a prime power

    - ``genus`` (int, default 1) -- a non-negative integer,

    OUTPUT:

    (tuple)  The Hasse bounds (lb,ub) for the cardinality of a curve of
    genus ``genus`` defined over `\GF{q}`.

    EXAMPLES::

        sage: Hasse_bounds(2)
        (1, 5)
        sage: Hasse_bounds(next_prime(10^30))
        (999999999999998000000000000058, 1000000000000002000000000000058)
    """
    if genus==1:
        rq = (4*q).isqrt()
    else:
        rq = (4*(genus**2)*q).isqrt()
    return (q+1-rq,q+1+rq)

# Fix pickles from changing class names and plane_curves folder name
from sage.structure.sage_object import register_unpickle_override
register_unpickle_override('sage.schemes.plane_curves.projective_curve',
                           'ProjectiveCurve_generic', ProjectivePlaneCurve)<|MERGE_RESOLUTION|>--- conflicted
+++ resolved
@@ -47,14 +47,10 @@
 from sage.matrix.constructor import matrix
 from sage.misc.all import add, sage_eval
 from sage.rings.all import degree_lowest_rational_function
-<<<<<<< HEAD
-from sage.rings.polynomial.polynomial_ring_constructor import PolynomialRing
-=======
 from sage.rings.number_field.number_field import NumberField
 from sage.rings.polynomial.polynomial_ring_constructor import PolynomialRing
 from sage.rings.qqbar import (number_field_elements_from_algebraics,
                               QQbar)
->>>>>>> 6ef31f5e
 from sage.rings.rational_field import is_RationalField
 from sage.schemes.affine.affine_space import AffineSpace
 from sage.schemes.projective.projective_space import ProjectiveSpace, is_ProjectiveSpace
