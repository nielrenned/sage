r"""
Points on projective varieties

Scheme morphism for points on projective varieties



AUTHORS:

- David Kohel, William Stein

- William Stein (2006-02-11): fixed bug where P(0,0,0) was allowed as
  a projective point.

- Volker Braun (2011-08-08): Renamed classes, more documentation, misc
  cleanups.

- Ben Hutz (June 2012) added support for projective ring;
  (March 2013) iteration functionality and new directory structure
  for affine/projective, height functionality
"""

# Historical note: in trac #11599, V.B. renamed
# * _point_morphism_class -> _morphism
# * _homset_class -> _point_homset

#*****************************************************************************
#       Copyright (C) 2011 Volker Braun <vbraun.name@gmail.com>
#       Copyright (C) 2006 David Kohel <kohel@maths.usyd.edu.au>
#       Copyright (C) 2006 William Stein <wstein@gmail.com>
#
#  Distributed under the terms of the GNU General Public License (GPL)
#  as published by the Free Software Foundation; either version 2 of
#  the License, or (at your option) any later version.
#                  http://www.gnu.org/licenses/
#*****************************************************************************

from sage.categories.integral_domains import IntegralDomains
from sage.categories.number_fields import NumberFields
_NumberFields = NumberFields()
from sage.rings.infinity       import infinity
<<<<<<< HEAD
from sage.rings.arith          import gcd, lcm, is_prime, binomial
=======
from sage.rings.arith          import gcd, lcm, is_prime
from sage.rings.fraction_field     import FractionField
>>>>>>> a70d6821
from sage.rings.integer_ring   import ZZ
from sage.rings.fraction_field import FractionField
from sage.rings.morphism       import RingHomomorphism_im_gens
from sage.rings.number_field.order import is_NumberFieldOrder
from sage.rings.number_field.number_field_ideal import NumberFieldFractionalIdeal
from sage.rings.padics.all     import Qp
from sage.rings.quotient_ring  import QuotientRing_generic
from sage.rings.rational_field import QQ
from sage.rings.real_double    import RDF
from sage.rings.real_mpfr      import RealField, RR, is_RealField

from copy                      import copy
from sage.schemes.generic.morphism import (SchemeMorphism,
                                           is_SchemeMorphism,
                                           SchemeMorphism_point)
from sage.structure.element    import AdditiveGroupElement
from sage.structure.sequence   import Sequence



#*******************************************************************
# Projective varieties
#*******************************************************************
class SchemeMorphism_point_projective_ring(SchemeMorphism_point):
    """
    A rational point of projective space over a ring.

    INPUT:

    -  ``X`` -- a homset of a subscheme of an ambient projective space over a field `K`

    - ``v`` -- a list or tuple of coordinates in `K`

    - ``check`` -- boolean (optional, default:``True``). Whether to check the input for consistency.

    EXAMPLES::

        sage: P = ProjectiveSpace(2, ZZ)
        sage: P(2,3,4)
        (2 : 3 : 4)

    """

    def __init__(self, X, v, check=True):
        """
        The Python constructor.

        EXAMPLES::

            sage: P = ProjectiveSpace(2, QQ)
            sage: P(2, 3/5, 4)
            (1/2 : 3/20 : 1)

        ::

            sage: P = ProjectiveSpace(1, ZZ)
            sage: P([0, 1])
            (0 : 1)

        ::

            sage: P = ProjectiveSpace(1, ZZ)
            sage: P([0, 0, 1])
            Traceback (most recent call last):
            ...
            TypeError: v (=[0, 0, 1]) must have 2 components

        ::

            sage: P = ProjectiveSpace(3, QQ)
            sage: P(0,0,0,0)
            Traceback (most recent call last):
            ...
            ValueError: [0, 0, 0, 0] does not define a valid point since all entries are 0

        ::

        It is possible to avoid the possibly time consuming checks, but be careful!!

            sage: P = ProjectiveSpace(3, QQ)
            sage: P.point([0,0,0,0],check=False)
            (0 : 0 : 0 : 0)

        ::

            sage: P.<x, y, z> = ProjectiveSpace(2, ZZ)
            sage: X = P.subscheme([x^2-y*z])
            sage: X([2,2,2])
            (2 : 2 : 2)

        ::

            sage: R.<t>=PolynomialRing(ZZ)
            sage: P = ProjectiveSpace(1, R.quo(t^2+1))
            sage: P([2*t, 1])
            (2*tbar : 1)
        """
        SchemeMorphism.__init__(self, X)
        if check:
            from sage.schemes.elliptic_curves.ell_point import EllipticCurvePoint_field
            d = X.codomain().ambient_space().ngens()
            if is_SchemeMorphism(v) or isinstance(v, EllipticCurvePoint_field):
                v = list(v)
            elif v is infinity:
                v = [0] * (d)
                v[1] = 1
            if not isinstance(v,(list,tuple)):
                raise TypeError("Argument v (= %s) must be a scheme point, list, or tuple."%str(v))
            if len(v) != d and len(v) != d-1:
                raise TypeError("v (=%s) must have %s components"%(v, d))

            R = X.value_ring()
            v = Sequence(v, R)
            if len(v) == d-1:     # very common special case
                v.append(R(1))

            n = len(v)
            all_zero = True
            for i in range(n):
                last = n-1-i
                if v[last]:
                    all_zero = False
                    break
            if all_zero:
                raise ValueError("%s does not define a valid point since all entries are 0"%repr(v))

            X.extended_codomain()._check_satisfies_equations(v)

        self._coords = v

    def __eq__(self, right):
        """
        Tests the projective equality of two points.

        INPUT:

        - ``right`` -- a point on projective space

        OUTPUT:

        - Boolean - True if ``self`` and ``right`` define the same point. False otherwise.

        Examples::

            sage: PS=ProjectiveSpace(ZZ,1,'x')
            sage: P=PS([1,2])
            sage: Q=PS([2,4])
            sage: P==Q
            True

        ::

            sage: PS=ProjectiveSpace(ZZ,1,'x')
            sage: P=PS([1,2])
            sage: Q=PS([1,0])
            sage: P==Q
            False

        ::

            sage: PS=ProjectiveSpace(Zp(5),1,'x')
            sage: P=PS([0,1])
            sage: P==0
            True

        ::

            sage: R.<t>=PolynomialRing(QQ)
            sage: PS=ProjectiveSpace(R,1,'x')
            sage: P=PS([t,1+t^2])
            sage: Q=PS([t^2, t+t^3])
            sage: P==Q
            True

        ::

            sage: PS=ProjectiveSpace(ZZ,2,'x')
            sage: P=PS([0,1,2])
            sage: P==0
            False

        ::

            sage: PS=ProjectiveSpace(ZZ,1,'x')
            sage: P=PS([2,1])
            sage: PS2=ProjectiveSpace(Zp(7),1,'x')
            sage: Q=PS2([2,1])
            sage: P==Q
            False

        ::

            sage: PS=ProjectiveSpace(ZZ.quo(6),2,'x')
            sage: P=PS([2,4,1])
            sage: Q=PS([0,1,3])
            sage: P==Q
            False

        Check that :trac:`17433` is fixed::

            sage: P.<x,y> = ProjectiveSpace(Zmod(10), 1)
            sage: p1 = P(1/3, 1)
            sage: p2 = P.point([1, 3], False)
            sage: p1 == p2
            True

        ::

            sage: R.<z>=PolynomialRing(QQ)
            sage: K.<t>=NumberField(z^2+5)
            sage: OK=K.ring_of_integers()
            sage: t=OK.gen(1)
            sage: PS.<x,y>=ProjectiveSpace(OK,1)
            sage: P=PS(2,1+t)
            sage: Q=PS(1-t,3)
            sage: P==Q
            True

        Check that :trac:`17429` is fixed::

            sage: R.<x> = PolynomialRing(QQ)
            sage: r = (x^2-x-3).polynomial(x).roots(ComplexIntervalField(),multiplicities = False)
            sage: P.<x,y> = ProjectiveSpace(ComplexIntervalField(), 1)
            sage: P1 = P(r[0], 1)
            sage: H = End(P)
            sage: f = H([x^2-3*y^2, y^2])
            sage: Q1 = f(P1)
            sage: Q1 == P1
            False
        """
        if not isinstance(right, SchemeMorphism_point):
            try:
                right = self.codomain()(right)
            except TypeError:
                return False
        if self.codomain() != right.codomain():
            return False
        n = len(self._coords)
        return all([self[i]*right[j] == self[j]*right[i]
                   for i in range(0,n) for j in range(i+1, n)])

    def __ne__(self,right):
        """
        Tests the projective equality of two points.

        INPUT:

        - ``right`` - a point on projective space

        OUTPUT:

        - Boolean - True if ``self`` and ``right`` define different points. False otherwise.

        Examples::

            sage: PS=ProjectiveSpace(ZZ,1,'x')
            sage: P=PS([1,2])
            sage: Q=PS([2,4])
            sage: P!=Q
            False

        ::

            sage: PS=ProjectiveSpace(ZZ,1,'x')
            sage: P=PS([1,2])
            sage: Q=PS([1,0])
            sage: P!=Q
            True

        ::

            sage: PS=ProjectiveSpace(Zp(5),1,'x')
            sage: P=PS([0,1])
            sage: P!=0
            False

        ::

            sage: R.<t>=PolynomialRing(QQ)
            sage: PS=ProjectiveSpace(R,1,'x')
            sage: P=PS([t,1+t^2])
            sage: Q=PS([t^2, t+t^3])
            sage: P!=Q
            False

        ::

            sage: PS=ProjectiveSpace(ZZ,2,'x')
            sage: P=PS([0,1,2])
            sage: P!=0
            True

        ::

            sage: PS=ProjectiveSpace(ZZ,1,'x')
            sage: P=PS([2,1])
            sage: PS2=ProjectiveSpace(Zp(7),1,'x')
            sage: Q=PS2([2,1])
            sage: P!=Q
            True

        ::

            sage: PS=ProjectiveSpace(ZZ.quo(6),2,'x')
            sage: P=PS([2,4,1])
            sage: Q=PS([0,1,3])
            sage: P!=Q
            True
        """
        if not isinstance(right, SchemeMorphism_point):
            try:
                right = self.codomain()(right)
            except TypeError:
                return True
        if self.codomain()!=right.codomain():
            return True
        n=len(self._coords)
        for i in range(0,n):
            for j in range(i+1,n):
                if self._coords[i]*right._coords[j] != self._coords[j]*right._coords[i]:
                    return True
        return False

    def __hash__(self):
        """
        Computes the hash value of ``self``. If the base ring has a fraction
        field, normalize the point in the fraction field and then hash so
        that equal points have equal hash values. If the base ring is not
        an integral domain, return the hash of the parent.

        OUTPUT: Integer.

        EXAMPLES::

            sage: P.<x,y> = ProjectiveSpace(ZZ, 1)
            sage: hash(P([1,1]))
            1265304440                      # 32-bit
            7316841028997809016             # 64-bit
            sage: hash(P.point([2,2], False))
            1265304440                      # 32-bit
            7316841028997809016             # 64-bit

        ::

            sage: R.<x> = PolynomialRing(QQ)
            sage: K.<w> = NumberField(x^2 + 3)
            sage: O = K.maximal_order()
            sage: P.<x,y> = ProjectiveSpace(O, 1)
            sage: hash(P([1+w, 2]))
            -609701421                     # 32-bit
            4801154424156762579            # 64-bit
            sage: hash(P([2, 1-w]))
            -609701421                     # 32-bit
            4801154424156762579            # 64-bit

        ::

            sage: P.<x,y> = ProjectiveSpace(Zmod(10), 1)
            sage: hash(P([2,5]))
            -479010389                     # 32-bit
            4677413289753502123            # 64-bit
        """
        R = self.codomain().base_ring()
        #if there is a fraction field normalize the point so that
        #equal points have equal hash values
        if R in IntegralDomains():
            P = self.change_ring(FractionField(R))
            P.normalize_coordinates()
            return hash(str(P))
        #if there is no good way to normalize return
        #a constant value
        return hash(self.codomain())

    def scale_by(self,t):
        """
        Scale the coordinates of the point ``self`` by `t`. A ``TypeError`` occurs if
        the point is not in the base_ring of the codomain after scaling.

        INPUT:

        - ``t`` -- a ring element

        OUTPUT: None.

        EXAMPLES::

            sage: R.<t> = PolynomialRing(QQ)
            sage: P = ProjectiveSpace(R, 2, 'x')
            sage: p = P([3/5*t^3, 6*t, t])
            sage: p.scale_by(1/t); p
            (3/5*t^2 : 6 : 1)

        ::

            sage: R.<t> = PolynomialRing(QQ)
            sage: S = R.quo(R.ideal(t^3))
            sage: P.<x,y,z> = ProjectiveSpace(S, 2)
            sage: Q = P(t,1,1)
            sage: Q.scale_by(t);Q
            (tbar^2 : tbar : tbar)

        ::

            sage: P.<x,y,z> = ProjectiveSpace(ZZ,2)
            sage: Q = P(2,2,2)
            sage: Q.scale_by(1/2);Q
            (1 : 1 : 1)
        """
        if t == 0:  #what if R(t) == 0 ?
            raise ValueError("Cannot scale by 0")
        R = self.codomain().base_ring()
        if isinstance(R, QuotientRing_generic):
            for i in range(self.codomain().ambient_space().dimension_relative()+1):
                self._coords[i]=R(self._coords[i].lift()*t)
        else:
            for i in range(self.codomain().ambient_space().dimension_relative()+1):
                self._coords[i]=R(self._coords[i]*t)

    def normalize_coordinates(self):
        """
        Removes the gcd from the coordinates of ``self`` (including `-1`).

        .. WARNING:: The gcd will depend on the base ring.

        OUTPUT: None.

        EXAMPLES::

            sage: P = ProjectiveSpace(ZZ,2,'x')
            sage: p = P([-5,-15,-20])
            sage: p.normalize_coordinates(); p
            (1 : 3 : 4)

        ::

            sage: P = ProjectiveSpace(Zp(7),2,'x')
            sage: p = P([-5,-15,-2])
            sage: p.normalize_coordinates(); p
            (5 + O(7^20) : 1 + 2*7 + O(7^20) : 2 + O(7^20))

        ::

            sage: R.<t> = PolynomialRing(QQ)
            sage: P = ProjectiveSpace(R,2,'x')
            sage: p = P([3/5*t^3,6*t, t])
            sage: p.normalize_coordinates(); p
            (3/5*t^2 : 6 : 1)

        ::

            sage: P.<x,y> = ProjectiveSpace(Zmod(20),1)
            sage: Q = P(3,6)
            sage: Q.normalize_coordinates()
            sage: Q
            (1 : 2)

        Since the base ring is a polynomial ring over a field, only the
        gcd `c` is removed. ::

            sage: R.<c> = PolynomialRing(QQ)
            sage: P = ProjectiveSpace(R,1)
            sage: Q = P(2*c,4*c)
            sage: Q.normalize_coordinates();Q
            (2 : 4)

        A polynomial ring over a ring gives the more intuitive result. ::

            sage: R.<c> = PolynomialRing(ZZ)
            sage: P = ProjectiveSpace(R,1)
            sage: Q = P(2*c,4*c)
            sage: Q.normalize_coordinates();Q
            (1 : 2)

        ::

            sage: R.<t> = PolynomialRing(QQ,1)
            sage: S = R.quotient_ring(R.ideal(t^3))
            sage: P.<x,y> = ProjectiveSpace(S,1)
            sage: Q = P(t,t^2)
            sage: Q.normalize_coordinates()
            sage: Q
            (1 : tbar)
        """
        R = self.codomain().base_ring()
        if isinstance(R,(QuotientRing_generic)):
            GCD = gcd(self[0].lift(),self[1].lift())
            index = 2
            if self[0].lift() > 0 or self[1].lift() > 0:
                neg = 1
            else:
                neg = -1
            while GCD != 1 and index < len(self._coords):
                if self[index].lift() > 0:
                    neg = 1
                GCD = gcd(GCD,self[index].lift())
                index += 1
        else:
            GCD = R(gcd(self[0], self[1]))
            index = 2
            if self[0] > 0 or self[1] > 0:
                neg = R(1)
            else:
                neg = R(-1)
            while GCD != 1 and index < len(self._coords):
                if self[index] > 0:
                    neg = R(1)
                GCD = R(gcd(GCD,self[index]))
                index += 1
        if GCD != 1:
            self.scale_by(neg/GCD)
        elif neg == -1:
            self.scale_by(neg)

    def dehomogenize(self,n):
        r"""
        Dehomogenizes at the nth coordinate

        INPUT:

        - ``n`` -- non-negative integer

        OUTPUT:

        - :class:`SchemeMorphism_point_affine`

        EXAMPLES::

            sage: P.<x,y,z>=ProjectiveSpace(QQ,2)
            sage: X=P.subscheme(x^2-y^2);
            sage: Q=X(23,23,46)
            sage: Q.dehomogenize(2)
            (1/2, 1/2)

        ::

            sage: R.<t>=PolynomialRing(QQ)
            sage: S=R.quo(R.ideal(t^3))
            sage: P.<x,y,z>=ProjectiveSpace(S,2)
            sage: Q=P(t,1,1)
            sage: Q.dehomogenize(1)
            (tbar, 1)

        ::

            sage: P.<x,y,z>=ProjectiveSpace(GF(5),2)
            sage: Q=P(1,3,1)
            sage: Q.dehomogenize(0)
            (3, 1)

        ::

            sage: P.<x,y,z>=ProjectiveSpace(GF(5),2)
            sage: Q=P(1,3,0)
            sage: Q.dehomogenize(2)
            Traceback (most recent call last):
            ...
            ValueError: Can't dehomogenize at 0 coordinate.
        """
        if self[n]==0:
            raise ValueError("Can't dehomogenize at 0 coordinate.")
        PS=self.codomain()
        A=PS.affine_patch(n)
        Q=[]
        for i in range(0,PS.ambient_space().dimension_relative()+1):
            if i !=n:
                Q.append(self[i]/self[n])
        return(A.point(Q))

    def nth_iterate(self,f,n,normalize=False):
        r"""
        For a map ``self`` and a point `P` in ``self.domain()``
        this function returns the nth iterate of `P` by ``self``. If ``normalize==True``,
        then the coordinates are automatically normalized.

        INPUT:

        - ``f`` -- a SchmemMorphism_polynomial with ``self`` in ``f.domain()``

        - ``n`` -- a positive integer.

        - ``normalize`` -- Boolean (optional Default: ``False``)

        OUTPUT:

        - A point in ``self.codomain()``

        EXAMPLES::

            sage: P.<x,y>=ProjectiveSpace(ZZ,1)
            sage: H=Hom(P,P)
            sage: f=H([x^2+y^2,2*y^2])
            sage: P(1,1).nth_iterate(f,4)
            (32768 : 32768)

        ::

            sage: P.<x,y>=ProjectiveSpace(ZZ,1)
            sage: H=Hom(P,P)
            sage: f=H([x^2+y^2,2*y^2])
            sage: P(1,1).nth_iterate(f,4,1)
            (1 : 1)

        ::

            sage: R.<t>=PolynomialRing(QQ)
            sage: P.<x,y,z>=ProjectiveSpace(R,2)
            sage: H=Hom(P,P)
            sage: f=H([x^2+t*y^2,(2-t)*y^2,z^2])
            sage: P(2+t,7,t).nth_iterate(f,2)
            (t^4 + 2507*t^3 - 6787*t^2 + 10028*t + 16 : -2401*t^3 + 14406*t^2 -
            28812*t + 19208 : t^4)

        ::

            sage: P.<x,y,z>=ProjectiveSpace(ZZ,2)
            sage: X=P.subscheme(x^2-y^2)
            sage: H=Hom(X,X)
            sage: f=H([x^2,y^2,z^2])
            sage: X(2,2,3).nth_iterate(f,3)
            (256 : 256 : 6561)

        .. TODO:: Is there a more efficient way to do this?
        """
        if self.codomain()!=f.domain():
            raise TypeError("Point is not defined over domain of function")
        if f.domain() != f.codomain():
            raise TypeError("Domain and Codomain of function not equal")
        try:
            n=ZZ(n)
        except TypeError:
            raise TypeError("Iterate number must be an integer")
        if n <0:
            raise TypeError("Must be a forward orbit")
        if n==0:
            return(self)
        else:
            Q=f(self)
            if normalize==True:
                Q.normalize_coordinates()
            for i in range(2,n+1):
                Q=f(Q)
                if normalize==True:
                    Q.normalize_coordinates()
            return(Q)

    def orbit(self,f,N,**kwds):
        r"""
        Returns the orbit of `P` by ``self``. If `n` is an integer it returns `[P,self(P),\ldots,self^n(P)]`.
        If `n` is a list or tuple `n=[m,k]` it returns `[self^m(P),\ldots,self^k(P)`].
        Automatically normalize the points if ``normalize=True``. Perform the checks on point initialization if
        ``check=True``

        INPUT:

        - ``f`` -- a :class:`SchemeMorphism_polynomial` with ``self`` in ``f.domain()``

        - ``N`` -- a non-negative integer or list or tuple of two non-negative integers

        kwds:

        - ``check`` -- boolean (optional - default: ``True``)

        - ``normalize`` -- boolean (optional - default: ``False``)


        OUTPUT:

        - a list of points in ``self.codomain()``

        EXAMPLES::

            sage: P.<x,y,z>=ProjectiveSpace(ZZ,2)
            sage: H=Hom(P,P)
            sage: f=H([x^2+y^2,y^2-z^2,2*z^2])
            sage: P(1,2,1).orbit(f,3)
            [(1 : 2 : 1), (5 : 3 : 2), (34 : 5 : 8), (1181 : -39 : 128)]

        ::

            sage: P.<x,y,z>=ProjectiveSpace(ZZ,2)
            sage: H=Hom(P,P)
            sage: f=H([x^2+y^2,y^2-z^2,2*z^2])
            sage: P(1,2,1).orbit(f,[2,4])
            [(34 : 5 : 8), (1181 : -39 : 128), (1396282 : -14863 : 32768)]

        ::

            sage: P.<x,y,z>=ProjectiveSpace(ZZ,2)
            sage: X=P.subscheme(x^2-y^2)
            sage: H=Hom(X,X)
            sage: f=H([x^2,y^2,x*z])
            sage: X(2,2,3).orbit(f,3,normalize=True)
            [(2 : 2 : 3), (2 : 2 : 3), (2 : 2 : 3), (2 : 2 : 3)]

        ::

            sage: P.<x,y>=ProjectiveSpace(QQ,1)
            sage: H=Hom(P,P)
            sage: f=H([x^2+y^2,y^2])
            sage: P.point([1,2],False).orbit(f,4,check=False)
            [(1 : 2), (5 : 4), (41 : 16), (1937 : 256), (3817505 : 65536)]
        """
        if (isinstance(N,(list,tuple))==False):
            N=[0,N]
        try:
            N[0]=ZZ(N[0])
            N[1]=ZZ(N[1])
        except TypeError:
            raise TypeError("Orbit bounds must be integers")
        if N[0]<0 or N[1] <0:
            raise TypeError("Orbit bounds must be non-negative")
        if N[0] > N[1]:
            return([])

        Q=copy(self)
        check = kwds.pop("check",True)
        normalize = kwds.pop("normalize",False)

        if normalize==True:
            Q.normalize_coordinates()
        for i in range(1,N[0]+1):
            Q=f(Q,check)
            if normalize==True:
                Q.normalize_coordinates()
        Orb=[Q]
        for i in range(N[0]+1,N[1]+1):
            Q=f(Q,check)
            if normalize==True:
                Q.normalize_coordinates()
            Orb.append(Q)
        return(Orb)

    def green_function(self, G, v, **kwds):
        r"""
        Evaluates the local Green's function with respect to the morphism ``G``
        at the place ``v`` for ``self`` with ``N`` terms of the
        series or to within a given error bound.  Must be over a number field
        or order of a number field. Note that this is the absolute local Green's function
        so is scaled by the degree of the base field.

        Use ``v=0`` for the archimedean place over `\QQ` or field embedding. Non-archimedean
        places are prime ideals for number fields or primes over `\QQ`.

        ALGORITHM:

        See Exercise 5.29 and Figure 5.6 of ``The Arithmetic of Dynamics Systems``, Joseph H. Silverman, Springer, GTM 241, 2007.

        INPUT:

        - ``G`` - a projective morphism whose local Green's function we are computing

        - ``v`` - non-negative integer. a place, use v=0 for the archimedean place

        kwds:

        - ``N`` - positive integer. number of terms of the series to use, default: 10

        - ``prec`` - positive integer, float point or p-adic precision, default: 100

        - ``error_bound`` - a positive real number

        OUTPUT:

        - a real number

        EXAMPLES::

            sage: K.<w> = QuadraticField(3)
            sage: P.<x,y> = ProjectiveSpace(K,1)
            sage: H = Hom(P,P)
            sage: f = H([17*x^2+1/7*y^2,17*w*x*y])
            sage: f.green_function(P.point([w,2],False), K.places()[1])
            1.7236334013785676107373093775
            sage: print f.green_function(P([2,1]), K.ideal(7), N=7)
            0.48647753726382832627633818586
            sage: print f.green_function(P([w,1]), K.ideal(17), error_bound=0.001)
            -0.70761163353747779889947530309

        .. TODO:: Implement general p-adic extensions so that the flip trick can be used
             for number fields.
        """
        N = kwds.get('N', 10)                     #Get number of iterates (if entered)
        err = kwds.get('error_bound', None)         #Get error bound (if entered)
        prec = kwds.get('prec', 100)                #Get precision (if entered)
        R = RealField(prec)
        localht = R(0)
        BR = FractionField(self.codomain().base_ring())
        GBR = G.change_ring(BR) #so the heights work

        if not BR in NumberFields():
            raise NotImplementedError("Must be over a NumberField or a NumberField Order")

        #For QQ the 'flip-trick' works better over RR or Qp
        if isinstance(v, (NumberFieldFractionalIdeal, RingHomomorphism_im_gens)):
            K = BR
        elif is_prime(v):
            K = Qp(v, prec)
        elif v == 0:
            K = R
            v = BR.places(prec=prec)[0]
        else:
            raise ValueError("Invalid valuation (=%s) entered."%v)

        #Coerce all polynomials in F into polynomials with coefficients in K
        F = G.change_ring(K, False)
        d = F.degree()
        dim = F.codomain().ambient_space().dimension_relative()
        P = self.change_ring(K, False)

        if err is not None:
            err = R(err)
            if not err>0:
                raise ValueError("Error bound (=%s) must be positive."%err)
            if G.is_endomorphism() == False:
                raise NotImplementedError("Error bounds only for endomorphisms")

            #if doing error estimates, compute needed number of iterates
            D = (dim + 1) * (d - 1) + 1
            #compute upper bound
            if isinstance(v, RingHomomorphism_im_gens): #archimedean
                vindex = BR.places(prec=prec).index(v)
                U = GBR.local_height_arch(vindex, prec=prec) + R(binomial(dim + d, d)).log()
            else: #non-archimedean
                U = GBR.local_height(v, prec=prec)

            #compute lower bound - from explicit polynomials of Nullstellensatz
            CR = GBR.codomain().ambient_space().coordinate_ring() #.lift() only works over fields
            I = CR.ideal(GBR.defining_polynomials())
            maxh = 0
            for k in range(dim + 1):
                CoeffPolys = (CR.gen(k) ** D).lift(I)
                Res = 1
                h = 1
                for poly in CoeffPolys:
                    if poly != 0:
                        for c in poly.coefficients():
                            Res = lcm(Res, c.denominator())
                for poly in CoeffPolys:
                    if poly != 0:
                        if isinstance(v, RingHomomorphism_im_gens): #archimedean
                            if BR == QQ:
                                h = max([(Res*c).local_height_arch(prec=prec) for c in poly.coefficients()])
                            else:
                                h = max([(Res*c).local_height_arch(vindex, prec=prec) for c in poly.coefficients()])
                        else: #non-archimedean
                            h = max([c.local_height(v, prec=prec) for c in poly.coefficients()])
                        if h > maxh:
                            maxh=h
            if isinstance(v, RingHomomorphism_im_gens): #archimedean
                L = R(Res / ((dim + 1) * binomial(dim + D - d, D - d) * maxh)).log().abs()
            else: #non-archimedean
                L = R(1 / maxh).log().abs()
            C = max([U, L])
            if C != 0:
                N = R(C/(err)).log(d).abs().ceil()
            else: #we just need log||P||_v
                N=1

        #START GREEN FUNCTION CALCULATION
        if isinstance(v, RingHomomorphism_im_gens):  #embedding for archimedean local height
            for i in range(N+1):
                Pv = [ (v(t).abs()) for t in P ]
                m = -1
                #compute the maximum absolute value of entries of a, and where it occurs
                for n in range(dim + 1):
                    if Pv[n] > m:
                        j = n
                        m = Pv[n]
                # add to sum for the Green's function
                localht += ((1/R(d))**R(i)) * (R(m).log())
                #get the next iterate
                if i < N:
                    P.scale_by(1/P[j])
                    P = F(P, False)
            return (1/BR.absolute_degree()) * localht

        #else - prime or prime ideal for non-archimedean
        for i in range(N + 1):
            if BR == QQ:
                Pv = [ R(K(t).abs()) for t in P ]
            else:
                Pv = [ R(t.abs_non_arch(v)) for t in P ]
            m = -1
            #compute the maximum absolute value of entries of a, and where it occurs
            for n in range(dim + 1):
                if Pv[n] > m:
                    j = n
                    m = Pv[n]
            # add to sum for the Green's function
            localht += ((1/R(d))**R(i)) * (R(m).log())
            #get the next iterate
            if i < N:
                P.scale_by(1/P[j])
                P = F(P, False)
        return (1/BR.absolute_degree()) * localht

    def canonical_height(self, F, **kwds):
        r"""
        Evaluates the (absolute) canonical height of ``self`` with respect to ``F``. Must be over number field
        or order of a number field. Specify either the number of terms of the series to evaluate or
        the error bound required.

        ALGORITHM:

            The sum of the Green's function at the archimedean places and the places of bad reduction.

        INPUT:

        - ``F`` - a projective morphism

        kwds:

        - ``badprimes`` - a list of primes of bad reduction

        - ``N`` - positive integer. number of terms of the series to use in the local green functions

        - ``prec`` - positive integer, float point or p-adic precision

        - ``error_bound`` - a positive real number

        OUTPUT:

        - a real number

        EXAMPLES::

            sage: P.<x,y> = ProjectiveSpace(ZZ,1)
            sage: H = Hom(P,P)
            sage: f = H([x^2+y^2,2*x*y]);
            sage: Q = P(2,1)
            sage: f.canonical_height(f(Q))
            2.1965476757927038111992627081
            sage: f.canonical_height(Q)
            1.0979353871245941198040174712

        Notice that preperiodic points may not be exactly 0. ::

            sage: P.<x,y> = ProjectiveSpace(QQ,1)
            sage: H = Hom(P,P)
            sage: f = H([x^2-29/16*y^2,y^2]);
            sage: Q = P(5,4)
            sage: f.canonical_height(Q, N=30)
            1.4989058602918874235833076226e-9

        ::

            sage: P.<x,y,z> = ProjectiveSpace(QQ,2)
            sage: X = P.subscheme(x^2-y^2);
            sage: H = Hom(X,X)
            sage: f = H([x^2,y^2,30*z^2]);
            sage: Q = X([4,4,1])
            sage: f.canonical_height(Q, badprimes=[2,3,5], prec=200)
            2.7054056208276961889784303469356774912979228770208655455481
        """
        bad_primes = kwds.pop("badprimes", None)
        prec = kwds.get("prec", 100)
        error_bound = kwds.get("error_bound", None)
        K = FractionField(self.codomain().base_ring())

        if not K in _NumberFields:
            raise NotImplementedError("Must be over a NumberField or a NumberField Order")

        if bad_primes is None:
            bad_primes = []
            for b in self:
                if K == QQ:
                    bad_primes += b.denominator().prime_factors()
                else:
                    bad_primes += b.denominator_ideal().prime_factors()
            bad_primes += K(F.resultant()).support()
            bad_primes = list(set(bad_primes))

        emb = K.places(prec=prec)
        num_places = len(emb) + len(bad_primes)
        if not error_bound is None:
            error_bound /= num_places
        R = RealField(prec)
        h = R(0)

        # Archimedean local heights
        # :: WARNING: If places is fed the default Sage precision of 53 bits,
        # it uses Real or Complex Double Field in place of RealField(prec) or ComplexField(prec)
        # the function is_RealField does not identify RDF as real, so we test for that ourselves.
        for v in emb:
            if is_RealField(v.codomain()) or v.codomain() is RDF:
                dv = R(1)
            else:
                dv = R(2)
            h += dv*self.green_function(F, v, **kwds)       #arch Green function

        # Non-Archimedean local heights
        for v in bad_primes:
            if K == QQ:
                dv = R(1)
            else:
                dv = R(v.residue_class_degree() * v.absolute_ramification_index())
            h += dv * self.green_function(F, v, **kwds)  #non-arch Green functions
        return h

    def global_height(self, prec=None):
        r"""
        Returns the logarithmic height of the points.

        INPUT:

        - ``prec`` -- desired floating point precision (default:
          default RealField precision).

        OUTPUT:

        - a real number

        EXAMPLES::

            sage: P.<x,y,z>=ProjectiveSpace(QQ,2)
            sage: Q=P.point([4,4,1/30])
            sage: Q.global_height()
            4.78749174278205

        ::

            sage: P.<x,y,z>=ProjectiveSpace(ZZ,2)
            sage: Q=P([4,1,30])
            sage: Q.global_height()
            3.40119738166216

        ::

            sage: R.<x>=PolynomialRing(QQ)
            sage: k.<w>=NumberField(x^2+5)
            sage: A=ProjectiveSpace(k,2,'z')
            sage: A([3,5*w+1,1]).global_height(prec=100)
            2.4181409534757389986565376694

        """
        if self.domain().base_ring() in _NumberFields or is_NumberFieldOrder(self.domain().base_ring()):
            return(max([self[i].global_height(prec=prec) for i in range(self.codomain().ambient_space().dimension_relative()+1)]))
        else:
            raise TypeError("Must be over a Numberfield or a Numberfield Order")

    def local_height(self, v, prec=None):
        r"""
        Returns the maximum of the local height of the coordinates of ``self``.

        INPUT:

        - ``v`` -- a prime or prime ideal of the base ring

        - ``prec`` -- desired floating point precision (default:
          default RealField precision).

        OUTPUT:

        - a real number

        EXAMPLES::

            sage: P.<x,y,z>=ProjectiveSpace(QQ,2)
            sage: Q=P.point([4,4,1/150],False)
            sage: Q.local_height(5)
            3.21887582486820

        ::

            sage: P.<x,y,z>=ProjectiveSpace(QQ,2)
            sage: Q=P([4,1,30])
            sage: Q.local_height(2)
            0.693147180559945
        """
        K = FractionField(self.domain().base_ring())
        if K not in _NumberFields:
            raise("Must be over a Numberfield or a Numberfield Order")
        return max([K(c).local_height(v, prec=prec) for c in self])

    def local_height_arch(self, i, prec=None):
        r"""
        Returns the maximum of the local heights at the ``i``-th infinite place of ``self``.

        INPUT:

        - ``i`` -- an integer

        - ``prec`` -- desired floating point precision (default:
          default RealField precision).

        OUTPUT:

        - a real number

        EXAMPLES::

            sage: P.<x,y,z>=ProjectiveSpace(QQ,2)
            sage: Q = P.point([4,4,1/150], False)
            sage: Q.local_height_arch(0)
            1.38629436111989

        ::

            sage: P.<x,y,z>=ProjectiveSpace(QuadraticField(5, 'w'),2)
            sage: Q = P.point([4,1,30], False)
            sage: Q.local_height_arch(1)
            3.401197381662155375413236691607
        """
        K = FractionField(self.domain().base_ring())
        if K not in _NumberFields:
            raise("Must be over a Numberfield or a Numberfield Order")
        if K == QQ:
            return max([K(c).local_height_arch(prec=prec) for c in self])
        else:
            return max([K(c).local_height_arch(i, prec=prec) for c in self])

    def multiplier(self,f,n,check=True):
        r"""
        Returns the multiplier of the projective point ``self`` of period `n` by the function `f`.
        `f` must be an endomorphism of projective space

        INPUT:

        - ``f`` - a endomorphism of ``self.codomain()``

        - ``n`` - a positive integer, the period of ``self``

        - ``check`` -- check if ``P`` is periodic of period ``n``, Default:True

        OUTPUT:

        - a square matrix of size ``self.codomain().dimension_relative()`` in the ``base_ring`` of ``self``

        EXAMPLES::

            sage: P.<x,y,z,w>=ProjectiveSpace(QQ,3)
            sage: H=Hom(P,P)
            sage: f=H([x^2,y^2,4*w^2,4*z^2]);
            sage: Q=P.point([4,4,1,1],False);
            sage: Q.multiplier(f,1)
            [ 2  0 -8]
            [ 0  2 -8]
            [ 0  0 -2]
        """
        return(f.multiplier(self,n,check))

class SchemeMorphism_point_projective_field(SchemeMorphism_point_projective_ring):
    """
    A rational point of projective space over a field.

    INPUT:

    -  ``X`` -- a homset of a subscheme of an ambient projective space
       over a field `K`

    - ``v`` -- a list or tuple of coordinates in `K`

    - ``check`` -- boolean (optional, default:``True``). Whether to
      check the input for consistency.

    EXAMPLES::

        sage: P = ProjectiveSpace(3, RR)
        sage: P(2,3,4,5)
        (0.400000000000000 : 0.600000000000000 : 0.800000000000000 : 1.00000000000000)
    """

    def __init__(self, X, v, check=True):
        """
        The Python constructor.

        See :class:`SchemeMorphism_point_projective_ring` for details.

        This function still normalized points so that the rightmost non-zero coordinate is 1. The is to maintain current functionality with current
        implementations of curves in projectives space (plane, connic, elliptic, etc). The class:`SchemeMorphism_point_projective_ring` is for general use.

        EXAMPLES::

            sage: P = ProjectiveSpace(2, QQ)
            sage: P(2, 3/5, 4)
            (1/2 : 3/20 : 1)

        ::

            sage: P = ProjectiveSpace(3, QQ)
            sage: P(0,0,0,0)
            Traceback (most recent call last):
            ...
            ValueError: [0, 0, 0, 0] does not define a valid point since all entries are 0

        ::

            sage: P.<x, y, z> = ProjectiveSpace(2, QQ)
            sage: X = P.subscheme([x^2-y*z])
            sage: X([2,2,2])
            (1 : 1 : 1)

        ::

            sage: P = ProjectiveSpace(1, GF(7))
            sage: Q=P([2, 1])
            sage: Q[0].parent()
            Finite Field of size 7
        """
        SchemeMorphism.__init__(self, X)
        if check:
            from sage.schemes.elliptic_curves.ell_point import EllipticCurvePoint_field
            d = X.codomain().ambient_space().ngens()
            if is_SchemeMorphism(v) or isinstance(v, EllipticCurvePoint_field):
                v = list(v)
            elif v is infinity:
                v = [0] * (d)
                v[1] = 1
            if not isinstance(v,(list,tuple)):
                raise TypeError("Argument v (= %s) must be a scheme point, list, or tuple."%str(v))
            if len(v) != d and len(v) != d-1:
                raise TypeError("v (=%s) must have %s components"%(v, d))

            R = X.value_ring()
            v = Sequence(v, R)
            if len(v) == d-1:     # very common special case
                v.append(R(1))

            n = len(v)
            all_zero = True
            for i in range(n):
                last = n-1-i
                if v[last]:
                    all_zero = False
                    c = v[last]
                    if c == R.one():
                        break
                    for j in range(last):
                        v[j] /= c
                    v[last] = R.one()
                    break
            if all_zero:
                raise ValueError("%s does not define a valid point since all entries are 0"%repr(v))

            X.extended_codomain()._check_satisfies_equations(v)

        self._coords = v

    def __hash__(self):
        """
        Computes the hash value of ``self``.

        OUTPUT: Integer.

        EXAMPLES::

            sage: P.<x,y> = ProjectiveSpace(QQ, 1)
            sage: hash(P([1/2, 1]))
            -1741117121                     # 32-bit
            3714374126286711103             # 64-bit
            sage: hash(P.point([1, 2], False))
            -1741117121                     # 32-bit
            3714374126286711103             # 64-bit
        """
        P = copy(self)
        P.normalize_coordinates()
        return hash(str(P))

    def normalize_coordinates(self):
        r"""
        Normalizes ``self`` so that the last non-zero coordinate is `1`.

        OUTPUT: None.

        EXAMPLES::

            sage: P.<x,y,z> = ProjectiveSpace(GF(5),2)
            sage: Q = P.point([GF(5)(1), GF(5)(3), GF(5)(0)], False); Q
            (1 : 3 : 0)
            sage: Q.normalize_coordinates(); Q
            (2 : 1 : 0)

        ::

            sage: P.<x,y,z> = ProjectiveSpace(QQ, 2)
            sage: X  =P.subscheme(x^2-y^2);
            sage: Q = X.point([23, 23, 46], False); Q
            (23 : 23 : 46)
            sage: Q.normalize_coordinates(); Q
            (1/2 : 1/2 : 1)
        """
        index = self.codomain().ambient_space().dimension_relative()
        while self[index] == 0:
            index -= 1
        self.scale_by(1/self[index])


    def clear_denominators(self):
        r"""
        scales by the least common multiple of the denominators.

        OUTPUT: None.

        EXAMPLES::

            sage: R.<t> = PolynomialRing(QQ)
            sage: P.<x,y,z> = ProjectiveSpace(FractionField(R), 2)
            sage: Q = P([t, 3/t^2, 1])
            sage: Q.clear_denominators(); Q
            (t^3 : 3 : t^2)

        ::

            sage: R.<x> = PolynomialRing(QQ)
            sage: K.<w> = NumberField(x^2 - 3)
            sage: P.<x,y,z> = ProjectiveSpace(K, 2)
            sage: Q = P([1/w, 3, 0])
            sage: Q.clear_denominators(); Q
            (w : 9 : 0)

        ::

            sage: P.<x,y,z> = ProjectiveSpace(QQ, 2)
            sage: X = P.subscheme(x^2 - y^2);
            sage: Q = X([1/2, 1/2, 1]);
            sage: Q.clear_denominators(); Q
            (1 : 1 : 2)

        ::

            sage: PS.<x,y> = ProjectiveSpace(QQ, 1)
            sage: Q = PS.point([1, 2/3], False); Q
            (1 : 2/3)
            sage: Q.clear_denominators(); Q
            (3 : 2)
        """
        self.scale_by(lcm([t.denominator() for t in self]))

class SchemeMorphism_point_projective_finite_field(SchemeMorphism_point_projective_field):

    def __hash__(self):
        r"""
        Returns the integer hash of ``self``

        OUTPUT: Integer.

        EXAMPLES::

            sage: P.<x,y,z> = ProjectiveSpace(GF(5), 2)
            sage: hash(P(2,1,2))
            41

        ::

            sage: P.<x,y,z> = ProjectiveSpace(GF(7), 2)
            sage: X = P.subscheme(x^2 - y^2)
            sage: hash(X(1, 1, 2))
            81

        ::

            sage: P.<x,y> = ProjectiveSpace(GF(13), 1)
            sage: hash(P(3,4))
            17

        ::

            sage: P.<x,y> = ProjectiveSpace(GF(13^3,'t'), 1)
            sage: hash(P(3,4))
            2201
        """
        p = self.codomain().base_ring().order()
        N = self.codomain().ambient_space().dimension_relative()
        return sum(hash(self[i])*p**i for i in range(N+1))

    def orbit_structure(self,f):
        r"""
        Every point is preperiodic over a finite field. This function returns the pair `[m,n]` where `m` is the
        preperiod and `n` is the period of the point ``self`` by ``f``.

        INPUT:

        - ``f`` -- a :class:`ScemeMorphism_polynomial` with ``self`` in ``f.domain()``

        OUTPUT:

        - a list `[m,n]` of integers

        EXAMPLES::

            sage: P.<x,y,z> = ProjectiveSpace(GF(5),2)
            sage: H = Hom(P,P)
            sage: f = H([x^2 + y^2,y^2,z^2 + y*z])
            sage: P(1,0,1).orbit_structure(f)
            [0, 1]

        ::

            sage: P.<x,y,z> = ProjectiveSpace(GF(17),2)
            sage: X = P.subscheme(x^2-y^2)
            sage: H = Hom(X,X)
            sage: f = H([x^2,y^2,z^2])
            sage: X(1,1,2).orbit_structure(f)
            [3, 1]

        ::

            sage: R.<t> = GF(13^3)
            sage: P.<x,y> = ProjectiveSpace(R,1)
            sage: H = Hom(P,P)
            sage: f = H([x^2 - y^2,y^2])
            sage: P(t,4).orbit_structure(f)
            [11, 6]
        """
        Orbit=[]
        index=1
        P=copy(self)
        P.normalize_coordinates()
        F=copy(f)
        F.normalize_coordinates()
        while not P in Orbit:
            Orbit.append(P)
            P=F(P)
            P.normalize_coordinates()
            index+=1
        I=Orbit.index(P)
        return([I,index-I-1])

#*******************************************************************
# Abelian varieties
#*******************************************************************
class SchemeMorphism_point_abelian_variety_field(AdditiveGroupElement, SchemeMorphism_point_projective_field):
    """
    A rational point of an abelian variety over a field.

    EXAMPLES::

        sage: E = EllipticCurve([0,0,1,-1,0])
        sage: origin = E(0)
        sage: origin.domain()
        Spectrum of Rational Field
        sage: origin.codomain()
        Elliptic Curve defined by y^2 + y = x^3 - x over Rational Field
    """
    pass
<|MERGE_RESOLUTION|>--- conflicted
+++ resolved
@@ -39,12 +39,7 @@
 from sage.categories.number_fields import NumberFields
 _NumberFields = NumberFields()
 from sage.rings.infinity       import infinity
-<<<<<<< HEAD
 from sage.rings.arith          import gcd, lcm, is_prime, binomial
-=======
-from sage.rings.arith          import gcd, lcm, is_prime
-from sage.rings.fraction_field     import FractionField
->>>>>>> a70d6821
 from sage.rings.integer_ring   import ZZ
 from sage.rings.fraction_field import FractionField
 from sage.rings.morphism       import RingHomomorphism_im_gens
@@ -811,6 +806,24 @@
         - a real number
 
         EXAMPLES::
+
+            sage: P.<x,y>=ProjectiveSpace(QQ,1)
+            sage: H=Hom(P,P)
+            sage: f=H([x^2+y^2,x*y]);
+            sage: Q=P(5,1)
+            sage: f.green_function(Q,0,N=30)
+            1.6460930159932946233759277576
+
+        ::
+
+            sage: P.<x,y>=ProjectiveSpace(QQ,1)
+            sage: H=Hom(P,P)
+            sage: f=H([x^2+y^2,x*y]);
+            sage: Q=P(5,1)
+            sage: Q.green_function(f,0,N=200,prec=200)
+            1.6460930160038721802875250367738355497198064992657997569827
+
+        ::
 
             sage: K.<w> = QuadraticField(3)
             sage: P.<x,y> = ProjectiveSpace(K,1)
