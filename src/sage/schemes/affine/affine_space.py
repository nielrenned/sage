--- conflicted
+++ resolved
@@ -36,6 +36,7 @@
 from sage.schemes.affine.affine_point import (SchemeMorphism_point_affine,
                                               SchemeMorphism_point_affine_field,
                                               SchemeMorphism_point_affine_finite_field)
+
 
 
 def is_AffineSpace(x):
@@ -743,48 +744,6 @@
         """
         return SchemeMorphism_polynomial_affine_space_field(*args, **kwds)
 
-<<<<<<< HEAD
-    def weil_restriction(self):
-        r"""
-        Compute the Weil restriction of this affine space over some extension
-        field.  If the field is a finite field, then this computes
-        the Weil restriction to the prime subfield.
-
-        OUTPUT: Affine space of dimension ``d * self.dimension_relative()``
-            over the base field of ``self.base_ring()``.
-
-        EXAMPLES::
-
-            sage: R.<x> = QQ[]
-            sage: K.<w> = NumberField(x^5-2)
-            sage: AK.<x,y> = AffineSpace(K,2)
-            sage: AK.weil_restriction()
-            Affine Space of dimension 10 over Rational Field
-            sage: R.<x> = K[]
-            sage: L.<v> = K.extension(x^2+1)
-            sage: AL.<x,y> = AffineSpace(L,2)
-            sage: AL.weil_restriction()
-            Affine Space of dimension 4 over Number Field in w with defining
-            polynomial x^5 - 2
-        """
-        try:
-            X = self.__weil_restriction
-        except AttributeError:
-            L = self.base_ring()
-            if L.is_finite():
-                d = L.degree()
-                K = L.prime_subfield()
-            else:
-                d = L.relative_degree()
-                K = L.base_field()
-
-            if d == 1:
-                X = self
-            else:
-                X = AffineSpace(K,d*self.dimension_relative(),'z')
-            self.__weil_restriction = X
-        return X
-=======
     def points_of_bounded_height(self,bound):
         r"""
         Returns an iterator of the points in self of absolute height of at most the given bound. Bound check
@@ -851,7 +810,46 @@
                 P[i] = zero
                 i += 1
 
->>>>>>> 6c5572a1
+    def weil_restriction(self):
+        r"""
+        Compute the Weil restriction of this affine space over some extension
+        field.  If the field is a finite field, then this computes
+        the Weil restriction to the prime subfield.
+
+        OUTPUT: Affine space of dimension ``d * self.dimension_relative()``
+            over the base field of ``self.base_ring()``.
+
+        EXAMPLES::
+
+            sage: R.<x> = QQ[]
+            sage: K.<w> = NumberField(x^5-2)
+            sage: AK.<x,y> = AffineSpace(K,2)
+            sage: AK.weil_restriction()
+            Affine Space of dimension 10 over Rational Field
+            sage: R.<x> = K[]
+            sage: L.<v> = K.extension(x^2+1)
+            sage: AL.<x,y> = AffineSpace(L,2)
+            sage: AL.weil_restriction()
+            Affine Space of dimension 4 over Number Field in w with defining
+            polynomial x^5 - 2
+        """
+        try:
+            X = self.__weil_restriction
+        except AttributeError:
+            L = self.base_ring()
+            if L.is_finite():
+                d = L.degree()
+                K = L.prime_subfield()
+            else:
+                d = L.relative_degree()
+                K = L.base_field()
+
+            if d == 1:
+                X = self
+            else:
+                X = AffineSpace(K,d*self.dimension_relative(),'z')
+            self.__weil_restriction = X
+        return X
 
 class AffineSpace_finite_field(AffineSpace_field):
     def _point(self, *args, **kwds):
