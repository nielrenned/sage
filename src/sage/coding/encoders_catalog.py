r"""
Index of encoders

The ``codes.encoders`` object may be used to access the encoders that Sage can build.

**Generic encoders**

- :class:`linear_code.LinearCodeGeneratorMatrixEncoder <sage.coding.linear_code.LinearCodeGeneratorMatrixEncoder>`
- :class:`linear_code.LinearCodeParityCheckEncoder <sage.coding.linear_code.LinearCodeParityCheckEncoder>`
- :class:`linear_code.LinearCodeSystematicEncoder <sage.coding.linear_code.LinearCodeSystematicEncoder>`

**Generalized Reed-Solomon code encoders**

- :class:`grs.GRSEvaluationVectorEncoder <sage.coding.grs.GRSEvaluationVectorEncoder>`
- :class:`grs.GRSEvaluationPolynomialEncoder <sage.coding.grs.GRSEvaluationPolynomialEncoder>`

<<<<<<< HEAD
**Extended code encoders**

- :class:`extended_code.ExtendedCodeExtendedMatrixEncoder <sage.coding.extended_code.ExtendedCodeExtendedMatrixEncoder>`
=======
**Cyclic code encoders**

- :func:`cyclic_code.CyclicCodePolynomialEncoder <sage.coding.cyclic_code.CyclicCodePolynomialEncoder>`
- :func:`cyclic_code.CyclicCodeVectorEncoder <sage.coding.cyclic_code.CyclicCodeVectorEncoder>`
>>>>>>> 26dcbac4

.. NOTE::

    To import these names into the global namespace, use:

        sage: from sage.coding.encoders_catalog import *
"""
#*****************************************************************************
#       Copyright (C) 2009 David Joyner <wdjoyner@gmail.com>
#                     2015 David Lucas <david.lucas@inria.fr>
#
#  Distributed under the terms of the GNU General Public License (GPL),
#  version 2 or later (at your preference).
#
#                  http://www.gnu.org/licenses/
#*****************************************************************************

from sage.misc.lazy_import import lazy_import as _lazy_import
_lazy_import('sage.coding.linear_code', ['LinearCodeGeneratorMatrixEncoder',
                                         'LinearCodeParityCheckEncoder',
                                         'LinearCodeSystematicEncoder'])
_lazy_import('sage.coding.grs', ['GRSEvaluationVectorEncoder', 'GRSEvaluationPolynomialEncoder'])
<<<<<<< HEAD
_lazy_import('sage.coding.reed_muller_code', ['ReedMullerVectorEncoder', 'ReedMullerPolynomialEncoder'])
_lazy_import('sage.coding.extended_code', 'ExtendedCodeExtendedMatrixEncoder')
_lazy_import('sage.coding.punctured_code', 'PuncturedCodePuncturedMatrixEncoder')
_lazy_import('sage.coding.subfield_subcode', 'SubfieldSubcodeParityCheckEncoder')
=======
_lazy_import('sage.coding.cyclic_code', ['CyclicCodePolynomialEncoder',
                                         'CyclicCodeVectorEncoder'])
_lazy_import('sage.coding.punctured_code', 'PuncturedCodePuncturedMatrixEncoder')
>>>>>>> 26dcbac4
<|MERGE_RESOLUTION|>--- conflicted
+++ resolved
@@ -14,16 +14,14 @@
 - :class:`grs.GRSEvaluationVectorEncoder <sage.coding.grs.GRSEvaluationVectorEncoder>`
 - :class:`grs.GRSEvaluationPolynomialEncoder <sage.coding.grs.GRSEvaluationPolynomialEncoder>`
 
-<<<<<<< HEAD
 **Extended code encoders**
 
 - :class:`extended_code.ExtendedCodeExtendedMatrixEncoder <sage.coding.extended_code.ExtendedCodeExtendedMatrixEncoder>`
-=======
+
 **Cyclic code encoders**
 
 - :func:`cyclic_code.CyclicCodePolynomialEncoder <sage.coding.cyclic_code.CyclicCodePolynomialEncoder>`
 - :func:`cyclic_code.CyclicCodeVectorEncoder <sage.coding.cyclic_code.CyclicCodeVectorEncoder>`
->>>>>>> 26dcbac4
 
 .. NOTE::
 
@@ -46,13 +44,9 @@
                                          'LinearCodeParityCheckEncoder',
                                          'LinearCodeSystematicEncoder'])
 _lazy_import('sage.coding.grs', ['GRSEvaluationVectorEncoder', 'GRSEvaluationPolynomialEncoder'])
-<<<<<<< HEAD
 _lazy_import('sage.coding.reed_muller_code', ['ReedMullerVectorEncoder', 'ReedMullerPolynomialEncoder'])
 _lazy_import('sage.coding.extended_code', 'ExtendedCodeExtendedMatrixEncoder')
 _lazy_import('sage.coding.punctured_code', 'PuncturedCodePuncturedMatrixEncoder')
 _lazy_import('sage.coding.subfield_subcode', 'SubfieldSubcodeParityCheckEncoder')
-=======
 _lazy_import('sage.coding.cyclic_code', ['CyclicCodePolynomialEncoder',
-                                         'CyclicCodeVectorEncoder'])
-_lazy_import('sage.coding.punctured_code', 'PuncturedCodePuncturedMatrixEncoder')
->>>>>>> 26dcbac4
+                                         'CyclicCodeVectorEncoder'])