"""
The documentation builder

It is the starting point for building documentation, and is
responsible to figure out what to build and with which options. The
actual documentation build for each individual document is then done
in a subprocess call to sphinx, see :func:`builder_helper`.

* The builder can be configured in build_options.py
* The sphinx subprocesses are configured in conf.py
"""
# ****************************************************************************
#       Copyright (C) 2008-2009 Mike Hansen <mhansen@gmail.com>
#                     2009-2010 Mitesh Patel <qed777@gmail.com>
#                     2009-2015 J. H. Palmieri <palmieri@math.washington.edu>
#                     2009 Carl Witty <cwitty@newtonlabs.com>
#                     2010-2017 Jeroen Demeyer <jdemeyer@cage.ugent.be>
#                     2012 William Stein <wstein@gmail.com>
#                     2012-2014 Nicolas M. Thiery <nthiery@users.sf.net>
#                     2012-2015 André Apitzsch <andre.apitzsch@etit.tu-chemnitz.de>
#                     2012 Florent Hivert <Florent.Hivert@univ-rouen.fr>
#                     2013-2014 Volker Braun <vbraun.name@gmail.com>
#                     2013 R. Andrew Ohana <andrew.ohana@gmail.com>
#                     2015 Thierry Monteil <sage@lma.metelu.net>
#                     2015 Marc Mezzarobba <marc@mezzarobba.net>
#                     2015 Travis Scrimshaw <tscrim at ucdavis.edu>
#                     2016-2017 Frédéric Chapoton <chapoton@math.univ-lyon1.fr>
#                     2016 Erik M. Bray <erik.bray@lri.fr>
#                     2017 Kwankyu Lee <ekwankyu@gmail.com>
#                     2017 François Bissey <frp.bissey@gmail.com>
#                     2018 Julian Rüth <julian.rueth@fsfe.org>
#
# This program is free software: you can redistribute it and/or modify
# it under the terms of the GNU General Public License as published by
# the Free Software Foundation, either version 2 of the License, or
# (at your option) any later version.
#                  https://www.gnu.org/licenses/
# ****************************************************************************

import logging
import argparse
import os
import pickle
import re
import shutil
import subprocess
import sys
import time
import types
import warnings

import sphinx.util.console
import sphinx.ext.intersphinx

import sage.all
from sage.misc.cachefunc import cached_method
from sage.misc.misc import sage_makedirs
from sage.env import SAGE_DOC_SRC, SAGE_DOC, SAGE_SRC, DOT_SAGE

from .build_options import (LANGUAGES, SPHINXOPTS, OMIT,
     ALLSPHINXOPTS, NUM_THREADS, WEBSITESPHINXOPTS,
     INCREMENTAL_BUILD, ABORT_ON_ERROR)

from .utils import build_many as _build_many

logger = logging.getLogger(__name__)


##########################################
#      Parallel Building Ref Manual      #
##########################################

def build_ref_doc(args):
    doc = args[0]
    lang = args[1]
    format = args[2]
    kwds = args[3]
    args = args[4:]
    if format == 'inventory':  # you must not use the inventory to build the inventory
        kwds['use_multidoc_inventory'] = False
    getattr(ReferenceSubBuilder(doc, lang), format)(*args, **kwds)


##########################################
#             Builders                   #
##########################################

def builder_helper(type):
    """
    Returns a function which builds the documentation for
    output type ``type``.

    TESTS:

    Check that :trac:`25161` has been resolved::

        sage: from sage_docbuild import DocBuilder, setup_parser
        sage: DocBuilder._options = setup_parser().parse_args([]) # builder_helper needs _options to be set

        sage: import sage_docbuild.sphinxbuild
        sage: def raiseBaseException():
        ....:     raise BaseException("abort pool operation")
        sage: original_runsphinx, sage_docbuild.sphinxbuild.runsphinx = sage_docbuild.sphinxbuild.runsphinx, raiseBaseException

        sage: from sage_docbuild import builder_helper, build_ref_doc
        sage: from sage_docbuild import _build_many as build_many
        sage: helper = builder_helper("html")
        sage: try:
        ....:     build_many(build_ref_doc, [("docname", "en", "html", {})])
        ....: except Exception as E:
        ....:     "Non-exception during docbuild: abort pool operation" in str(E)
        True
    """
    def f(self, *args, **kwds):
        output_dir = self._output_dir(type)

        options = ALLSPHINXOPTS

        if self.name == 'website':
            # WEBSITESPHINXOPTS is either empty or " -A hide_pdf_links=1 "
            options += WEBSITESPHINXOPTS

        if kwds.get('use_multidoc_inventory', True) and type != 'inventory':
            options += ' -D multidoc_first_pass=0'
        else:
            options += ' -D multidoc_first_pass=1'

        build_command = '-b %s -d %s %s %s %s' % (type, self._doctrees_dir(),
                                                  options, self.dir,
                                                  output_dir)
        logger.debug(build_command)

        # Run Sphinx with Sage's special logger
        sys.argv = ["sphinx-build"] + build_command.split()
        from .sphinxbuild import runsphinx
        try:
            runsphinx()
        except Exception:
            if ABORT_ON_ERROR:
                raise
        except BaseException as e:
            # We need to wrap a BaseException that is not an Exception in a
            # regular Exception. Otherwise multiprocessing.Pool.get hangs, see
            # #25161
            if ABORT_ON_ERROR:
                raise Exception("Non-exception during docbuild: %s" % (e,), e)

        if "/latex" in output_dir:
            logger.warning("LaTeX file written to {}".format(output_dir))
        else:
            logger.warning(
                "Build finished. The built documents can be found in {}".
                format(output_dir))

    f.is_output_format = True
    return f


class DocBuilder(object):
    def __init__(self, name, lang='en'):
        """
        INPUT:

        - ``name`` - the name of a subdirectory in SAGE_DOC_SRC, such as
          'tutorial' or 'bordeaux_2008'

        - ``lang`` - (default "en") the language of the document.
        """
        doc = name.split(os.path.sep)

        if doc[0] in LANGUAGES:
            lang = doc[0]
            doc.pop(0)

        self.name = os.path.join(*doc)
        self.lang = lang
        self.dir = os.path.join(SAGE_DOC_SRC, self.lang, self.name)

    def _output_dir(self, type):
        """
        Returns the directory where the output of type ``type`` is stored.
        If the directory does not exist, then it will automatically be
        created.

        EXAMPLES::

            sage: from sage_docbuild import DocBuilder
            sage: b = DocBuilder('tutorial')
            sage: b._output_dir('html')
            '.../html/en/tutorial'
        """
        d = os.path.join(SAGE_DOC, type, self.lang, self.name)
        sage_makedirs(d)
        return d

    def _doctrees_dir(self):
        """
        Returns the directory where the doctrees are stored.  If the
        directory does not exist, then it will automatically be
        created.

        EXAMPLES::

            sage: from sage_docbuild import DocBuilder
            sage: b = DocBuilder('tutorial')
            sage: b._doctrees_dir()
            '.../doctrees/en/tutorial'
        """
        d = os.path.join(SAGE_DOC, 'doctrees', self.lang, self.name)
        sage_makedirs(d)
        return d

    def _output_formats(self):
        """
        Returns a list of the possible output formats.

        EXAMPLES::

            sage: from sage_docbuild import DocBuilder
            sage: b = DocBuilder('tutorial')
            sage: b._output_formats()
            ['changes', 'html', 'htmlhelp', 'inventory', 'json', 'latex', 'linkcheck', 'pickle', 'web']

        """
        # Go through all the attributes of self and check to
        # see which ones have an 'is_output_format' attribute.  These
        # are the ones created with builder_helper.
        output_formats = []
        for attr in dir(self):
            if hasattr(getattr(self, attr), 'is_output_format'):
                output_formats.append(attr)
        output_formats.sort()
        return output_formats

    def pdf(self):
        """
        Builds the PDF files for this document.  This is done by first
        (re)-building the LaTeX output, going into that LaTeX
        directory, and running 'make all-pdf' there.

        EXAMPLES::

            sage: from sage_docbuild import DocBuilder
            sage: b = DocBuilder('tutorial')
            sage: b.pdf() #not tested
        """
        self.latex()
        tex_dir = self._output_dir('latex')
        pdf_dir = self._output_dir('pdf')

        if self.name == 'reference':
            # recover maths in tex, undoing what Sphinx did (trac #29993)
            tex_file = os.path.join(tex_dir, 'reference.tex')
            with open(tex_file) as f:
                ref = f.read()
                ref = re.sub(r'\\textbackslash{}', r'\\', ref)
                ref = re.sub(r'\\textbackslash{}', r'\\', ref)
                ref = re.sub(r'\\{', r'{', ref)
                ref = re.sub(r'\\}', r'}', ref)
                ref = re.sub(r'\\_', r'_', ref)
                ref = re.sub(r'\\textasciicircum{}', r'^', ref)
            with open(tex_file, 'w') as f:
                f.write(ref)

        make_target = "cd '%s' && $MAKE %s && mv -f *.pdf '%s'"
        error_message = "failed to run $MAKE %s in %s"
        command = 'all-pdf'

        if subprocess.call(make_target % (tex_dir, command, pdf_dir), shell=True):
            raise RuntimeError(error_message % (command, tex_dir))
        logger.warning("Build finished.  The built documents can be found in %s", pdf_dir)

    def clean(self, *args):
        shutil.rmtree(self._doctrees_dir())
        output_formats = list(args) if args else self._output_formats()
        for format in output_formats:
            shutil.rmtree(self._output_dir(format), ignore_errors=True)

    html = builder_helper('html')
    pickle = builder_helper('pickle')
    web = pickle
    json = builder_helper('json')
    htmlhelp = builder_helper('htmlhelp')
    latex = builder_helper('latex')
    changes = builder_helper('changes')
    linkcheck = builder_helper('linkcheck')
    # import the customized builder for object.inv files
    inventory = builder_helper('inventory')


def build_many(target, args, processes=None):
    """
    Thin wrapper around `sage_docbuild.utils.build_many` which uses the
    docbuild settings ``NUM_THREADS`` and ``ABORT_ON_ERROR``.
    """
    if processes is None:
        processes = NUM_THREADS
    try:
        _build_many(target, args, processes=processes)
    except BaseException:
        if ABORT_ON_ERROR:
            raise


##########################################
#      Parallel Building Ref Manual      #
##########################################

def build_other_doc(args):
    document = args[0]
    name = args[1]
    kwds = args[2]
    args = args[3:]
    logger.warning("\nBuilding %s.\n" % document)
    getattr(get_builder(document), name)(*args, **kwds)


class AllBuilder(object):
    """
    A class used to build all of the documentation.
    """
    def __getattr__(self, attr):
        """
        For any attributes not explicitly defined, we just go through
        all of the documents and call their attr.  For example,
        'AllBuilder().json()' will go through all of the documents
        and call the json() method on their builders.
        """
        from functools import partial
        return partial(self._wrapper, attr)

    def _wrapper(self, name, *args, **kwds):
        """
        This is the function which goes through all of the documents
        and does the actual building.
        """
        start = time.time()
        docs = self.get_all_documents()
        refs = [x for x in docs if x.endswith('reference')]
        others = [x for x in docs if not x.endswith('reference')]

        # Build the reference manual twice to resolve references.  That is,
        # build once with the inventory builder to construct the intersphinx
        # inventory files, and then build the second time for real.  So the
        # first build should be as fast as possible;
        logger.warning("\nBuilding reference manual, first pass.\n")
        for document in refs:
            getattr(get_builder(document), 'inventory')(*args, **kwds)

        logger.warning("Building reference manual, second pass.\n")
        sage_makedirs(os.path.join(SAGE_DOC, "html", "en", "reference", "_static"))
        for document in refs:
            getattr(get_builder(document), name)(*args, **kwds)

        # build the other documents in parallel
        L = [(doc, name, kwds) + args for doc in others]

        # Trac #31344: Work around crashes from multiprocessing
        if sys.platform == 'darwin':
            for target in L:
                build_other_doc(target)
        else:
            build_many(build_other_doc, L)
        logger.warning("Elapsed time: %.1f seconds." % (time.time() - start))
        logger.warning("Done building the documentation!")

    def get_all_documents(self):
        """
        Returns a list of all of the documents. A document is a directory within one of
        the language subdirectories of SAGE_DOC_SRC specified by the global LANGUAGES
        variable.

        EXAMPLES::

            sage: from sage_docbuild import AllBuilder
            sage: documents = AllBuilder().get_all_documents()
            sage: 'en/tutorial' in documents
            True
            sage: documents[0] == 'en/reference'
            True
        """
        documents = []
        for lang in LANGUAGES:
            for document in os.listdir(os.path.join(SAGE_DOC_SRC, lang)):
                if (document not in OMIT
                        and os.path.isdir(os.path.join(SAGE_DOC_SRC, lang, document))):
                    documents.append(os.path.join(lang, document))

        # Ensure that the reference guide is compiled first so that links from
        # the other documents to it are correctly resolved.
        if 'en/reference' in documents:
            documents.remove('en/reference')
        documents.insert(0, 'en/reference')

        return documents


class WebsiteBuilder(DocBuilder):
    def html(self):
        """
        After we've finished building the website index page, we copy
        everything one directory up.  Then we call
        :meth:`create_html_redirects`.
        """
        DocBuilder.html(self)
        html_output_dir = self._output_dir('html')
        for f in os.listdir(html_output_dir):
            src = os.path.join(html_output_dir, f)
            dst = os.path.join(html_output_dir, '..', f)
            if os.path.isdir(src):
                shutil.rmtree(dst, ignore_errors=True)
                shutil.copytree(src, dst)
            else:
                shutil.copy2(src, dst)

    def create_html_redirects(self):
        """
        Writes a number of small HTML files; these are files which used to
        contain the main content of the reference manual before splitting the
        manual into multiple documents. After the split, those files have
        moved, so in each old location, write a file which redirects to the new
        version.  (This is so old URLs to pieces of the reference manual still
        open the correct files.)
        """
        from sage.misc.superseded import deprecation
        deprecation(29993, "This method was created in trac #6495 for backward compatibility. Not necessary anymore.")

        # The simple html template which will cause a redirect to the correct file.
        html_template = """<html><head>
            <meta HTTP-EQUIV="REFRESH" content="0; url=%s">
            </head><body></body></html>"""

        reference_dir = os.path.abspath(os.path.join(self._output_dir('html'),
                                                     '..', 'reference'))
        reference_builder = ReferenceBuilder('reference')
        refdir = os.path.join(SAGE_DOC_SRC, 'en', 'reference')
        for document in reference_builder.get_all_documents(refdir):
            # path is the directory above reference dir
            path = os.path.abspath(os.path.join(reference_dir, '..'))

            # the name of the subdocument
            document_name = document.split('/')[1]

            # the sage directory within a subdocument, for example
            # local/share/doc/sage/html/en/reference/algebras/sage
            sage_directory = os.path.join(path, document, 'sage')

            # Walk through all of the files in the sage_directory
            for dirpath, dirnames, filenames in os.walk(sage_directory):
                # a string like reference/algebras/sage/algebras
                short_path = dirpath[len(path) + 1:]

                # a string like sage/algebras
                shorter_path = os.path.join(*short_path.split(os.sep)[2:])

                # make the shorter path directory
                try:
                    os.makedirs(os.path.join(reference_dir, shorter_path))
                except OSError:
                    pass

                for filename in filenames:
                    if not filename.endswith('html'):
                        continue

                    # the name of the html file we are going to create
                    redirect_filename = os.path.join(reference_dir, shorter_path, filename)

                    # the number of levels up we need to use in the relative url
                    levels_up = len(shorter_path.split(os.sep))

                    # the relative url that we will redirect to
                    redirect_url = "/".join(['..'] * levels_up + [document_name, shorter_path, filename])

                    # write the html file which performs the redirect
                    with open(redirect_filename, 'w') as f:
                        print(redirect_filename)
                        f.write(html_template % redirect_url)

    def clean(self):
        """
        When we clean the output for the website index, we need to
        remove all of the HTML that were placed in the parent
        directory.
        """
        html_output_dir = self._output_dir('html')
        parent_dir = os.path.realpath(os.path.join(html_output_dir, '..'))
        for filename in os.listdir(html_output_dir):
            parent_filename = os.path.join(parent_dir, filename)
            if not os.path.exists(parent_filename):
                continue
            if os.path.isdir(parent_filename):
                shutil.rmtree(parent_filename, ignore_errors=True)
            else:
                os.unlink(parent_filename)

        DocBuilder.clean(self)


class ReferenceBuilder(AllBuilder):
    """
    This class builds the reference manual.  It uses DocBuilder to
    build the top-level page and ReferenceSubBuilder for each
    sub-component.
    """
    def __init__(self, name, lang='en'):
        """
        Records the reference manual's name, in case it's not
        identical to 'reference'.
        """
        AllBuilder.__init__(self)
        doc = name.split(os.path.sep)

        if doc[0] in LANGUAGES:
            lang = doc[0]
            doc.pop(0)

        self.name = doc[0]
        self.lang = lang

    def _output_dir(self, type, lang=None):
        """
        Return the directory where the output of type ``type`` is stored.

        If the directory does not exist, then it will automatically be
        created.

        EXAMPLES::

            sage: from sage_docbuild import ReferenceBuilder
            sage: b = ReferenceBuilder('reference')
            sage: b._output_dir('html')
            '.../html/en/reference'
        """
        if lang is None:
            lang = self.lang
        d = os.path.join(SAGE_DOC, type, lang, self.name)
        sage_makedirs(d)
        return d

    def _refdir(self):
        return os.path.join(SAGE_DOC_SRC, self.lang, self.name)

    def _build_bibliography(self, format, *args, **kwds):
        """
        Build the bibliography only

        The bibliography references.aux is referenced by the other
        manuals and needs to be built first.
        """
        refdir = self._refdir()
        references = [
            (doc, self.lang, format, kwds) + args for doc in self.get_all_documents(refdir)
            if doc == 'reference/references'
        ]
        build_many(build_ref_doc, references)

    def _build_everything_except_bibliography(self, format, *args, **kwds):
        """
        Build the entire reference manual except the bibliography
        """
        refdir = self._refdir()
        non_references = [
            (doc, self.lang, format, kwds) + args for doc in self.get_all_documents(refdir)
            if doc != 'reference/references'
        ]
        build_many(build_ref_doc, non_references)

    def _build_top_level(self, format, *args, **kwds):
        """
        Build top-level document.
        """
        getattr(ReferenceTopBuilder('reference'), format)(*args, **kwds)

    def _wrapper(self, format, *args, **kwds):
        """
        Builds reference manuals: build the
        top-level document and its components.
        """
        logger.info('Building bibliography')
        self._build_bibliography(format, *args, **kwds)
        logger.info('Bibliography finished, building dependent manuals')
        self._build_everything_except_bibliography(format, *args, **kwds)
        # The html refman must be build at the end to ensure correct
        # merging of indexes and inventories.
        # Sphinx is run here in the current process (not in a
        # subprocess) and the IntersphinxCache gets populated to be
        # used for the second pass of the reference manual and for
        # the other documents.
        self._build_top_level(format, *args, **kwds)

    def get_all_documents(self, refdir):
        """
        Returns a list of all reference manual components to build.
        We add a component name if it's a subdirectory of the manual's
        directory and contains a file named 'index.rst'.

        We return the largest component (most subdirectory entries)
        first since they will take the longest to build.

        EXAMPLES::

            sage: from sage_docbuild import ReferenceBuilder
            sage: b = ReferenceBuilder('reference')
            sage: refdir = os.path.join(os.environ['SAGE_DOC_SRC'], 'en', b.name)
            sage: sorted(b.get_all_documents(refdir))
            ['reference/algebras',
             'reference/arithgroup',
             ...,
             'reference/valuations']
        """
        documents = []

        for doc in os.listdir(refdir):
            directory = os.path.join(refdir, doc)
            if os.path.exists(os.path.join(directory, 'index.rst')):
                n = len(os.listdir(directory))
                documents.append((-n, os.path.join(self.name, doc)))

        return [doc[1] for doc in sorted(documents)]


class ReferenceTopBuilder(DocBuilder):
    """
    This class builds the top-level page of the reference manual.
    """
    def __init__(self, *args, **kwds):
        DocBuilder.__init__(self, *args, **kwds)
        self.name = 'reference'
        self.lang = 'en'

    def _output_dir(self, type, lang=None):
        """
        Return the directory where the output of type ``type`` is stored.

        If the directory does not exist, then it will automatically be
        created.

        EXAMPLES::

            sage: from sage_docbuild import ReferenceTopBuilder
            sage: b = ReferenceTopBuilder('reference')
            sage: b._output_dir('html')
            '.../html/en/reference'
        """
        if lang is None:
            lang = self.lang
        d = os.path.join(SAGE_DOC, type, lang, self.name)
        sage_makedirs(d)
        return d

    def pdf(self):
        """
        Build top-level document.
        """
        super().pdf()

        # we need to build master index file which lists all
        # of the PDF file.  So we create an html file, based on
        # the file index.html from the "website" target.

        # First build the website page. This only takes a few seconds.
        getattr(get_builder('website'), 'html')()

        website_dir = os.path.join(SAGE_DOC, 'html', 'en', 'website')
        output_dir = self._output_dir('pdf')

        # Install in output_dir a symlink to the directory containing static files.
        try:
            os.symlink(os.path.join(website_dir, '_static'), os.path.join(output_dir, '_static'))
        except FileExistsError:
            pass

        # Now modify website's index.html page and write it to
        # output_dir.
        with open(os.path.join(website_dir, 'index.html')) as f:
            html = f.read().replace('Documentation', 'Reference')
        html_output_dir = os.path.dirname(website_dir)
        html = html.replace('http://www.sagemath.org',
                            os.path.join(html_output_dir, 'index.html'))
        # From index.html, we want the preamble and the tail.
        html_end_preamble = html.find('<h1>Sage Reference')
        html_bottom = html.rfind('</table>') + len('</table>')

        # For the content, we modify doc/en/reference/index.rst, which
        # has two parts: the body and the table of contents.
        with open(os.path.join(SAGE_DOC_SRC, self.lang, 'reference', 'index.rst')) as f:
            rst = f.read()
        # Get rid of todolist and miscellaneous rst markup.
        rst = rst.replace('.. _reference-manual:\n\n', '')
        rst = re.sub(r'\\\\', r'\\', rst)
        # Replace rst links with html links. There are three forms:
        #
        #   `blah`__    followed by __ LINK
        #
        #   `blah <LINK>`_
        #
        #   :doc:`blah <module/index>`
        #
        # Change the first and the second forms to
        #
        #   <a href="LINK">blah</a>
        #
        # Change the third form to
        #
        #   <a href="module/module.pdf">blah <img src="_static/pdf.png" /></a>
        #
        rst = re.sub(r'`([^`\n]*)`__.*\n\n__ (.*)',
                     r'<a href="\2">\1</a>.', rst)
        rst = re.sub(r'`([^<\n]*)\s+<(.*)>`_',
                     r'<a href="\2">\1</a>', rst)
        rst = re.sub(r':doc:`([^<]*?)\s+<(.*)/index>`',
                     r'<a href="\2/\2.pdf">\1 <img src="_static/pdf.png"/></a>', rst)
        # Body: add paragraph <p> markup.
        start = rst.rfind('*\n') + 1
        end = rst.find('\nUser Interfaces')
        rst_body = rst[start:end]
        rst_body = rst_body.replace('\n\n', '</p>\n<p>')
        # TOC: don't include the indices
        start = rst.find('\nUser Interfaces')
        end = rst.find('Indices and Tables')
        rst_toc = rst[start:end]
        # change * to <li>; change rst headers to html headers
        rst_toc = re.sub(r'\*(.*)\n',
                         r'<li>\1</li>\n', rst_toc)
        rst_toc = re.sub(r'\n([A-Z][a-zA-Z, ]*)\n[=]*\n',
                         r'</ul>\n\n\n<h2>\1</h2>\n\n<ul>\n', rst_toc)
        rst_toc = re.sub(r'\n([A-Z][a-zA-Z, ]*)\n[-]*\n',
                         r'</ul>\n\n\n<h3>\1</h3>\n\n<ul>\n', rst_toc)
        # now write the file.
        with open(os.path.join(output_dir, 'index.html'), 'w') as new_index:
            new_index.write(html[:html_end_preamble])
            new_index.write('<h1>Sage Reference Manual (PDF version)</h1>')
            new_index.write(rst_body)
            new_index.write('<ul>')
            new_index.write(rst_toc)
            new_index.write('</ul>\n\n')
            new_index.write(html[html_bottom:])
        logger.warning('''
PDF documents have been created in subdirectories of

  %s

Alternatively, you can open

  %s

for a webpage listing all of the documents.''' % (output_dir,
                                                 os.path.join(output_dir,
                                                              'index.html')))


class ReferenceSubBuilder(DocBuilder):
    """
    This class builds sub-components of the reference manual. It is
    responsible for making sure that the auto generated reST files for the
    Sage library are up to date.

    When building any output, we must first go through and check
    to see if we need to update any of the autogenerated reST
    files.  There are two cases where this would happen:

    1. A new module gets added to one of the toctrees.

    2. The actual module gets updated and possibly contains a new
       title.
    """
    def __init__(self, *args, **kwds):
        DocBuilder.__init__(self, *args, **kwds)
        self._wrap_builder_helpers()

    def _wrap_builder_helpers(self):
        from functools import partial, update_wrapper
        for attr in dir(self):
            if hasattr(getattr(self, attr), 'is_output_format'):
                f = partial(self._wrapper, attr)
                f.is_output_format = True
                update_wrapper(f, getattr(self, attr))
                setattr(self, attr, f)

    def _wrapper(self, build_type, *args, **kwds):
        """
        This is the wrapper around the builder_helper methods that
        goes through and makes sure things are up to date.
        """
        # Force regeneration of all modules if the inherited
        # and/or underscored members options have changed.
        cache = self.get_cache()
        force = False
        try:
            if (cache['option_inherited'] != self._options.inherited or
                    cache['option_underscore'] != self._options.underscore):
                logger.info("Detected change(s) in inherited and/or underscored members option(s).")
                force = True
        except KeyError:
            force = True
        cache['option_inherited'] = self._options.inherited
        cache['option_underscore'] = self._options.underscore
        self.save_cache()

        # After "sage -clone", refresh the reST file mtimes in
        # environment.pickle.
        if self._options.update_mtimes:
            logger.info("Checking for reST file mtimes to update...")
            self.update_mtimes()

        if force:
            # Write reST files for all modules from scratch.
            self.clean_auto()
            for module_name in self.get_all_included_modules():
                self.write_auto_rest_file(module_name)
        else:
            # Write reST files for new and updated modules.
            for module_name in self.get_new_and_updated_modules():
                self.write_auto_rest_file(module_name)

        # Copy over the custom reST files from _sage
        _sage = os.path.join(self.dir, '_sage')
        if os.path.exists(_sage):
            logger.info("Copying over custom reST files from %s ...", _sage)
            shutil.copytree(_sage, os.path.join(self.dir, 'sage'))

        getattr(DocBuilder, build_type)(self, *args, **kwds)

    def cache_filename(self):
        """
        Return the filename where the pickle of the reference cache
        is stored.
        """
        return os.path.join(self._doctrees_dir(), 'reference.pickle')

    @cached_method
    def get_cache(self):
        """
        Retrieve the reference cache which contains the options previously used
        by the reference builder.

        If it doesn't exist, then we just return an empty dictionary.  If it
        is corrupted, return an empty dictionary.
        """
        filename = self.cache_filename()
        if not os.path.exists(filename):
            return {}
        with open(self.cache_filename(), 'rb') as file:
            try:
                cache = pickle.load(file)
            except Exception:
                logger.debug("Cache file '%s' is corrupted; ignoring it..." % filename)
                cache = {}
            else:
                logger.debug("Loaded the reference cache: %s", filename)
        return cache

    def save_cache(self):
        """
        Pickle the current reference cache for later retrieval.
        """
        cache = self.get_cache()
        with open(self.cache_filename(), 'wb') as file:
            pickle.dump(cache, file)
        logger.debug("Saved the reference cache: %s", self.cache_filename())

    def get_sphinx_environment(self):
        """
        Returns the Sphinx environment for this project.
        """
        class FakeConfig(object):
            values = tuple()

        class FakeApp(object):
            def __init__(self, dir):
                self.srcdir = dir
                self.config = FakeConfig()

        env_pickle = os.path.join(self._doctrees_dir(), 'environment.pickle')
        try:
            with open(env_pickle, 'rb') as f:
                env = pickle.load(f)
                env.app = FakeApp(self.dir)
                env.config.values = env.app.config.values
                logger.debug("Opened Sphinx environment: %s", env_pickle)
                return env
        except IOError as err:
            logger.debug("Failed to open Sphinx environment: %s", err)

    def update_mtimes(self):
        """
        Updates the modification times for reST files in the Sphinx
        environment for this project.
        """
        env = self.get_sphinx_environment()
        if env is not None:
            for doc in env.all_docs:
                env.all_docs[doc] = time.time()
            logger.info("Updated %d reST file mtimes", len(env.all_docs))
            # This is the only place we need to save (as opposed to
            # load) Sphinx's pickle, so we do it right here.
            env_pickle = os.path.join(self._doctrees_dir(),
                                      'environment.pickle')

            # When cloning a new branch (see
            # SAGE_LOCAL/bin/sage-clone), we hard link the doc output.
            # To avoid making unlinked, potentially inconsistent
            # copies of the environment, we *don't* use
            # env.topickle(env_pickle), which first writes a temporary
            # file.  We adapt sphinx.environment's
            # BuildEnvironment.topickle:

            # remove unpicklable attributes
            env.set_warnfunc(None)
            del env.config.values
            with open(env_pickle, 'wb') as picklefile:
                # remove potentially pickling-problematic values from config
                for key, val in vars(env.config).items():
                    if key.startswith('_') or isinstance(val, (types.ModuleType,
                                                               types.FunctionType,
                                                               type)):
                        del env.config[key]
                pickle.dump(env, picklefile, pickle.HIGHEST_PROTOCOL)

            logger.debug("Saved Sphinx environment: %s", env_pickle)

    def get_modified_modules(self):
        """
        Returns an iterator for all the modules that have been modified
        since the documentation was last built.
        """
        env = self.get_sphinx_environment()
        if env is None:
            logger.debug("Stopped check for modified modules.")
            return
        try:
            added, changed, removed = env.get_outdated_files(False)
            logger.info("Sphinx found %d modified modules", len(changed))
        except OSError as err:
            logger.debug("Sphinx failed to determine modified modules: %s", err)
            return
        for name in changed:
            # Only pay attention to files in a directory sage/... In
            # particular, don't treat a file like 'sagetex.rst' in
            # doc/en/reference/misc as an autogenerated file: see
            # #14199.
            if name.startswith('sage' + os.sep):
                yield name

    def print_modified_modules(self):
        """
        Prints a list of all the modules that have been modified since
        the documentation was last built.
        """
        for module_name in self.get_modified_modules():
            print(module_name)

    def get_all_rst_files(self, exclude_sage=True):
        """
        Returns an iterator for all rst files which are not
        autogenerated.
        """
        for directory, subdirs, files in os.walk(self.dir):
            if exclude_sage and directory.startswith(os.path.join(self.dir, 'sage')):
                continue
            for filename in files:
                if not filename.endswith('.rst'):
                    continue
                yield os.path.join(directory, filename)

    def get_all_included_modules(self):
        """
        Returns an iterator for all modules which are included in the
        reference manual.
        """
        for filename in self.get_all_rst_files():
            for module in self.get_modules(filename):
                yield module

    def get_new_and_updated_modules(self):
        """
        Return an iterator for all new and updated modules that appear in
        the toctrees, and remove obsolete old modules.
        """
        env = self.get_sphinx_environment()
        if env is None:
            all_docs = {}
        else:
            all_docs = env.all_docs

        new_modules = []
        updated_modules = []
        old_modules = []
        for module_name in self.get_all_included_modules():
            docname = module_name.replace('.', os.path.sep)

            if docname not in all_docs:
                new_modules.append(module_name)
                yield module_name
                continue

            # get the modification timestamp of the reST doc for the module
            mtime = all_docs[docname]
            try:
                with warnings.catch_warnings():
                    # primarily intended to ignore deprecation warnings
                    warnings.simplefilter("ignore")
                    __import__(module_name)
            except ImportError as err:
                logger.error("Warning: Could not import %s %s", module_name, err)
                raise

            module_filename = sys.modules[module_name].__file__
            if (module_filename.endswith('.pyc') or module_filename.endswith('.pyo')):
                source_filename = module_filename[:-1]
                if (os.path.exists(source_filename)):
                    module_filename = source_filename
            newtime = os.path.getmtime(module_filename)

            if newtime > mtime:
                updated_modules.append(module_name)
                yield module_name
            else:  # keep good old module
                old_modules.append(module_name)

        removed_modules = []
        for docname in all_docs.keys():
            if docname.startswith('sage' + os.path.sep):
                module_name = docname.replace(os.path.sep, '.')
                if not (module_name in old_modules or module_name in updated_modules):
                    try:
                        os.remove(os.path.join(self.dir, docname) + '.rst')
                    except OSError:  # already removed
                        pass
                    logger.debug("Deleted auto-generated reST file {}".format(docname))
                    removed_modules.append(module_name)

        logger.info("Found %d new modules", len(new_modules))
        logger.info("Found %d updated modules", len(updated_modules))
        logger.info("Removed %d obsolete modules", len(removed_modules))

    def print_new_and_updated_modules(self):
        """
        Print all the modules that appear in the toctrees that
        are newly included or updated.
        """
        for module_name in self.get_new_and_updated_modules():
            print(module_name)

    def get_modules(self, filename):
        """
        Given a filename for a reST file, return an iterator for
        all of the autogenerated reST files that it includes.
        """
        # Create the regular expression used to detect an autogenerated file
        auto_re = re.compile(r'^\s*(..\/)*(sage(nb)?\/[\w\/]*)\s*$')

        # Read the lines
        with open(filename) as f:
            lines = f.readlines()
        for line in lines:
            match = auto_re.match(line)
            if match:
                yield match.group(2).replace(os.path.sep, '.')

    def get_module_docstring_title(self, module_name):
        """
        Returns the title of the module from its docstring.
        """
        # Try to import the module
        try:
            __import__(module_name)
        except ImportError as err:
            logger.error("Warning: Could not import %s %s", module_name, err)
            return "UNABLE TO IMPORT MODULE"
        module = sys.modules[module_name]

        # Get the docstring
        doc = module.__doc__
        if doc is None:
            doc = module.doc if hasattr(module, 'doc') else ""

        # Extract the title
        i = doc.find('\n')
        if i != -1:
            return doc[i + 1:].lstrip().splitlines()[0]
        else:
            return doc

    def auto_rest_filename(self, module_name):
        """
        Returns the name of the file associated to a given module

        EXAMPLES::

            sage: from sage_docbuild import ReferenceSubBuilder
            sage: ReferenceSubBuilder("reference").auto_rest_filename("sage.combinat.partition")
            '.../doc/en/reference/sage/combinat/partition.rst'
        """
        return self.dir + os.path.sep + module_name.replace('.', os.path.sep) + '.rst'

    def write_auto_rest_file(self, module_name):
        """
        Writes the autogenerated reST file for module_name.
        """
        if not module_name.startswith('sage'):
            return
        filename = self.auto_rest_filename(module_name)
        sage_makedirs(os.path.dirname(filename))

        title = self.get_module_docstring_title(module_name)

        if title == '':
            logger.error("Warning: Missing title for %s", module_name)
            title = "MISSING TITLE"

        with open(filename, 'w') as outfile:
            # Don't doctest the autogenerated file.
            outfile.write(".. nodoctest\n\n")
            # Now write the actual content.
            outfile.write(".. _%s:\n\n" % (module_name.replace(".__init__", "")))
            outfile.write(title + '\n')
            outfile.write('=' * len(title) + "\n\n")
            outfile.write('.. This file has been autogenerated.\n\n')

            inherited = ':inherited-members:' if self._options.inherited else ''

            automodule = '''
.. automodule:: %s
   :members:
   :undoc-members:
   :show-inheritance:
   %s

'''
            outfile.write(automodule % (module_name, inherited))

    def clean_auto(self):
        """
        Remove all autogenerated reST files.
        """
        try:
            shutil.rmtree(os.path.join(self.dir, 'sage'))
            logger.debug("Deleted auto-generated reST files in: %s",
                         os.path.join(self.dir, 'sage'))
        except OSError:
            pass

    def get_unincluded_modules(self):
        """
        Returns an iterator for all the modules in the Sage library
        which are not included in the reference manual.
        """
        # Make a dictionary of the included modules
        included_modules = {}
        for module_name in self.get_all_included_modules():
            included_modules[module_name] = True

        base_path = os.path.join(SAGE_SRC, 'sage')
        for directory, subdirs, files in os.walk(base_path):
            for filename in files:
                if not (filename.endswith('.py') or
                        filename.endswith('.pyx')):
                    continue

                path = os.path.join(directory, filename)

                # Create the module name
                module_name = path[len(base_path):].replace(os.path.sep, '.')
                module_name = 'sage' + module_name
                module_name = module_name[:-4] if module_name.endswith('pyx') else module_name[:-3]

                # Exclude some ones  -- we don't want init the manual
                if module_name.endswith('__init__') or module_name.endswith('all'):
                    continue

                if module_name not in included_modules:
                    yield module_name

    def print_unincluded_modules(self):
        """
        Prints all of the modules which are not included in the Sage
        reference manual.
        """
        for module_name in self.get_unincluded_modules():
            print(module_name)

    def print_included_modules(self):
        """
        Prints all of the modules that are included in the Sage reference
        manual.
        """
        for module_name in self.get_all_included_modules():
            print(module_name)


class SingleFileBuilder(DocBuilder):
    """
    This is the class used to build the documentation for a single
    user-specified file. If the file is called 'foo.py', then the
    documentation is built in ``DIR/foo/`` if the user passes the
    command line option "-o DIR", or in ``DOT_SAGE/docbuild/foo/``
    otherwise.
    """
    def __init__(self, path):
        """
        INPUT:

        - ``path`` - the path to the file for which documentation
          should be built
        """
        self.lang = 'en'
        self.name = 'single_file'
        path = os.path.abspath(path)

        # Create docbuild and relevant subdirectories, e.g.,
        # the static and templates directories in the output directory.
        # By default, this is DOT_SAGE/docbuild/MODULE_NAME, but can
        # also be specified at the command line.
        module_name = os.path.splitext(os.path.basename(path))[0]
        latex_name = module_name.replace('_', r'\\_')

        if self._options.output_dir:
            base_dir = os.path.join(self._options.output_dir, module_name)
            if os.path.exists(base_dir):
                logger.warning('Warning: Directory %s exists. It is safer to build in a new directory.' % base_dir)
        else:
            base_dir = os.path.join(DOT_SAGE, 'docbuild', module_name)
            try:
                shutil.rmtree(base_dir)
            except OSError:
                pass
        self.dir = os.path.join(base_dir, 'source')

        sage_makedirs(os.path.join(self.dir, "static"))
        sage_makedirs(os.path.join(self.dir, "templates"))
        # Write self.dir/conf.py
        conf = r"""# This file is automatically generated by {}, do not edit!

import sys, os, contextlib
sys.path.append({!r})

from sage.docs.conf import *
html_static_path = [] + html_common_static_path

project = 'Documentation for {}'
release = 'unknown'
name = {!r}
html_title = project
html_short_title = project
htmlhelp_basename = name

with contextlib.suppress(ValueError):
    extensions.remove('multidocs') # see #29651
    extensions.remove('inventory_builder')

latex_domain_indices = False
latex_documents = [
  ('index', name + '.tex', 'Documentation for {}',
   'unknown', 'manual'),
]
""".format(__file__, self.dir, module_name, module_name, latex_name)

        if 'SAGE_DOC_UNDERSCORE' in os.environ:
            conf += r"""
def setup(app):
    app.connect('autodoc-skip-member', skip_member)
"""

        with open(os.path.join(self.dir, 'conf.py'), 'w') as conffile:
            conffile.write(conf)

        # Write self.dir/index.rst
        title = 'Docs for file %s' % path
        heading = title + "\n" + ("=" * len(title))
        index = r"""{}

.. This file is automatically generated by {}, do not edit!

.. automodule:: {}
   :members:
   :undoc-members:
   :show-inheritance:

""".format(heading, __file__, module_name)
        with open(os.path.join(self.dir, 'index.rst'), 'w') as indexfile:
            indexfile.write(index)

        # Create link from original file to self.dir. Note that we
        # append self.dir to sys.path in conf.py. This is reasonably
        # safe (but not perfect), since we just created self.dir.
        try:
            os.symlink(path, os.path.join(self.dir, os.path.basename(path)))
        except OSError:
            pass

    def _output_dir(self, type):
        """
        Return the directory where the output of type ``type`` is stored.

        If the directory does not exist, then it will automatically be
        created.
        """
        base_dir = os.path.split(self.dir)[0]
        d = os.path.join(base_dir, "output", type)
        sage_makedirs(d)
        return d

    def _doctrees_dir(self):
        """
        Returns the directory where the doctrees are stored.  If the
        directory does not exist, then it will automatically be
        created.
        """
        return self._output_dir('doctrees')


def get_builder(name):
    """
    Returns an appropriate *Builder object for the document ``name``.
    DocBuilder and its subclasses do all the real work in building the
    documentation.
    """
    if name == 'all':
        from sage.misc.superseded import deprecation
        deprecation(31948, 'avoid using "sage --docbuild all html" and "sage --docbuild all pdf"; '
                'use "make doc" and "make doc-pdf" instead, if available.')
        return AllBuilder()
    elif name == 'reference_top':
        return ReferenceTopBuilder('reference')
    elif name.endswith('reference'):
        return ReferenceBuilder(name)
    elif 'reference' in name and os.path.exists(os.path.join(SAGE_DOC_SRC, 'en', name)):
        return ReferenceSubBuilder(name)
    elif name.endswith('website'):
        return WebsiteBuilder(name)
    elif name.startswith('file='):
        path = name[5:]
        if path.endswith('.sage') or path.endswith('.pyx'):
            raise NotImplementedError('Building documentation for a single file only works for Python files.')
        return SingleFileBuilder(path)
    elif name in get_documents() or name in AllBuilder().get_all_documents():
        return DocBuilder(name)
    else:
        print("'%s' is not a recognized document. Type 'sage --docbuild -D' for a list" % name)
        print("of documents, or 'sage --docbuild --help' for more help.")
        sys.exit(1)


def format_columns(lst, align='<', cols=None, indent=4, pad=3, width=80):
    """
    Utility function that formats a list as a simple table and returns
    a Unicode string representation.  The number of columns is
    computed from the other options, unless it's passed as a keyword
    argument.  For help on Python's string formatter, see

    http://docs.python.org/library/string.html#format-string-syntax
    """
    # Can we generalize this (efficiently) to other / multiple inputs
    # and generators?
    size = max(map(len, lst)) + pad
    if cols is None:
        import math
        cols = math.trunc((width - indent) / size)
    s = " " * indent
    for i in range(len(lst)):
        if i != 0 and i % cols == 0:
            s += "\n" + " " * indent
        s += "{0:{1}{2}}".format(lst[i], align, size)
    s += "\n"
    return s


def help_usage(s="", compact=False):
    """
    Appends and returns a brief usage message for the Sage
    documentation builder.  If 'compact' is False, the function adds a
    final newline character.
    """
    s += "sage --docbuild [OPTIONS] DOCUMENT (FORMAT | COMMAND)"
    if not compact:
        s += "\n"
    return s


def help_description(s="", compact=False):
    """
    Appends and returns a brief description of the Sage documentation
    builder.  If 'compact' is ``False``, the function adds a final newline
    character.
    """
    s += "Build or return information about Sage documentation. "
    s += "A DOCUMENT and either a FORMAT or a COMMAND are required."
    if not compact:
        s += "\n"
    return s


def help_examples(s=""):
    """
    Appends and returns some usage examples for the Sage documentation
    builder.
    """
    s += "Examples:\n"
    s += "    sage --docbuild -C all\n"
    s += "    sage --docbuild constructions pdf\n"
    s += "    sage --docbuild reference html -jv3\n"
    s += "    sage --docbuild reference print_unincluded_modules\n"
<<<<<<< HEAD
    s += "    sage --docbuild developer html --sphinx-opts='-q,-aE' --verbose 2"
=======
    s += "    sage --docbuild developer html --sphinx-opts -q,-aE --verbose 2"
>>>>>>> ef2b25b2
    return s


def get_documents():
    """
    Returns a list of document names the Sage documentation builder
    will accept as command-line arguments.
    """
    all_b = AllBuilder()
    docs = all_b.get_all_documents()
    docs = [(d[3:] if d[0:3] == 'en/' else d) for d in docs]
    return docs


def help_documents():
    """
    Appends and returns a tabular list of documents, including a
    shortcut 'all' for all documents, available to the Sage
    documentation builder.
    """
    docs = get_documents()
    s = "DOCUMENTs:\n"
    s += format_columns(docs)
    s += "\n"
    if 'reference' in docs:
        s += "Other valid document names take the form 'reference/DIR', where\n"
        s += "DIR is a subdirectory of SAGE_DOC_SRC/en/reference/.\n"
        s += "This builds just the specified part of the reference manual.\n"
    s += "DOCUMENT may also have the form 'file=/path/to/FILE', which builds\n"
    s += "the documentation for the specified file.\n"
    return s


def get_formats():
    """
    Returns a list of output formats the Sage documentation builder
    will accept on the command-line.
    """
    tut_b = DocBuilder('en/tutorial')
    formats = tut_b._output_formats()
    formats.remove('html')
    return ['html', 'pdf'] + formats


def help_formats():
    """
    Appends and returns a tabular list of output formats available to
    the Sage documentation builder.
    """
    return "FORMATs:\n" + format_columns(get_formats())


def help_commands(name='all'):
    """
    Appends and returns a tabular list of commands, if any, the Sage
    documentation builder can run on the indicated document.  The
    default is to list all commands for all documents.
    """
    # To do: Generate the lists dynamically, using class attributes,
    # as with the Builders above.
    s = ""
    command_dict = {'reference': [
        'print_included_modules', 'print_modified_modules        (*)',
        'print_unincluded_modules', 'print_new_and_updated_modules (*)']}
    for doc in command_dict:
        if name == 'all' or doc == name:
            s += "COMMANDs for the DOCUMENT '" + doc + "':\n"
            s += format_columns(command_dict[doc])
            s += "(*) Since the last build.\n"
    return s


class help_message_long(argparse.Action):
    """
    Prints an extended help message for the Sage documentation builder
    and exits.
    """
    def __call__(self, parser, namespace, values, option_string=None):
        help_funcs = [help_usage, help_description, help_documents,
                      help_formats, help_commands]
        for f in help_funcs:
            print(f())
        parser.print_help()
        print(help_examples())
        sys.exit(0)


class help_message_short(argparse.Action):
    """
    Prints a help message for the Sage documentation builder.  The
    message includes command-line usage and a list of options.  The
    message is printed only on the first call.  If error is True
    during this call, the message is printed only if the user hasn't
    requested a list (e.g., documents, formats, commands).
    """
    def __call__(self, parser, namespace, values, option_string=None):
        if not hasattr(namespace, 'printed_help'):
            parser.print_help()
            setattr(namespace, 'printed_help', 1)
        sys.exit(0)


class help_wrapper(argparse.Action):
    """
    A helper wrapper for command-line options to the Sage
    documentation builder that print lists, such as document names,
    formats, and document-specific commands.
    """
    def __call__(self, parser, namespace, values, option_string=None):
        if option_string in ['-D', '--documents']:
            print(help_documents(), end="")
        if option_string in ['-F', '--formats']:
            print(help_formats(), end="")
        if self.dest == 'commands':
            print(help_commands(values), end="")
        if self.dest == 'all_documents':
            if values == 'reference':
                b = ReferenceBuilder('reference')
                refdir = os.path.join(os.environ['SAGE_DOC_SRC'], 'en', b.name)
                s = b.get_all_documents(refdir)
                # Put the bibliography first, because it needs to be built first:
                s.remove('reference/references')
                s.insert(0, 'reference/references')
            elif values == 'all':
                s = get_documents()
                # Put the reference manual first, because it needs to be built first:
                s.remove('reference')
                s.insert(0, 'reference')
            for d in s:
                print(d)
        setattr(namespace, 'printed_list', 1)
        sys.exit(0)


def setup_parser():
    """
    Sets up and returns a command-line ArgumentParser instance for the
    Sage documentation builder.
    """
    # Documentation: https://docs.python.org/library/argparse.html
    parser = argparse.ArgumentParser(usage=help_usage(compact=True),
                                     description=help_description(compact=True),
                                     add_help=False)
    # Standard options. Note: We use explicit option.dest names
    # to avoid ambiguity.
<<<<<<< HEAD
    standard = parser.add_argument_group("Standard")
    standard.add_argument("-h", "--help", nargs=0, action=help_message_short,
                          help="show a help message and exit")
    standard.add_argument("-H", "--help-all", nargs=0, action=help_message_long,
                          help="show an extended help message and exit")
    standard.add_argument("-D", "--documents", nargs=0, action=help_wrapper,
                          help="list all available DOCUMENTs")
    standard.add_argument("-F", "--formats", nargs=0, action=help_wrapper,
                          help="list all output FORMATs")
    standard.add_argument("-C", "--commands", dest="commands",
                          type=str, metavar="DOC", action=help_wrapper,
                          help="list all COMMANDs for DOCUMENT DOC; use 'all' to list all")
    standard.add_argument("-i", "--inherited", dest="inherited",
                          action="store_true",
                          help="include inherited members in reference manual; may be slow, may fail for PDF output")
    standard.add_argument("-u", "--underscore", dest="underscore",
                          action="store_true",
                          help="include variables prefixed with '_' in reference manual; may be slow, may fail for PDF output")
    standard.add_argument("-j", "--mathjax", "--jsmath", dest="mathjax",
                          action="store_true",
                          help="render math using MathJax; FORMATs: html, json, pickle, web")
    standard.add_argument("--no-plot", dest="no_plot",
                          action="store_true",
                          help="do not include graphics auto-generated using the '.. plot' markup")
    standard.add_argument("--include-tests-blocks", dest="skip_tests", default=True,
                          action="store_false",
                          help="include TESTS blocks in the reference manual")
    standard.add_argument("--no-pdf-links", dest="no_pdf_links",
                          action="store_true",
                          help="do not include PDF links in DOCUMENT 'website'; FORMATs: html, json, pickle, web")
    standard.add_argument("--warn-links", dest="warn_links",
                          action="store_true",
                          help="issue a warning whenever a link is not properly resolved; equivalent to '--sphinx-opts -n' (sphinx option: nitpicky)")
    standard.add_argument("--check-nested", dest="check_nested",
                          action="store_true",
                          help="check picklability of nested classes in DOCUMENT 'reference'")
    standard.add_argument("--no-prune-empty-dirs", dest="no_prune_empty_dirs",
                          action="store_true",
                          help="do not prune empty directories in the documentation sources")
    standard.add_argument("-N", "--no-colors", dest="color",
                          action="store_false",
                          help="do not color output; does not affect children")
    standard.add_argument("-q", "--quiet", dest="verbose",
                          action="store_const", const=0,
                          help="work quietly; same as --verbose=0")
    standard.add_argument("-v", "--verbose", dest="verbose",
                          type=int, default=1, metavar="LEVEL",
                          action="store",
                          help="report progress at LEVEL=0 (quiet), 1 (normal), 2 (info), or 3 (debug); does not affect children")
    standard.add_argument("-o", "--output", dest="output_dir", default=None,
                          metavar="DIR", action="store",
                          help="if DOCUMENT is a single file ('file=...'), write output to this directory")
=======
    standard = optparse.OptionGroup(parser, "Standard")
    standard.add_option("-h", "--help",
                        action="callback", callback=help_message_short,
                        help="show a help message and exit")
    standard.add_option("-H", "--help-all",
                        action="callback", callback=help_message_long,
                        help="show an extended help message and exit")
    standard.add_option("-D", "--documents", dest="documents",
                        action="callback", callback=help_wrapper,
                        help="list all available DOCUMENTs")
    standard.add_option("-F", "--formats", dest="formats",
                        action="callback", callback=help_wrapper,
                        help="list all output FORMATs")
    standard.add_option("-C", "--commands", dest="commands",
                        type="string", metavar="DOC",
                        action="callback", callback=help_wrapper,
                        help="list all COMMANDs for DOCUMENT DOC; use 'all' to list all")

    standard.add_option("-i", "--inherited", dest="inherited",
                        default=False, action="store_true",
                        help="include inherited members in reference manual; may be slow, may fail for PDF output")
    standard.add_option("-u", "--underscore", dest="underscore",
                        default=False, action="store_true",
                        help="include variables prefixed with '_' in reference manual; may be slow, may fail for PDF output")

    standard.add_option("-j", "--mathjax", "--jsmath", dest="mathjax",
                        default=True, action="store_true",
                        help="ignored for backwards compatibility")
    standard.add_option("--no-plot", dest="no_plot",
                        action="store_true",
                        help="do not include graphics auto-generated using the '.. plot' markup")
    standard.add_option("--include-tests-blocks", dest="skip_tests", default=True,
                        action="store_false",
                        help="include TESTS blocks in the reference manual")
    standard.add_option("--no-pdf-links", dest="no_pdf_links",
                        action="store_true",
                        help="do not include PDF links in DOCUMENT 'website'; FORMATs: html, json, pickle, web")
    standard.add_option("--warn-links", dest="warn_links",
                        default=False, action="store_true",
                        help="issue a warning whenever a link is not properly resolved; equivalent to '--sphinx-opts -n' (sphinx option: nitpicky)")
    standard.add_option("--check-nested", dest="check_nested",
                        action="store_true",
                        help="check picklability of nested classes in DOCUMENT 'reference'")
    standard.add_option("--no-prune-empty-dirs", dest="no_prune_empty_dirs",
                        action="store_true",
                        help="do not prune empty directories in the documentation sources")
    standard.add_option("-N", "--no-colors", dest="color", default=True,
                        action="store_false",
                        help="do not color output; does not affect children")
    standard.add_option("-q", "--quiet", dest="verbose",
                        action="store_const", const=0,
                        help="work quietly; same as --verbose=0")
    standard.add_option("-v", "--verbose", dest="verbose",
                        type="int", default=1, metavar="LEVEL",
                        action="store",
                        help="report progress at LEVEL=0 (quiet), 1 (normal), 2 (info), or 3 (debug); does not affect children")
    standard.add_option("-o", "--output", dest="output_dir", default=None,
                        metavar="DIR", action="store",
                        help="if DOCUMENT is a single file ('file=...'), write output to this directory")
    parser.add_option_group(standard)
>>>>>>> ef2b25b2

    # Advanced options.
    advanced = parser.add_argument_group("Advanced",
                                         "Use these options with care.")
    advanced.add_argument("-S", "--sphinx-opts", dest="sphinx_opts",
                        type=str, metavar="OPTS",
                        action="store",
                        help="pass comma-separated OPTS to sphinx-build; must precede OPTS with '=', as in '-S=-q,-aE' or '-S=\"-q,-aE\"'")
    advanced.add_argument("-U", "--update-mtimes", dest="update_mtimes",
                        action="store_true",
                        help="before building reference manual, update modification times for auto-generated reST files")
    advanced.add_argument("-k", "--keep-going", dest="keep_going",
                        action="store_true",
                        help="Do not abort on errors but continue as much as possible after an error")
    advanced.add_argument("--all-documents", dest="all_documents",
                          type=str, metavar="ARG",
                          choices=['all', 'reference'],
                          action=help_wrapper,
                          help="if ARG is 'reference', list all subdocuments"
                          " of en/reference. If ARG is 'all', list all main"
                          " documents")
    parser.add_argument("document", nargs='?', type=str, metavar="DOCUMENT",
                        help="name of the document to build. It can be either one of the documents listed by -D or 'file=/path/to/FILE' to build documentation for this specific file.")
    parser.add_argument("format", nargs='?', type=str,
                        metavar="FORMAT or COMMAND", help='document output format (or command)')
    return parser


def setup_logger(verbose=1, color=True):
    r"""
    Set up a Python Logger instance for the Sage documentation builder. The
    optional argument sets logger's level and message format.

    EXAMPLES::

        sage: from sage_docbuild import setup_logger, logger
        sage: setup_logger()
        sage: type(logger)
        <class 'logging.Logger'>
    """
    # Set up colors. Adapted from sphinx.cmdline.
    import sphinx.util.console as c
    if not color or not sys.stdout.isatty() or not c.color_terminal():
        c.nocolor()

    # Available colors: black, darkgray, (dark)red, dark(green),
    # brown, yellow, (dark)blue, purple, fuchsia, turquoise, teal,
    # lightgray, white.  Available styles: reset, bold, faint,
    # standout, underline, blink.

    # Set up log record formats.
    format_std = "%(message)s"
    formatter = logging.Formatter(format_std)

    # format_debug = "%(module)s #%(lineno)s %(funcName)s() %(message)s"
    fields = ['%(module)s', '#%(lineno)s', '%(funcName)s()', '%(message)s']
    colors = ['darkblue', 'darkred', 'brown', 'reset']
    styles = ['reset', 'reset', 'reset', 'reset']
    format_debug = ""
    for i in range(len(fields)):
        format_debug += c.colorize(styles[i], c.colorize(colors[i], fields[i]))
        if i != len(fields):
            format_debug += " "

    # Note: There's also Handler.setLevel().  The argument is the
    # lowest severity message that the respective logger or handler
    # will pass on.  The default levels are DEBUG, INFO, WARNING,
    # ERROR, and CRITICAL.  We use "WARNING" for normal verbosity and
    # "ERROR" for quiet operation.  It's possible to define custom
    # levels.  See the documentation for details.
    if verbose == 0:
        logger.setLevel(logging.ERROR)
    if verbose == 1:
        logger.setLevel(logging.WARNING)
    if verbose == 2:
        logger.setLevel(logging.INFO)
    if verbose == 3:
        logger.setLevel(logging.DEBUG)
        formatter = logging.Formatter(format_debug)

    handler = logging.StreamHandler()
    handler.setFormatter(formatter)
    logger.addHandler(handler)


class IntersphinxCache:
    """
    Replace sphinx.ext.intersphinx.fetch_inventory by an in-memory
    cached version.
    """
    def __init__(self):
        self.inventories = {}
        self.real_fetch_inventory = sphinx.ext.intersphinx.fetch_inventory
        sphinx.ext.intersphinx.fetch_inventory = self.fetch_inventory

    def fetch_inventory(self, app, uri, inv):
        """
        Return the result of ``sphinx.ext.intersphinx.fetch_inventory()``
        from a cache if possible. Otherwise, call
        ``sphinx.ext.intersphinx.fetch_inventory()`` and cache the result.
        """
        t = (uri, inv)
        try:
            return self.inventories[t]
        except KeyError:
            i = self.real_fetch_inventory(app, uri, inv)
            self.inventories[t] = i
            return i


def main():
    # Parse the command-line.
    parser = setup_parser()
    args = parser.parse_args()
    DocBuilder._options = args

    # Get the name and type (target format) of the document we are
    # trying to build.
    name, typ = args.document, args.format
    if not name or not type:
        parser.print_help()
        sys.exit(1)

    # Set up module-wide logging.
    setup_logger(args.verbose, args.color)

    def excepthook(*exc_info):
        logger.error('Error building the documentation.', exc_info=exc_info)
        if INCREMENTAL_BUILD:
            logger.error('''
    Note: incremental documentation builds sometimes cause spurious
    error messages. To be certain that these are real errors, run
    "make doc-clean" first and try again.''')

    sys.excepthook = excepthook

    # Process selected options.
<<<<<<< HEAD
    #
    # MathJax: this check usually has no practical effect, since
    # SAGE_DOC_MATHJAX is set to "True" by the script sage-env.
    # To disable MathJax, set SAGE_DOC_MATHJAX to "no" or "False".
    if args.mathjax or (os.environ.get('SAGE_DOC_MATHJAX', 'no') != 'no'
                        and os.environ.get('SAGE_DOC_MATHJAX', 'no') != 'False'):
        os.environ['SAGE_DOC_MATHJAX'] = 'True'

    if args.check_nested:
=======
    if options.check_nested:
>>>>>>> ef2b25b2
        os.environ['SAGE_CHECK_NESTED'] = 'True'

    if args.underscore:
        os.environ['SAGE_DOC_UNDERSCORE'] = "True"

    global ALLSPHINXOPTS, WEBSITESPHINXOPTS, ABORT_ON_ERROR
    if args.sphinx_opts:
        ALLSPHINXOPTS += args.sphinx_opts.replace(',', ' ') + " "
    if args.no_pdf_links:
        WEBSITESPHINXOPTS = " -A hide_pdf_links=1 "
    if args.warn_links:
        ALLSPHINXOPTS += "-n "
    if args.no_plot:
        os.environ['SAGE_SKIP_PLOT_DIRECTIVE'] = 'yes'
    if args.skip_tests:
        os.environ['SAGE_SKIP_TESTS_BLOCKS'] = 'True'

    ABORT_ON_ERROR = not args.keep_going

    if not args.no_prune_empty_dirs:
        # Delete empty directories. This is needed in particular for empty
        # directories due to "git checkout" which never deletes empty
        # directories it leaves behind. See Trac #20010.
        # Trac #31948: This is not parallelization-safe; use the option
        # --no-prune-empty-dirs to turn it off
        for dirpath, dirnames, filenames in os.walk(SAGE_DOC_SRC, topdown=False):
            if not dirnames + filenames:
                logger.warning('Deleting empty directory {0}'.format(dirpath))
                os.rmdir(dirpath)

    # Set up Intersphinx cache
    _ = IntersphinxCache()

    builder = getattr(get_builder(name), typ)
    builder()<|MERGE_RESOLUTION|>--- conflicted
+++ resolved
@@ -1402,11 +1402,7 @@
     s += "    sage --docbuild constructions pdf\n"
     s += "    sage --docbuild reference html -jv3\n"
     s += "    sage --docbuild reference print_unincluded_modules\n"
-<<<<<<< HEAD
     s += "    sage --docbuild developer html --sphinx-opts='-q,-aE' --verbose 2"
-=======
-    s += "    sage --docbuild developer html --sphinx-opts -q,-aE --verbose 2"
->>>>>>> ef2b25b2
     return s
 
 
@@ -1552,7 +1548,6 @@
                                      add_help=False)
     # Standard options. Note: We use explicit option.dest names
     # to avoid ambiguity.
-<<<<<<< HEAD
     standard = parser.add_argument_group("Standard")
     standard.add_argument("-h", "--help", nargs=0, action=help_message_short,
                           help="show a help message and exit")
@@ -1573,7 +1568,7 @@
                           help="include variables prefixed with '_' in reference manual; may be slow, may fail for PDF output")
     standard.add_argument("-j", "--mathjax", "--jsmath", dest="mathjax",
                           action="store_true",
-                          help="render math using MathJax; FORMATs: html, json, pickle, web")
+                          help="ignored for backwards compatibility")
     standard.add_argument("--no-plot", dest="no_plot",
                           action="store_true",
                           help="do not include graphics auto-generated using the '.. plot' markup")
@@ -1605,68 +1600,6 @@
     standard.add_argument("-o", "--output", dest="output_dir", default=None,
                           metavar="DIR", action="store",
                           help="if DOCUMENT is a single file ('file=...'), write output to this directory")
-=======
-    standard = optparse.OptionGroup(parser, "Standard")
-    standard.add_option("-h", "--help",
-                        action="callback", callback=help_message_short,
-                        help="show a help message and exit")
-    standard.add_option("-H", "--help-all",
-                        action="callback", callback=help_message_long,
-                        help="show an extended help message and exit")
-    standard.add_option("-D", "--documents", dest="documents",
-                        action="callback", callback=help_wrapper,
-                        help="list all available DOCUMENTs")
-    standard.add_option("-F", "--formats", dest="formats",
-                        action="callback", callback=help_wrapper,
-                        help="list all output FORMATs")
-    standard.add_option("-C", "--commands", dest="commands",
-                        type="string", metavar="DOC",
-                        action="callback", callback=help_wrapper,
-                        help="list all COMMANDs for DOCUMENT DOC; use 'all' to list all")
-
-    standard.add_option("-i", "--inherited", dest="inherited",
-                        default=False, action="store_true",
-                        help="include inherited members in reference manual; may be slow, may fail for PDF output")
-    standard.add_option("-u", "--underscore", dest="underscore",
-                        default=False, action="store_true",
-                        help="include variables prefixed with '_' in reference manual; may be slow, may fail for PDF output")
-
-    standard.add_option("-j", "--mathjax", "--jsmath", dest="mathjax",
-                        default=True, action="store_true",
-                        help="ignored for backwards compatibility")
-    standard.add_option("--no-plot", dest="no_plot",
-                        action="store_true",
-                        help="do not include graphics auto-generated using the '.. plot' markup")
-    standard.add_option("--include-tests-blocks", dest="skip_tests", default=True,
-                        action="store_false",
-                        help="include TESTS blocks in the reference manual")
-    standard.add_option("--no-pdf-links", dest="no_pdf_links",
-                        action="store_true",
-                        help="do not include PDF links in DOCUMENT 'website'; FORMATs: html, json, pickle, web")
-    standard.add_option("--warn-links", dest="warn_links",
-                        default=False, action="store_true",
-                        help="issue a warning whenever a link is not properly resolved; equivalent to '--sphinx-opts -n' (sphinx option: nitpicky)")
-    standard.add_option("--check-nested", dest="check_nested",
-                        action="store_true",
-                        help="check picklability of nested classes in DOCUMENT 'reference'")
-    standard.add_option("--no-prune-empty-dirs", dest="no_prune_empty_dirs",
-                        action="store_true",
-                        help="do not prune empty directories in the documentation sources")
-    standard.add_option("-N", "--no-colors", dest="color", default=True,
-                        action="store_false",
-                        help="do not color output; does not affect children")
-    standard.add_option("-q", "--quiet", dest="verbose",
-                        action="store_const", const=0,
-                        help="work quietly; same as --verbose=0")
-    standard.add_option("-v", "--verbose", dest="verbose",
-                        type="int", default=1, metavar="LEVEL",
-                        action="store",
-                        help="report progress at LEVEL=0 (quiet), 1 (normal), 2 (info), or 3 (debug); does not affect children")
-    standard.add_option("-o", "--output", dest="output_dir", default=None,
-                        metavar="DIR", action="store",
-                        help="if DOCUMENT is a single file ('file=...'), write output to this directory")
-    parser.add_option_group(standard)
->>>>>>> ef2b25b2
 
     # Advanced options.
     advanced = parser.add_argument_group("Advanced",
@@ -1804,19 +1737,7 @@
     sys.excepthook = excepthook
 
     # Process selected options.
-<<<<<<< HEAD
-    #
-    # MathJax: this check usually has no practical effect, since
-    # SAGE_DOC_MATHJAX is set to "True" by the script sage-env.
-    # To disable MathJax, set SAGE_DOC_MATHJAX to "no" or "False".
-    if args.mathjax or (os.environ.get('SAGE_DOC_MATHJAX', 'no') != 'no'
-                        and os.environ.get('SAGE_DOC_MATHJAX', 'no') != 'False'):
-        os.environ['SAGE_DOC_MATHJAX'] = 'True'
-
     if args.check_nested:
-=======
-    if options.check_nested:
->>>>>>> ef2b25b2
         os.environ['SAGE_CHECK_NESTED'] = 'True'
 
     if args.underscore:
