--- conflicted
+++ resolved
@@ -18,20 +18,13 @@
     echo "  -gp [...]           -- run Sage's PARI/GP calculator with given arguments"
     echo "  -h, -?              -- print this help message"
     echo "  -i [packages]       -- install the given Sage packages"
-<<<<<<< HEAD
-=======
     echo "  -pip [...]          -- invoke pip, the Python package manager"
->>>>>>> f16112c7
     echo "  -inotebook [...]    -- start the *insecure* Sage notebook (deprecated)"
     echo "  -maxima [...]       -- run Sage's Maxima with given arguments"
     echo "  -mwrank [...]       -- run Sage's mwrank with given arguments"
     echo "  --notebook=[...]    -- start the Sage notebook (valid options are"
     echo "                         'default', 'sagenb', and 'ipython')"
     echo "  -n, --notebook      -- shortcut for --notebook=default"
-<<<<<<< HEAD
-    echo "  -notebook-ipy [...] -- start the Sage IPython notebook"
-=======
->>>>>>> f16112c7
     echo "  -optional           -- list all optional packages that can be installed"
     echo "  -python [...]       -- run the Python interpreter"
     echo "  -R [...]            -- run Sage's R with given arguments"
@@ -80,14 +73,6 @@
     echo "Running the notebook:"
     echo "  --notebook=[...]    -- start the Sage notebook (valid options are"
     echo "                         'default', 'sagenb', and 'ipython'). See the output"
-<<<<<<< HEAD
-    echo "                         'of sage --notebook --help for more details"
-    echo "  -bn, -build-and-notebook [...] -- build the Sage library then start"
-    echo "                         the Sage notebook"
-    echo "  -inotebook [...]    -- start the *insecure* Sage notebook (deprecated)"
-    echo "  -n, -notebook [...] -- start the Sage notebook (options are the same"
-    echo "                         as for the notebook command in Sage)"
-=======
     echo "                         of sage --notebook --help for more details and"
     echo "                         examples of how to pass optional arguments"
     echo "  -bn, -build-and-notebook [...] -- build the Sage library then start"
@@ -96,7 +81,6 @@
     echo "  -n, -notebook [...] -- start the default Sage notebook (options are the"
     echo "                         same as for the notebook command in Sage).  See the"
     echo "                         output of sage -n -h for more details"
->>>>>>> f16112c7
 
     echo
     ####  1.......................26..................................................78
