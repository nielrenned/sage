# SYNOPSIS
#
#   SAGE_SPKG_COLLECT
#
# DESCRIPTION
#
#   This macro gathers up information about SPKGs defined in the build/pkgs
#   directory of the Sage source tree, and generates variables to be
#   substituted into the build/make/Makefile.in template which list all the
#   SPKGs, their versions, their dependencies, and categorizes them based
#   on how they should be installed.
#
#   In particular, this generates the Makefile variables:
#
#      - SAGE_BUILT_PACKAGES - lists the names of SPKGs that should be built
#        and installed from source.
#
#      - SAGE_DUMMY_PACKAGES - lists the names of packages that are not built
#        as part of Sage--either they are not required for the current
#        platform, or the dependency on them is satisfied by an existing
#        system package.
#
#      - SAGE_OPTIONAL_INSTALLED_PACKAGES - lists the names of packages with the
#        "standard", "optional", or "experimental" type that should be installed.
#
#      - SAGE_OPTIONAL_UNINSTALLED_PACKAGES - lists the names of packages with the
#        "standard", "optional", or "experimental" type that should be uninstalled.
#
#      - SAGE_SDIST_PACKAGES - lists the names of all packages whose sources
#        need to be downloaded to be included in the source distribution.
#
#      - SAGE_PACKAGE_VERSIONS - this template variable defines multiple
#        Makefile variables in the format "vers_<packagename>" the value
#        of which is the current version of the SPKG <packagename>.
#
#      - SAGE_PACKAGE_DEPENDENCIES - this template variable defines multiple
#        Makefile variables in the format "deps_<packagename>" the value
#        of which is the names of the dependencies of <packagename> as read
#        from the build/<packagename>/dependencies file.
#
#      - SAGE_NORMAL_PACKAGES - lists the names of packages that are installed
#        by the "normal" method (using the sage-spkg program to download and
#        extract the source tarball, and run the relevant scripts from
#        build/<packagename>/spkg-*.
#
#      - SAGE_PIP_PACKAGES - lists the names of packages with the "pip" type
#        which are installed by directly invoking the pip command.
#
#      - SAGE_SCRIPT_PACKAGES - lists the names of packages with the "script"
#        type which are installed by running a custom script, which may
#        download additional source files.
#

dnl ==========================================================================
dnl define PKG_CHECK_VAR for old pkg-config < 0.28; see Trac #29001
m4_ifndef([PKG_CHECK_VAR], [
AC_DEFUN([PKG_CHECK_VAR],
[AC_REQUIRE([PKG_PROG_PKG_CONFIG])dnl
AC_ARG_VAR([$1], [value of $3 for $2, overriding pkg-config])dnl

_PKG_CONFIG([$1], [variable="][$3]["], [$2])
AS_VAR_COPY([$1], [pkg_cv_][$1])

AS_VAR_IF([$1], [""], [$5], [$4])dnl
])dnl PKG_CHECK_VAR
])
dnl ==========================================================================

AC_DEFUN_ONCE([SAGE_SPKG_COLLECT], [
# Configure all spkgs with configure-time checks
m4_include([m4/sage_spkg_configures.m4])

# To deal with ABI incompatibilities when gcc is upgraded, every package
# (except gcc) should depend on gcc if gcc is already installed.
# See https://trac.sagemath.org/ticket/24703
if test x$SAGE_INSTALL_GCC = xexists; then
    SAGE_GCC_DEP='$(SAGE_LOCAL)/bin/gcc'
else
    SAGE_GCC_DEP=''
fi
AC_SUBST([SAGE_GCC_DEP])

AS_BOX([Build status for each package:                                         ]) >& AS_MESSAGE_FD
AS_BOX([Build status for each package:                                         ]) >& AS_MESSAGE_LOG_FD

# Usage: newest_version $pkg
# Print version number of latest package $pkg
newest_version() {
    SPKG=$[1]
    if test -f "$SAGE_ROOT/build/pkgs/$SPKG/package-version.txt" ; then
        cat "$SAGE_ROOT/build/pkgs/$SPKG/package-version.txt"
    else
        echo none
    fi
}

# Packages that are actually built/installed as opposed to packages that are
# not required on this platform or that can be taken from the underlying system
# installation. Note that this contains packages that are not actually going to
# be installed by most users because they are optional/experimental.
SAGE_BUILT_PACKAGES=''

# The complement of SAGE_BUILT_PACKAGES, i.e., packages that are not required
# on this platform or packages where we found a suitable package on the
# underlying system.
SAGE_DUMMY_PACKAGES=''

# List of currently installed and to-be-installed standard/optional/experimental packages
SAGE_OPTIONAL_INSTALLED_PACKAGES=''
# List of optional packages to be uninstalled
SAGE_OPTIONAL_UNINSTALLED_PACKAGES=''

# List of all packages that should be downloaded
SAGE_SDIST_PACKAGES=''

# Generate package version/dependency/tree lists
SAGE_PACKAGE_VERSIONS=""
SAGE_PACKAGE_DEPENDENCIES=""
SAGE_PACKAGE_TREES=""
# Lists of packages categorized according to their build rules
SAGE_NORMAL_PACKAGES=''
SAGE_PIP_PACKAGES=''
SAGE_SCRIPT_PACKAGES=''

SAGE_NEED_SYSTEM_PACKAGES=""
SAGE_NEED_SYSTEM_PACKAGES_OPTIONAL=""

# for each package in pkgs/, add them to the SAGE_PACKAGE_VERSIONS and
# SAGE_PACKAGE_DEPENDENCIES lists, and to one or more of the above variables
# depending on the package type and other criteria (such as whether or not it
# needs to be installed)

for DIR in $SAGE_ROOT/build/pkgs/*; do
    test -d "$DIR" || continue

    SPKG_TYPE_FILE="$DIR/type"
    if test -f "$SPKG_TYPE_FILE"; then
        SPKG_TYPE=`cat $SPKG_TYPE_FILE`
    else
        AC_MSG_WARN(["$SPKG_TYPE_FILE" is missing.  Leftovers from another branch?])
        continue
    fi

    SPKG_NAME=$(basename $DIR)
    SPKG_VERSION=$(newest_version $SPKG_NAME)

    in_sdist=no

    dnl Determine package source
    dnl
    if test -f "$DIR/requirements.txt"; then
        SPKG_SOURCE=pip
        # Since pip packages are downloaded and installed by pip, we don't
        # include them in the source tarball. At the time of this writing,
        # all pip packages are optional.
        in_sdist=no
    elif test ! -f "$DIR/checksums.ini"; then
        if test -f "$DIR/spkg-install"; then
            SPKG_SOURCE=script
        else
            dnl a dummy script package
            SPKG_SOURCE=none
        fi
        # We assume that either (a) the sources for an optional script
        # package will be downloaded by the script, or (b) that a
        # standard script package's sources are already a part of the
        # sage repository (and thus the release tarball). As a result,
        # we don't need to download the sources, which is what
        # "in_sdist" really means. At the time of this writing, the
        # only standard script packages are sage_conf and sagelib.
        # The sources of these packages are in subdirectories of
        # $SAGE_ROOT/pkgs.
        in_sdist=no
    else
        SPKG_SOURCE=normal
    fi

    dnl Write out information about the installation tree, using the name of the tree prefix
    dnl variable (SAGE_LOCAL or SAGE_VENV).  The makefile variable of SPKG is called "trees_SPKG",
    dnl note plural, for possible future extension in which an SPKG would be installed into several
    dnl trees.  For example, if we decide to create a separate tree for a venv with the
    dnl Jupyter notebook, then packages such as jupyter_core would have to be installed into
    dnl two trees.
    SPKG_TREE_VAR=SAGE_LOCAL
    if test -f "$DIR/requirements.txt" -o -f "$DIR/install-requires.txt"; then
        dnl A Python package
        SPKG_TREE_VAR=SAGE_VENV
    fi
    SAGE_PACKAGE_TREES="${SAGE_PACKAGE_TREES}$(printf '\ntrees_')${SPKG_NAME} = ${SPKG_TREE_VAR}"

    uninstall_message=""
    SAGE_NEED_SYSTEM_PACKAGES_VAR=SAGE_NEED_SYSTEM_PACKAGES
    # Check consistency of 'DIR/type' file
    case "$SPKG_TYPE" in
    base)
        message="came preinstalled with the SageMath tarball"
        ;;
    standard)
        AS_VAR_IF([SAGE_ENABLE_]${SPKG_NAME}, [yes], [
            message="$SPKG_TYPE, will be installed as an SPKG"
        ], [
            message="$SPKG_TYPE, but disabled using configure option"
        ])
        ;;
    optional|experimental)
        AS_VAR_IF([SAGE_ENABLE_]${SPKG_NAME}, [yes], [
            message="$SPKG_TYPE, will be installed as an SPKG"
        ], [
            message="$SPKG_TYPE"
            AS_VAR_IF([SPKG_SOURCE], [none], [], [
                dnl Non-dummy optional/experimental package, advertise how to install
                message="$message, use \"$srcdir/configure --enable-$SPKG_NAME\" to install"
            ])
            SAGE_NEED_SYSTEM_PACKAGES_VAR=SAGE_NEED_SYSTEM_PACKAGES_OPTIONAL
        ])
        ;;
    *)
        AC_MSG_ERROR([The content of "$SPKG_TYPE_FILE" must be 'base', 'standard', 'optional', or 'experimental'])
        ;;
    esac

    case "$SPKG_TYPE" in
    standard)
        in_sdist=yes
        ;;
    optional|experimental)
        uninstall_message=", use \"$srcdir/configure --disable-$SPKG_NAME\" to uninstall"
        stampfile=""
        for f in "$SAGE_SPKG_INST/$SPKG_NAME"-*; do
            AS_IF([test -r "$f"], [
                AS_IF([test -n "$stampfile"], [
                    AC_MSG_ERROR(m4_normalize([
                        multiple installation records for $SPKG_NAME:
                        m4_newline($(ls -l "$SAGE_SPKG_INST/$SPKG_NAME"-*))
                        m4_newline([only one should exist, so please delete some or all
                        of these files and re-run "$srcdir/configure"])
                    ]))
                ])
                stampfile=yes
            ])
        done
        ;;
    esac

    # Trac #29629: Temporary solution for Sage 9.1: Do not advertise installing pip packages
    # using ./configure --enable-SPKG
    if test -f "$DIR/requirements.txt"; then
        message="$SPKG_TYPE pip package; use \"./sage -i $SPKG_NAME\" to install"
        uninstall_message="$SPKG_TYPE pip package (installed)"
    fi

    SAGE_PACKAGE_VERSIONS="${SAGE_PACKAGE_VERSIONS}$(printf '\nvers_')${SPKG_NAME} = ${SPKG_VERSION}"

        AS_VAR_PUSHDEF([sage_spkg_install], [sage_spkg_install_${SPKG_NAME}])dnl
        AS_VAR_PUSHDEF([sage_require], [sage_require_${SPKG_NAME}])dnl
        AS_VAR_PUSHDEF([sage_use_system], [sage_use_system_${SPKG_NAME}])dnl

        # If $sage_spkg_install_{SPKG_NAME} is set to no, then set inst_<pkgname> to
        # some dummy file to skip the installation. Note that an explicit
        # "./sage -i SPKG_NAME" will still install the package.
        AS_VAR_IF([sage_spkg_install], [no], [
            dnl We will use the system package (or not required for this platform.)
            SAGE_DUMMY_PACKAGES="${SAGE_DUMMY_PACKAGES} \\$(printf '\n    ')${SPKG_NAME}"
            AS_VAR_IF([sage_require], [yes], [ message="using system package"
            ],                               [ message="not required on your platform"
            ])
            dnl Trac #31163: Only talk about the SPKG if there is an SPKG
            AS_VAR_IF([SPKG_SOURCE], [none], [], [
                message="$message; SPKG will not be installed"
            ])
        ], [
            dnl We will not use the system package.
            SAGE_BUILT_PACKAGES="${SAGE_BUILT_PACKAGES} \\$(printf '\n    ')${SPKG_NAME}"
            AS_VAR_SET_IF([sage_use_system], [
                AS_VAR_COPY([reason], [sage_use_system])
                AS_CASE([$reason],
                [yes],                       [ message="no suitable system package; $message"
                                               AS_VAR_APPEND([$SAGE_NEED_SYSTEM_PACKAGES_VAR], [" $SPKG_NAME"])
                                             ],
                [force],                     [ message="no suitable system package; this is an error"
                                               AS_VAR_APPEND([$SAGE_NEED_SYSTEM_PACKAGES_VAR], [" $SPKG_NAME"])
                                             ],
                [installed],                 [ message="already installed as an SPKG$uninstall_message" ],
                                             [ message="$reason; $message" ])
            ])
        ])

    dnl Trac #29124: Do not talk about underscore club
    case "$SPKG_NAME" in
    _*)
        ;;
    *)
        formatted_message=$(printf '%-45s%s' "$SPKG_NAME-$SPKG_VERSION:" "$message")
        AC_MSG_RESULT([$formatted_message])
        ;;
    esac

        AS_VAR_POPDEF([sage_use_system])dnl
        AS_VAR_POPDEF([sage_require])dnl
        AS_VAR_POPDEF([sage_spkg_install])dnl

<<<<<<< HEAD
    # Determine package source
    #
    if test -f "$DIR/requirements.txt"; then
        SPKG_SOURCE=pip
        # Since pip packages are downloaded and installed by pip, we don't
        # include them in the source tarball. At the time of this writing,
        # all pip packages are optional.
        in_sdist=no
    elif test ! -f "$DIR/checksums.ini"; then
        SPKG_SOURCE=script
        # We assume that either (a) the sources for an optional script
        # package will be downloaded by the script, or (b) that a
        # standard script package's sources are already a part of the
        # sage repository (and thus the release tarball). As a result,
        # we don't need to download the sources, which is what
        # "in_sdist" really means. At the time of this writing, the
        # only standard script packages are sage_conf and sagelib.
        # The sources of these packages are in subdirectories of
        # $SAGE_ROOT/pkgs.
        in_sdist=no
    else
        SPKG_SOURCE=normal
    fi
=======
    # Packages that should be included in the source distribution
    # This includes all standard packages and two special cases
    case "$SPKG_NAME" in
    mpir)
        in_sdist=yes
        ;;
    esac
>>>>>>> b485d469

    if test "$in_sdist" = yes; then
        SAGE_SDIST_PACKAGES="${SAGE_SDIST_PACKAGES} \\$(printf '\n    ')${SPKG_NAME}"
    fi

    # Determine whether package is enabled
    AS_VAR_SET([is_installed], [no])
    for f in "$SAGE_SPKG_INST/${SPKG_NAME}"-*; do
        AS_IF([test -r "$f"],
              [AS_VAR_SET([is_installed], [yes])])
    done

    AS_VAR_IF([SAGE_ENABLE_${SPKG_NAME}}], [if_installed],
          [AS_VAR_SET([SAGE_ENABLE_${SPKG_NAME}], $is_installed)])
    AS_VAR_COPY([want_spkg], [SAGE_ENABLE_${SPKG_NAME}])

    spkg_line=" \\$(printf '\n    ')$SPKG_NAME"
    AS_CASE([$is_installed-$want_spkg],
            [*-yes],  [AS_VAR_APPEND(SAGE_OPTIONAL_INSTALLED_PACKAGES, "$spkg_line")],
            [yes-no], [AS_VAR_APPEND(SAGE_OPTIONAL_UNINSTALLED_PACKAGES, "$spkg_line")])

    # Determine package dependencies
    #
    DEP_FILE="$DIR/dependencies"
    if test -f "$DEP_FILE"; then
        # - the # symbol is treated as comment which is removed
        DEPS=`sed 's/^ *//; s/ *#.*//; q' $DEP_FILE`
    else
        ORDER_ONLY_DEPS=""
        case "$SPKG_SOURCE" in
        pip)
            ORDER_ONLY_DEPS='pip'
            ;;
        esac
        if test -n "$ORDER_ONLY_DEPS"; then
            DEPS="| $ORDER_ONLY_DEPS"
        else
            DEPS=""
        fi
    fi

    SAGE_PACKAGE_DEPENDENCIES="${SAGE_PACKAGE_DEPENDENCIES}$(printf '\ndeps_')${SPKG_NAME} = ${DEPS}"

    # Determine package build rules
    case "$SPKG_SOURCE" in
    pip)
        SAGE_PIP_PACKAGES="${SAGE_PIP_PACKAGES} \\$(printf '\n    ')${SPKG_NAME}"
        ;;
    script|none)
        SAGE_SCRIPT_PACKAGES="${SAGE_SCRIPT_PACKAGES} \\$(printf '\n    ')${SPKG_NAME}"
        ;;
    normal)
        SAGE_NORMAL_PACKAGES="${SAGE_NORMAL_PACKAGES} \\$(printf '\n    ')${SPKG_NAME}"
        ;;
    esac
done

AC_SUBST([SAGE_PACKAGE_VERSIONS])
AC_SUBST([SAGE_PACKAGE_DEPENDENCIES])
AC_SUBST([SAGE_PACKAGE_TREES])
AC_SUBST([SAGE_NORMAL_PACKAGES])
AC_SUBST([SAGE_PIP_PACKAGES])
AC_SUBST([SAGE_SCRIPT_PACKAGES])
AC_SUBST([SAGE_BUILT_PACKAGES])
AC_SUBST([SAGE_DUMMY_PACKAGES])
AC_SUBST([SAGE_OPTIONAL_INSTALLED_PACKAGES])
AC_SUBST([SAGE_OPTIONAL_UNINSTALLED_PACKAGES])
AC_SUBST([SAGE_SDIST_PACKAGES])
])

AC_DEFUN([SAGE_SYSTEM_PACKAGE_NOTICE], [
    AS_IF([test -n "$SAGE_NEED_SYSTEM_PACKAGES" -o -n "$SAGE_NEED_SYSTEM_PACKAGES_OPTIONAL"], [
        AC_MSG_NOTICE([

    notice: the following SPKGs did not find equivalent system packages:

       $SAGE_NEED_SYSTEM_PACKAGES  $SAGE_NEED_SYSTEM_PACKAGES_OPTIONAL
        ])
        AC_MSG_CHECKING([for the package system in use])
        SYSTEM=$(build/bin/sage-guess-package-system 2>& AS_MESSAGE_FD)
        AC_MSG_RESULT([$SYSTEM])
        AS_IF([test $SYSTEM != unknown], [
            SYSTEM_PACKAGES=$(build/bin/sage-get-system-packages $SYSTEM $SAGE_NEED_SYSTEM_PACKAGES)
            AS_IF([test -n "$SYSTEM_PACKAGES"], [
                PRINT_SYS="build/bin/sage-print-system-package-command $SYSTEM --verbose=\"    \" --prompt=\"      \$ \" --sudo"
                COMMAND=$(eval "$PRINT_SYS" update && eval "$PRINT_SYS" install $SYSTEM_PACKAGES && SAGE_ROOT="$SAGE_ROOT" eval "$PRINT_SYS" setup-build-env )
                AC_MSG_NOTICE([

    hint: installing the following system packages, if not
    already present, is recommended and may avoid having to
    build them (though some may have to be built anyway):

$COMMAND
])
                AS_VAR_SET([need_reconfig_msg], [yes])
            ])
            SYSTEM_PACKAGES=$(build/bin/sage-get-system-packages $SYSTEM $SAGE_NEED_SYSTEM_PACKAGES_OPTIONAL)
            AS_IF([test -n "$SYSTEM_PACKAGES"], [
                PRINT_SYS="build/bin/sage-print-system-package-command $SYSTEM --verbose=\"    \" --prompt=\"      \$ \" --sudo"
                COMMAND=$(eval "$PRINT_SYS" update && eval "$PRINT_SYS" install $SYSTEM_PACKAGES && SAGE_ROOT="$SAGE_ROOT" eval "$PRINT_SYS" setup-build-env )
                AC_MSG_NOTICE([

    hint: installing the following system packages, if not
    already present, may provide additional optional features:

$COMMAND
])
                AS_VAR_SET([need_reconfig_msg], [yes])
            ])
            dnl Reconfigure message
            AS_VAR_IF([need_reconfig_msg], [yes], [
                AC_MSG_NOTICE([

    hint: After installation, re-run configure using:

      \$ ./config.status --recheck && ./config.status
                ])
            ], [
                AC_MSG_NOTICE([No equivalent system packages for $SYSTEM are known to Sage])
            ])
        ])
    ])
    dnl Deferred errors from --with-system-SPKG=force
    AS_VAR_SET_IF([SAGE_SPKG_ERRORS], [AC_MSG_ERROR([
$SAGE_SPKG_ERRORS
    ])])
])<|MERGE_RESOLUTION|>--- conflicted
+++ resolved
@@ -299,40 +299,6 @@
         AS_VAR_POPDEF([sage_require])dnl
         AS_VAR_POPDEF([sage_spkg_install])dnl
 
-<<<<<<< HEAD
-    # Determine package source
-    #
-    if test -f "$DIR/requirements.txt"; then
-        SPKG_SOURCE=pip
-        # Since pip packages are downloaded and installed by pip, we don't
-        # include them in the source tarball. At the time of this writing,
-        # all pip packages are optional.
-        in_sdist=no
-    elif test ! -f "$DIR/checksums.ini"; then
-        SPKG_SOURCE=script
-        # We assume that either (a) the sources for an optional script
-        # package will be downloaded by the script, or (b) that a
-        # standard script package's sources are already a part of the
-        # sage repository (and thus the release tarball). As a result,
-        # we don't need to download the sources, which is what
-        # "in_sdist" really means. At the time of this writing, the
-        # only standard script packages are sage_conf and sagelib.
-        # The sources of these packages are in subdirectories of
-        # $SAGE_ROOT/pkgs.
-        in_sdist=no
-    else
-        SPKG_SOURCE=normal
-    fi
-=======
-    # Packages that should be included in the source distribution
-    # This includes all standard packages and two special cases
-    case "$SPKG_NAME" in
-    mpir)
-        in_sdist=yes
-        ;;
-    esac
->>>>>>> b485d469
-
     if test "$in_sdist" = yes; then
         SAGE_SDIST_PACKAGES="${SAGE_SDIST_PACKAGES} \\$(printf '\n    ')${SPKG_NAME}"
     fi
