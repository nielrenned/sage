--- conflicted
+++ resolved
@@ -91,8 +91,6 @@
         EXISTS="pacman -Si"
         INSTALL="pacman -Su --noconfirm"
         ;;
-<<<<<<< HEAD
-=======
     nix*)
         # https://hub.docker.com/r/nixos/nix
         cat <<EOF
@@ -105,7 +103,6 @@
         RUN="RUN nix-shell --packages \$PACKAGES --run "\'
         ENDRUN=\'
         ;;
->>>>>>> 0a639c4a
     void*)
 	# https://hub.docker.com/r/voidlinux/masterdir-x86_64-musl
 	cat <<EOF
