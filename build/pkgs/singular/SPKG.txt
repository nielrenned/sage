--- conflicted
+++ resolved
@@ -46,8 +46,6 @@
  * osx_link.patch: #14415: Fixes linker problems on OS X PPC.
  * sanitize_gmp_header_hack.patch:
    Fix and simplify generation of `factory/cf_gmp.h` (cf. #14737).
- * pullrequest215.patch: Backport of first 3 patches from
-   https://github.com/Singular/Sources/pull/215
 
 Other notes
  * The option '--without-dynamic-kernel' is used on *all*
@@ -75,8 +73,6 @@
 
 == ChangeLog ==
 
-<<<<<<< HEAD
-=======
 === singular-3-1-6.p1 (Jean-Pierre Flori, 31 December 2013) ===
  * #14876: update patch for NTL compatibility.
 
@@ -96,7 +92,6 @@
  * Rebased some other patches.
  * Add configure_comma.patch.
 
->>>>>>> 8029bc64
 === singular-3-1-5.p9 (Paul Zimmermann, Jeroen Demeyer, 26 August 2013) ===
  * #13770: Add upstream pull request 215 for multivariate factorisation.
  * spkg-install: split apply_patches step in 2 steps: choose_patches and
