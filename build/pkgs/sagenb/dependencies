--- conflicted
+++ resolved
@@ -1,8 +1,4 @@
-<<<<<<< HEAD
-$(PYTHON) | pip babel flask flask_autoindex flask_babel flask_oldsessions flask_openid mathjax twisted sphinx
-=======
 $(PYTHON) | $(SAGERUNTIME) pip babel flask flask_autoindex flask_babel flask_oldsessions flask_openid mathjax twisted sphinx
->>>>>>> 9db4320e
 
 ----------
 All lines of this file are ignored except the first.
